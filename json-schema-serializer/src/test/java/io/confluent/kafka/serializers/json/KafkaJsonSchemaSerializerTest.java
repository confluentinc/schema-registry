--- conflicted
+++ resolved
@@ -61,15 +61,12 @@
 
 import static org.junit.Assert.assertEquals;
 import static org.junit.Assert.assertNull;
-<<<<<<< HEAD
+import static org.junit.Assert.assertThrows;
 import static org.junit.Assert.assertTrue;
-=======
-import static org.junit.Assert.assertThrows;
 import static org.mockito.ArgumentMatchers.any;
 import static org.mockito.ArgumentMatchers.anyBoolean;
 import static org.mockito.ArgumentMatchers.anyInt;
 import static org.mockito.Mockito.doThrow;
->>>>>>> 57541b83
 
 public class KafkaJsonSchemaSerializerTest {
 
@@ -168,7 +165,6 @@
   }
 
   @Test
-<<<<<<< HEAD
   public void testKafkaJsonSchemaSerializerForKey() {
     serializer.configure(new HashMap(config), true);
     assertTrue(serializer.isKey());
@@ -178,11 +174,8 @@
     serializer.configure(new HashMap(config), false);
   }
 
-  @Test(expected = InvalidConfigurationException.class)
-  public void testKafkaJsonSchemaSerializerWithoutConfigure() {
-=======
+  @Test
   public void testKafkaJsonSchemaSerializerExceptionHandler() throws IOException, RestClientException {
->>>>>>> 57541b83
     KafkaJsonSchemaSerializer unconfiguredSerializer = new KafkaJsonSchemaSerializer();
     User user = new User();
     assertThrows(InvalidConfigurationException.class, () -> unconfiguredSerializer.serialize("foo", user));
