--- conflicted
+++ resolved
@@ -32,9 +32,6 @@
             <groupId>com.fasterxml.jackson.core</groupId>
             <artifactId>jackson-databind</artifactId>
         </dependency>
-<<<<<<< HEAD
-
-=======
         <dependency>
             <groupId>io.confluent</groupId>
             <artifactId>common-config</artifactId>
@@ -51,7 +48,6 @@
             <groupId>com.fasterxml.jackson.module</groupId>
             <artifactId>jackson-module-parameter-names</artifactId>
         </dependency>
->>>>>>> b3f2e10a
         <dependency>
             <groupId>junit</groupId>
             <artifactId>junit</artifactId>
