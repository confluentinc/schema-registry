/*
 * Copyright 2018 Confluent Inc.
 *
 * Licensed under the Confluent Community License (the "License"); you may not use
 * this file except in compliance with the License.  You may obtain a copy of the
 * License at
 *
 * http://www.confluent.io/confluent-community-license
 *
 * Unless required by applicable law or agreed to in writing, software
 * distributed under the License is distributed on an "AS IS" BASIS, WITHOUT
 * WARRANTIES OF ANY KIND, either express or implied.  See the License for the
 * specific language governing permissions and limitations under the License.
 */

package io.confluent.kafka.schemaregistry.rest.resources;

import io.confluent.kafka.schemaregistry.client.rest.Versions;
import io.confluent.kafka.schemaregistry.client.rest.entities.ErrorMessage;
import io.confluent.kafka.schemaregistry.client.rest.entities.Mode;
import io.confluent.kafka.schemaregistry.client.rest.entities.requests.ModeUpdateRequest;
import io.confluent.kafka.schemaregistry.exceptions.OperationNotPermittedException;
import io.confluent.kafka.schemaregistry.exceptions.SchemaRegistryException;
import io.confluent.kafka.schemaregistry.exceptions.SchemaRegistryRequestForwardingException;
import io.confluent.kafka.schemaregistry.exceptions.SchemaRegistryStoreException;
import io.confluent.kafka.schemaregistry.exceptions.UnknownLeaderException;
import io.confluent.kafka.schemaregistry.rest.exceptions.Errors;
import io.confluent.kafka.schemaregistry.rest.exceptions.RestInvalidModeException;
import io.confluent.kafka.schemaregistry.storage.KafkaSchemaRegistry;
import io.confluent.kafka.schemaregistry.utils.QualifiedSubject;
import io.confluent.rest.annotations.PerformanceMetric;
import io.swagger.v3.oas.annotations.Operation;
import io.swagger.v3.oas.annotations.Parameter;
import io.swagger.v3.oas.annotations.media.Content;
import io.swagger.v3.oas.annotations.media.Schema;
import io.swagger.v3.oas.annotations.responses.ApiResponse;
import io.swagger.v3.oas.annotations.tags.Tag;
import io.swagger.v3.oas.annotations.tags.Tags;
import org.slf4j.Logger;
import org.slf4j.LoggerFactory;

import javax.validation.constraints.NotNull;
import javax.ws.rs.Consumes;
import javax.ws.rs.DELETE;
import javax.ws.rs.GET;
import javax.ws.rs.PUT;
import javax.ws.rs.Path;
import javax.ws.rs.PathParam;
import javax.ws.rs.Produces;
import javax.ws.rs.QueryParam;
import javax.ws.rs.container.AsyncResponse;
import javax.ws.rs.container.Suspended;
import javax.ws.rs.core.Context;
import javax.ws.rs.core.HttpHeaders;
import java.util.Locale;
import java.util.Map;

@Path("/mode")
@Produces({Versions.SCHEMA_REGISTRY_V1_JSON_WEIGHTED,
           Versions.SCHEMA_REGISTRY_DEFAULT_JSON_WEIGHTED,
           Versions.JSON_WEIGHTED})
@Consumes({Versions.SCHEMA_REGISTRY_V1_JSON,
           Versions.SCHEMA_REGISTRY_DEFAULT_JSON,
           Versions.JSON, Versions.GENERIC_REQUEST})
public class ModeResource {

  public static final String apiTag = "Modes (v1)";
  private static final Logger log = LoggerFactory.getLogger(ModeResource.class);
  private final KafkaSchemaRegistry schemaRegistry;

  private final RequestHeaderBuilder requestHeaderBuilder = new RequestHeaderBuilder();

  public ModeResource(KafkaSchemaRegistry schemaRegistry) {
    this.schemaRegistry = schemaRegistry;
  }

  @Path("/{subject}")
  @PUT
  @DocumentedName("updateSubjectMode")
  @Operation(summary = "Update subject mode",
      description = "Update mode for the specified subject. "
        + "On success, echoes the original request back to the client.",
      responses = {
        @ApiResponse(responseCode = "200", description = "The original request.",
            content = @Content(schema = @Schema(implementation = ModeUpdateRequest.class))),
        @ApiResponse(responseCode = "422",
          description = "Unprocessable Entity. "
                  + "Error code 42204 indicates an invalid mode. "
                  + "Error code 42205 indicates operation not permitted.",
          content = @Content(schema = @Schema(implementation = ErrorMessage.class))),
        @ApiResponse(responseCode = "500",
<<<<<<< HEAD
          description = "Internal Server Error. "
                  + "Error code 50001 indicates a failure in the backend data store. "
                  + "Error code 50003 indicates a failure forwarding the request to the primary. "
                  + "Error code 50004 indicates unknown leader.",
          content = @Content(schema = @Schema(implementation = ErrorMessage.class)))})
  @Tags(@Tag(name = apiTag))
=======
            description = "Error code 50001 -- Error in the backend data store\n"
            + "Error code 50003 -- Error while forwarding the request to the primary\n"
            + "Error code 50004 -- Unknown leader")})
  @PerformanceMetric("mode.update-subject")
>>>>>>> 19088f51
  public ModeUpdateRequest updateMode(
      @Parameter(description = "Name of the subject", required = true)
      @PathParam("subject") String subject,
      @Context HttpHeaders headers,
      @Parameter(description = "Update Request", required = true)
      @NotNull ModeUpdateRequest request,
      @Parameter(description =
          "Whether to force update if setting mode to IMPORT and schemas currently exist")
      @QueryParam("force") boolean force
  ) {

    if (subject != null && !QualifiedSubject.isValidSubject(schemaRegistry.tenant(), subject)) {
      throw Errors.invalidSubjectException(subject);
    }

    subject = QualifiedSubject.normalize(schemaRegistry.tenant(), subject);

    io.confluent.kafka.schemaregistry.storage.Mode mode;
    try {
      mode = Enum.valueOf(io.confluent.kafka.schemaregistry.storage.Mode.class,
          request.getMode().toUpperCase(Locale.ROOT));
    } catch (IllegalArgumentException e) {
      throw new RestInvalidModeException();
    }
    try {
      Map<String, String> headerProperties = requestHeaderBuilder.buildRequestHeaders(
          headers, schemaRegistry.config().whitelistHeaders());
      schemaRegistry.setModeOrForward(subject, mode, force, headerProperties);
    } catch (OperationNotPermittedException e) {
      throw Errors.operationNotPermittedException(e.getMessage());
    } catch (SchemaRegistryStoreException e) {
      throw Errors.storeException("Failed to update mode", e);
    } catch (UnknownLeaderException e) {
      throw Errors.unknownLeaderException("Failed to update mode", e);
    } catch (SchemaRegistryRequestForwardingException e) {
      throw Errors.requestForwardingFailedException("Error while forwarding update mode request"
                                                    + " to the leader", e);
    }

    return request;
  }

  @Path("/{subject}")
  @GET
  @DocumentedName("getSubjectMode")
  @Operation(summary = "Get subject mode",
      description = "Retrieves the subject mode.",
      responses = {
        @ApiResponse(responseCode = "200", description = "The subject mode.",
          content = @Content(schema = @Schema(implementation = Mode.class))),
        @ApiResponse(responseCode = "404",
          description = "Not Found. Error code 40401 indicates subject not found.",
          content = @Content(schema = @Schema(implementation = ErrorMessage.class))),
        @ApiResponse(responseCode = "500",
<<<<<<< HEAD
          description = "Internal Server Error. "
                  + "Error code 50001 indicates a failure in the backend data store.",
          content = @Content(schema = @Schema(implementation = ErrorMessage.class)))})
  @Tags(@Tag(name = apiTag))
=======
            description = "Error code 50001 -- Error in the backend data store")
      })
  @PerformanceMetric("mode.get-subject")
>>>>>>> 19088f51
  public Mode getMode(
      @Parameter(description = "Name of the subject", required = true)
      @PathParam("subject") String subject,
      @Parameter(description = "Whether to return the global mode if subject mode not found")
      @QueryParam("defaultToGlobal") boolean defaultToGlobal) {

    subject = QualifiedSubject.normalize(schemaRegistry.tenant(), subject);

    try {
      io.confluent.kafka.schemaregistry.storage.Mode mode = defaultToGlobal
          ? schemaRegistry.getModeInScope(subject)
          : schemaRegistry.getMode(subject);
      if (mode == null) {
        throw Errors.subjectLevelModeNotConfiguredException(subject);
      }
      return new Mode(mode.name());
    } catch (SchemaRegistryException e) {
      throw Errors.storeException("Failed to get mode", e);
    }
  }

  @PUT
  @DocumentedName("updateGlobalMode")
  @Operation(summary = "Update global mode",
      description = "Update global mode. "
        + "On success, echoes the original request back to the client.",
      responses = {
<<<<<<< HEAD
        @ApiResponse(responseCode = "200", description = "The original request.",
          content = @Content(schema = @Schema(implementation = ModeUpdateRequest.class))),
        @ApiResponse(responseCode = "422",
          description = "Unprocessable Entity. "
                  + "Error code 42204 indicates an invalid mode. "
                  + "Error code 42205 indicates operation not permitted.",
          content = @Content(schema = @Schema(implementation = ErrorMessage.class))),
        @ApiResponse(responseCode = "500",
          description = "Internal Server Error. "
                  + "Error code 50001 indicates a failure in the backend data store. "
                  + "Error code 50003 indicates a failure forwarding the request to the primary. "
                  + "Error code 50004 indicates unknown leader.",
          content = @Content(schema = @Schema(implementation = ErrorMessage.class)))})
  @Tags(@Tag(name = apiTag))
=======
        @ApiResponse(responseCode = "200", description = "The original request",
            content = @Content(schema = @Schema(implementation = ModeUpdateRequest.class))),
        @ApiResponse(responseCode = "422", description = "Error code 42204 -- Invalid mode\n"
            + "Error code 42205 -- Operation not permitted"),
        @ApiResponse(responseCode = "500", description =
            "Error code 50001 -- Error in the backend data store\n"
                + "Error code 50003 -- Error while forwarding the request to the primary\n"
                + "Error code 50004 -- Unknown leader")})
  @PerformanceMetric("mode.update-global")
>>>>>>> 19088f51
  public ModeUpdateRequest updateTopLevelMode(
      @Context HttpHeaders headers,
      @Parameter(description = "Update Request", required = true)
      @NotNull ModeUpdateRequest request,
      @Parameter(description =
          "Whether to force update if setting mode to IMPORT and schemas currently exist")
      @QueryParam("force") boolean force) {
    return updateMode(null, headers, request, force);
  }

  @GET
  @DocumentedName("getGlobalMode")
  @Operation(summary = "Get global mode",
      description = "Retrieves global mode.",
      responses = {
        @ApiResponse(responseCode = "200", description = "The global mode",
            content = @Content(schema = @Schema(implementation = Mode.class))),
        @ApiResponse(responseCode = "500",
            description = "Error code 50001 -- Error in the backend data store")
      })
<<<<<<< HEAD
  @Tags(@Tag(name = apiTag))
=======
  @PerformanceMetric("mode.get-global")
>>>>>>> 19088f51
  public Mode getTopLevelMode() {
    return getMode(null, false);
  }

  @DELETE
  @Path("/{subject}")
  @DocumentedName("deleteSubjectMode")
  @Operation(summary = "Delete subject mode",
      description = "Deletes the specified subject-level mode and reverts to "
        + "the global default.",
      responses = {
        @ApiResponse(responseCode = "200", description = "Operation succeeded. Returns old mode.",
          content = @Content(schema = @Schema(implementation = Mode.class))),
<<<<<<< HEAD
        @ApiResponse(responseCode = "404",
          description = "Not Found. Error code 40401 indicates subject not found.",
          content = @Content(schema = @Schema(implementation = ErrorMessage.class))),
        @ApiResponse(responseCode = "500",
          description = "Internal Server Error. "
                  + "Error code 50001 indicates a failure in the backend data store.",
          content = @Content(schema = @Schema(implementation = ErrorMessage.class)))})
  @Tags(@Tag(name = apiTag))
=======
        @ApiResponse(responseCode = "404", description = "Error code 40401 -- Subject not found"),
        @ApiResponse(responseCode = "500", description = "Error code 50001 -- Error in the backend "
          + "datastore")
      })
  @PerformanceMetric("mode.delete-subject")
>>>>>>> 19088f51
  public void deleteSubjectMode(
      final @Suspended AsyncResponse asyncResponse,
      @Context HttpHeaders headers,
      @Parameter(description = "Name of the subject", required = true)
      @PathParam("subject") String subject) {
    log.debug("Deleting mode for subject {}", subject);

    subject = QualifiedSubject.normalize(schemaRegistry.tenant(), subject);

    io.confluent.kafka.schemaregistry.storage.Mode deletedMode;
    Mode deleteModeResponse;
    try {
      deletedMode = schemaRegistry.getMode(subject);
      if (deletedMode == null) {
        throw Errors.subjectNotFoundException(subject);
      }

      Map<String, String> headerProperties = requestHeaderBuilder.buildRequestHeaders(
          headers, schemaRegistry.config().whitelistHeaders());
      schemaRegistry.deleteSubjectModeOrForward(subject, headerProperties);
      deleteModeResponse = new Mode(deletedMode.name());
    } catch (OperationNotPermittedException e) {
      throw Errors.operationNotPermittedException(e.getMessage());
    } catch (SchemaRegistryStoreException e) {
      throw Errors.storeException("Failed to delete mode", e);
    } catch (UnknownLeaderException e) {
      throw Errors.unknownLeaderException("Failed to delete mode", e);
    } catch (SchemaRegistryRequestForwardingException e) {
      throw Errors.requestForwardingFailedException("Error while forwarding delete mode request"
          + " to the leader", e);
    }
    asyncResponse.resume(deleteModeResponse);
  }
}<|MERGE_RESOLUTION|>--- conflicted
+++ resolved
@@ -89,19 +89,13 @@
                   + "Error code 42205 indicates operation not permitted.",
           content = @Content(schema = @Schema(implementation = ErrorMessage.class))),
         @ApiResponse(responseCode = "500",
-<<<<<<< HEAD
           description = "Internal Server Error. "
                   + "Error code 50001 indicates a failure in the backend data store. "
                   + "Error code 50003 indicates a failure forwarding the request to the primary. "
                   + "Error code 50004 indicates unknown leader.",
           content = @Content(schema = @Schema(implementation = ErrorMessage.class)))})
   @Tags(@Tag(name = apiTag))
-=======
-            description = "Error code 50001 -- Error in the backend data store\n"
-            + "Error code 50003 -- Error while forwarding the request to the primary\n"
-            + "Error code 50004 -- Unknown leader")})
   @PerformanceMetric("mode.update-subject")
->>>>>>> 19088f51
   public ModeUpdateRequest updateMode(
       @Parameter(description = "Name of the subject", required = true)
       @PathParam("subject") String subject,
@@ -156,16 +150,11 @@
           description = "Not Found. Error code 40401 indicates subject not found.",
           content = @Content(schema = @Schema(implementation = ErrorMessage.class))),
         @ApiResponse(responseCode = "500",
-<<<<<<< HEAD
           description = "Internal Server Error. "
                   + "Error code 50001 indicates a failure in the backend data store.",
           content = @Content(schema = @Schema(implementation = ErrorMessage.class)))})
   @Tags(@Tag(name = apiTag))
-=======
-            description = "Error code 50001 -- Error in the backend data store")
-      })
   @PerformanceMetric("mode.get-subject")
->>>>>>> 19088f51
   public Mode getMode(
       @Parameter(description = "Name of the subject", required = true)
       @PathParam("subject") String subject,
@@ -193,7 +182,6 @@
       description = "Update global mode. "
         + "On success, echoes the original request back to the client.",
       responses = {
-<<<<<<< HEAD
         @ApiResponse(responseCode = "200", description = "The original request.",
           content = @Content(schema = @Schema(implementation = ModeUpdateRequest.class))),
         @ApiResponse(responseCode = "422",
@@ -208,17 +196,7 @@
                   + "Error code 50004 indicates unknown leader.",
           content = @Content(schema = @Schema(implementation = ErrorMessage.class)))})
   @Tags(@Tag(name = apiTag))
-=======
-        @ApiResponse(responseCode = "200", description = "The original request",
-            content = @Content(schema = @Schema(implementation = ModeUpdateRequest.class))),
-        @ApiResponse(responseCode = "422", description = "Error code 42204 -- Invalid mode\n"
-            + "Error code 42205 -- Operation not permitted"),
-        @ApiResponse(responseCode = "500", description =
-            "Error code 50001 -- Error in the backend data store\n"
-                + "Error code 50003 -- Error while forwarding the request to the primary\n"
-                + "Error code 50004 -- Unknown leader")})
   @PerformanceMetric("mode.update-global")
->>>>>>> 19088f51
   public ModeUpdateRequest updateTopLevelMode(
       @Context HttpHeaders headers,
       @Parameter(description = "Update Request", required = true)
@@ -239,11 +217,8 @@
         @ApiResponse(responseCode = "500",
             description = "Error code 50001 -- Error in the backend data store")
       })
-<<<<<<< HEAD
-  @Tags(@Tag(name = apiTag))
-=======
+  @Tags(@Tag(name = apiTag))
   @PerformanceMetric("mode.get-global")
->>>>>>> 19088f51
   public Mode getTopLevelMode() {
     return getMode(null, false);
   }
@@ -257,7 +232,6 @@
       responses = {
         @ApiResponse(responseCode = "200", description = "Operation succeeded. Returns old mode.",
           content = @Content(schema = @Schema(implementation = Mode.class))),
-<<<<<<< HEAD
         @ApiResponse(responseCode = "404",
           description = "Not Found. Error code 40401 indicates subject not found.",
           content = @Content(schema = @Schema(implementation = ErrorMessage.class))),
@@ -266,13 +240,7 @@
                   + "Error code 50001 indicates a failure in the backend data store.",
           content = @Content(schema = @Schema(implementation = ErrorMessage.class)))})
   @Tags(@Tag(name = apiTag))
-=======
-        @ApiResponse(responseCode = "404", description = "Error code 40401 -- Subject not found"),
-        @ApiResponse(responseCode = "500", description = "Error code 50001 -- Error in the backend "
-          + "datastore")
-      })
   @PerformanceMetric("mode.delete-subject")
->>>>>>> 19088f51
   public void deleteSubjectMode(
       final @Suspended AsyncResponse asyncResponse,
       @Context HttpHeaders headers,
