/*
 * Copyright 2018 Confluent Inc.
 *
 * Licensed under the Confluent Community License (the "License"); you may not use
 * this file except in compliance with the License.  You may obtain a copy of the
 * License at
 *
 * http://www.confluent.io/confluent-community-license
 *
 * Unless required by applicable law or agreed to in writing, software
 * distributed under the License is distributed on an "AS IS" BASIS, WITHOUT
 * WARRANTIES OF ANY KIND, either express or implied.  See the License for the
 * specific language governing permissions and limitations under the License.
 */

package io.confluent.kafka.schemaregistry.storage;

import io.confluent.kafka.schemaregistry.rest.SchemaRegistryConfig;

import org.apache.kafka.clients.consumer.Consumer;
import org.apache.kafka.clients.consumer.KafkaConsumer;
import org.apache.kafka.clients.consumer.ConsumerRecords;
import org.apache.kafka.clients.consumer.ConsumerRecord;
import org.apache.kafka.clients.consumer.ConsumerConfig;
import org.apache.kafka.clients.producer.Producer;
import org.apache.kafka.clients.producer.ProducerRecord;
import org.apache.kafka.common.KafkaException;
import org.apache.kafka.common.PartitionInfo;
import org.apache.kafka.common.TopicPartition;
import org.apache.kafka.common.errors.RecordTooLargeException;
import org.apache.kafka.common.errors.WakeupException;
import org.slf4j.Logger;
import org.slf4j.LoggerFactory;

import java.util.List;
import java.util.Properties;
import java.util.Arrays;
import java.util.concurrent.TimeUnit;
import java.util.concurrent.locks.Condition;
import java.util.concurrent.locks.ReentrantLock;

import io.confluent.kafka.schemaregistry.storage.exceptions.SerializationException;
import io.confluent.kafka.schemaregistry.storage.exceptions.StoreException;
import io.confluent.kafka.schemaregistry.storage.exceptions.StoreTimeoutException;
import io.confluent.kafka.schemaregistry.storage.serialization.Serializer;
import kafka.utils.ShutdownableThread;

/**
 * Thread that reads schema registry state from the Kafka compacted topic and modifies
 * the local store to be consistent.
 *
 * <p>On startup, this thread will always read from the beginning of the topic. We assume
 * the topic will always be small, hence the startup time to read the topic won't take
 * too long. Because the topic is always read from the beginning, the consumer never
 * commits offsets.
 */
public class KafkaStoreReaderThread<K, V> extends ShutdownableThread {

  private static final Logger log = LoggerFactory.getLogger(KafkaStoreReaderThread.class);

  private final String topic;
  private final TopicPartition topicPartition;
  private final String groupId;
  private final StoreUpdateHandler<K, V> storeUpdateHandler;
  private final Serializer<K, V> serializer;
  private final Store<K, V> localStore;
  private final ReentrantLock offsetUpdateLock;
  private final Condition offsetReachedThreshold;
  private Consumer<byte[], byte[]> consumer;
  private final Producer<byte[], byte[]> producer;
  private long offsetInSchemasTopic = -1L;
  // Noop key is only used to help reliably determine last offset; reader thread ignores 
  // messages with this key
  private final K noopKey;

  private Properties consumerProps = new Properties();

  public KafkaStoreReaderThread(String bootstrapBrokers,
                                String topic,
                                String groupId,
                                StoreUpdateHandler<K, V> storeUpdateHandler,
                                Serializer<K, V> serializer,
                                Store<K, V> localStore,
                                Producer<byte[], byte[]> producer,
                                K noopKey,
                                SchemaRegistryConfig config) {
    super("kafka-store-reader-thread-" + topic, false);  // this thread is not interruptible
    offsetUpdateLock = new ReentrantLock();
    offsetReachedThreshold = offsetUpdateLock.newCondition();
    this.topic = topic;
    this.groupId = groupId;
    this.storeUpdateHandler = storeUpdateHandler;
    this.serializer = serializer;
    this.localStore = localStore;
    this.producer = producer;
    this.noopKey = noopKey;

    KafkaStore.addSchemaRegistryConfigsToClientProperties(config, consumerProps);
    consumerProps.put(ConsumerConfig.GROUP_ID_CONFIG, this.groupId);
    consumerProps.put(ConsumerConfig.CLIENT_ID_CONFIG, "KafkaStore-reader-" + this.topic);

    consumerProps.put(ConsumerConfig.BOOTSTRAP_SERVERS_CONFIG, bootstrapBrokers);
    consumerProps.put(ConsumerConfig.AUTO_OFFSET_RESET_CONFIG, "earliest");
    consumerProps.put(ConsumerConfig.ENABLE_AUTO_COMMIT_CONFIG, "false");
    consumerProps.put(ConsumerConfig.KEY_DESERIALIZER_CLASS_CONFIG,
                      org.apache.kafka.common.serialization.ByteArrayDeserializer.class);
    consumerProps.put(ConsumerConfig.VALUE_DESERIALIZER_CLASS_CONFIG,
                      org.apache.kafka.common.serialization.ByteArrayDeserializer.class);

    log.info("Kafka store reader thread starting consumer");
    this.consumer = new KafkaConsumer<>(consumerProps);

    // Include a few retries since topic creation may take some time to propagate and schema
    // registry is often started immediately after creating the schemas topic.
    int retries = 0;
    List<PartitionInfo> partitions = null;
    while (retries++ < 10) {
      partitions = this.consumer.partitionsFor(this.topic);
      if (partitions != null && partitions.size() >= 1) {
        break;
      }

      try {
        Thread.sleep(1000);
      } catch (InterruptedException e) {
        // ignore
      }
    }

    if (partitions == null || partitions.size() < 1) {
      throw new IllegalArgumentException("Unable to subscribe to the Kafka topic "
                                         + topic
                                         + " backing this data store. Topic may not exist.");
    } else if (partitions.size() > 1) {
      throw new IllegalStateException("Unexpected number of partitions in the "
                                      + topic
                                      + " topic. Expected 1 and instead got " + partitions.size());
    }

    this.topicPartition = new TopicPartition(topic, 0);
    this.consumer.assign(Arrays.asList(this.topicPartition));
    this.consumer.seekToBeginning(Arrays.asList(this.topicPartition));

    log.info("Initialized last consumed offset to " + offsetInSchemasTopic);

    log.debug("Kafka store reader thread started");
  }

  @Override
  public void doWork() {
    try {
      ConsumerRecords<byte[], byte[]> records = consumer.poll(Long.MAX_VALUE);
      for (ConsumerRecord<byte[], byte[]> record : records) {
        K messageKey = null;
        try {
          messageKey = this.serializer.deserializeKey(record.key());
        } catch (SerializationException e) {
          log.error("Failed to deserialize the schema or config key", e);
          continue;
        }

        if (messageKey.equals(noopKey)) {
          // If it's a noop, update local offset counter and do nothing else
          try {
            offsetUpdateLock.lock();
            offsetInSchemasTopic = record.offset();
            offsetReachedThreshold.signalAll();
          } finally {
            offsetUpdateLock.unlock();
          }
        } else {
          V message = null;
          try {
            message =
                record.value() == null ? null
                                       : serializer.deserializeValue(messageKey, record.value());
          } catch (SerializationException e) {
            log.error("Failed to deserialize a schema or config update", e);
            continue;
          }
          try {
            log.trace("Applying update ("
                      + messageKey
                      + ","
                      + message
                      + ") to the local store");
            boolean valid = this.storeUpdateHandler.validateUpdate(messageKey, message);
            if (valid) {
              if (message == null) {
                localStore.delete(messageKey);
              } else {
                localStore.put(messageKey, message);
              }
              this.storeUpdateHandler.handleUpdate(messageKey, message);
            } else {
<<<<<<< HEAD
              if (localStore.get(messageKey) == null) {
                try {
                  ProducerRecord<byte[], byte[]> producerRecord = new ProducerRecord<>(
                      topic,
                      0,
                      record.key(),
                      null
                  );
                  producer.send(producerRecord);
                  log.debug("Tombstoned invalid key {}", messageKey);
                } catch (KafkaException ke) {
                  log.warn("Failed to tombstone invalid key {}", messageKey, ke);
                }
=======
              V oldMessage = localStore.get(messageKey);
              try {
                ProducerRecord<byte[], byte[]> producerRecord = new ProducerRecord<>(
                    topic,
                    record.key(),
                    oldMessage == null ? null : serializer.serializeValue(oldMessage)
                );
                producer.send(producerRecord);
                log.warn("Ignore invalid update to key {}", messageKey);
              } catch (KafkaException | SerializationException ke) {
                log.error("Failed to recover from invalid update to key {}", messageKey, ke);
>>>>>>> 98f13744
              }
            }
            try {
              offsetUpdateLock.lock();
              offsetInSchemasTopic = record.offset();
              offsetReachedThreshold.signalAll();
            } finally {
              offsetUpdateLock.unlock();
            }
          } catch (StoreException se) {
            log.error("Failed to add record from the Kafka topic"
                      + topic
                      + " the local store");
          }
        }
      }
    } catch (WakeupException we) {
      // do nothing because the thread is closing -- see shutdown()
    } catch (RecordTooLargeException rtle) {
      throw new IllegalStateException(
          "Consumer threw RecordTooLargeException. A schema has been written that "
          + "exceeds the default maximum fetch size.", rtle);
    } catch (RuntimeException e) {
      log.error("KafkaStoreReader thread has died for an unknown reason.");
      throw new RuntimeException(e);
    }
  }

  @Override
  public void shutdown() {
    log.debug("Starting shutdown of KafkaStoreReaderThread.");

    super.initiateShutdown();
    if (consumer != null) {
      consumer.wakeup();
    }
    if (localStore != null) {
      localStore.close();
    }
    super.awaitShutdown();
    consumer.close();
    log.info("KafkaStoreReaderThread shutdown complete.");
  }

  public void waitUntilOffset(long offset, long timeout, TimeUnit timeUnit) throws StoreException {
    if (offset < 0) {
      throw new StoreException("KafkaStoreReaderThread can't wait for a negative offset.");
    }

    log.trace("Waiting to read offset {}. Currently at offset {}", offset, offsetInSchemasTopic);

    try {
      offsetUpdateLock.lock();
      long timeoutNs = TimeUnit.NANOSECONDS.convert(timeout, timeUnit);
      while ((offsetInSchemasTopic < offset) && (timeoutNs > 0)) {
        try {
          timeoutNs = offsetReachedThreshold.awaitNanos(timeoutNs);
        } catch (InterruptedException e) {
          log.debug("Interrupted while waiting for the background store reader thread to reach"
                    + " the specified offset: " + offset, e);
        }
      }
    } finally {
      offsetUpdateLock.unlock();
    }

    if (offsetInSchemasTopic < offset) {
      throw new StoreTimeoutException(
          "KafkaStoreReaderThread failed to reach target offset within the timeout interval. "
          + "targetOffset: " + offset + ", offsetReached: " + offsetInSchemasTopic
          + ", timeout(ms): " + TimeUnit.MILLISECONDS.convert(timeout, timeUnit));
    }
  }

  /* for testing purposes */
  public String getConsumerProperty(String key) {
    return this.consumerProps.getProperty(key);
  }
}<|MERGE_RESOLUTION|>--- conflicted
+++ resolved
@@ -193,21 +193,6 @@
               }
               this.storeUpdateHandler.handleUpdate(messageKey, message);
             } else {
-<<<<<<< HEAD
-              if (localStore.get(messageKey) == null) {
-                try {
-                  ProducerRecord<byte[], byte[]> producerRecord = new ProducerRecord<>(
-                      topic,
-                      0,
-                      record.key(),
-                      null
-                  );
-                  producer.send(producerRecord);
-                  log.debug("Tombstoned invalid key {}", messageKey);
-                } catch (KafkaException ke) {
-                  log.warn("Failed to tombstone invalid key {}", messageKey, ke);
-                }
-=======
               V oldMessage = localStore.get(messageKey);
               try {
                 ProducerRecord<byte[], byte[]> producerRecord = new ProducerRecord<>(
@@ -219,7 +204,6 @@
                 log.warn("Ignore invalid update to key {}", messageKey);
               } catch (KafkaException | SerializationException ke) {
                 log.error("Failed to recover from invalid update to key {}", messageKey, ke);
->>>>>>> 98f13744
               }
             }
             try {
