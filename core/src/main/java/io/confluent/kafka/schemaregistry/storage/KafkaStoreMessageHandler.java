/*
 * Copyright 2018 Confluent Inc.
 *
 * Licensed under the Confluent Community License (the "License"); you may not use
 * this file except in compliance with the License.  You may obtain a copy of the
 * License at
 *
 * http://www.confluent.io/confluent-community-license
 *
 * Unless required by applicable law or agreed to in writing, software
 * distributed under the License is distributed on an "AS IS" BASIS, WITHOUT
 * WARRANTIES OF ANY KIND, either express or implied.  See the License for the
 * specific language governing permissions and limitations under the License.
 */

package io.confluent.kafka.schemaregistry.storage;

import io.confluent.kafka.schemaregistry.id.IdGenerator;
import io.confluent.kafka.schemaregistry.storage.exceptions.StoreException;
import org.slf4j.Logger;
import org.slf4j.LoggerFactory;

import java.util.List;
import java.util.concurrent.ExecutorService;
import java.util.concurrent.Executors;

public class KafkaStoreMessageHandler
    implements StoreUpdateHandler<SchemaRegistryKey, SchemaRegistryValue> {

  private static final Logger log = LoggerFactory.getLogger(KafkaStoreMessageHandler.class);
  private final KafkaSchemaRegistry schemaRegistry;
  private final LookupCache<SchemaRegistryKey, SchemaRegistryValue> lookupCache;
  private final ExecutorService tombstoneExecutor;
  private IdGenerator idGenerator;

  public KafkaStoreMessageHandler(KafkaSchemaRegistry schemaRegistry,
                                  LookupCache<SchemaRegistryKey, SchemaRegistryValue> lookupCache,
                                  IdGenerator idGenerator) {
    this.schemaRegistry = schemaRegistry;
    this.lookupCache = lookupCache;
    this.idGenerator = idGenerator;
    this.tombstoneExecutor = Executors.newSingleThreadExecutor();
  }

  /**
   * Invoked before every new K,V pair written to the store
   *
   * @param key   Key associated with the data
   * @param value Data written to the store
   */
  public boolean validateUpdate(SchemaRegistryKey key, SchemaRegistryValue value) {
    if (key.getKeyType() == SchemaRegistryKeyType.SCHEMA) {
      SchemaValue schemaObj = (SchemaValue) value;
      if (schemaObj != null) {
        SchemaKey oldKey = lookupCache.schemaKeyById(schemaObj.getId());
        if (oldKey != null) {
          SchemaValue oldSchema;
          try {
            oldSchema = (SchemaValue) lookupCache.get(oldKey);
          } catch (StoreException e) {
            log.error("Error while retrieving schema", e);
            return false;
          }
          if (oldSchema != null && !oldSchema.getSchema().equals(schemaObj.getSchema())) {
            log.error("Found a schema with duplicate ID {}.  This schema will not be "
                    + "registered since a schema already exists with this ID.",
                schemaObj.getId());
            return false;
          }
        }
      }
    }
    return true;
  }

  /**
   * Invoked on every new schema written to the Kafka store
   *
   * @param key   Key associated with the schema.
   * @param value Value written to the Kafka lookupCache
   */
  @Override
  public void handleUpdate(SchemaRegistryKey key, SchemaRegistryValue value) {
    if (key.getKeyType() == SchemaRegistryKeyType.SCHEMA) {
      handleSchemaUpdate((SchemaKey) key,
          (SchemaValue) value);
    } else if (value == null) {
      // ignore non-schema tombstone
    } else if (key.getKeyType() == SchemaRegistryKeyType.DELETE_SUBJECT) {
      handleDeleteSubject((DeleteSubjectValue) value);
    } else if (key.getKeyType() == SchemaRegistryKeyType.CLEAR_SUBJECT) {
      handleClearSubject((ClearSubjectValue) value);
    }
  }

  private void handleDeleteSubject(DeleteSubjectValue deleteSubjectValue) {
    //mark all versions as deleted in the local lookupCache
    String subject = deleteSubjectValue.getSubject();
    Integer deleteTillVersion = deleteSubjectValue.getVersion();
    for (int version = 1; version <= deleteTillVersion; version++) {
      try {

        SchemaKey schemaKey = new SchemaKey(subject, version);
        SchemaValue schemaValue = (SchemaValue) this.lookupCache.get(schemaKey);
        if (schemaValue != null) {
          schemaValue.setDeleted(true);
          lookupCache.put(schemaKey, schemaValue);
          lookupCache.schemaDeleted(schemaKey, schemaValue);
        }
      } catch (StoreException e) {
        log.error("Failed to delete subject {} in the local cache", subject);
      }
    }
  }

  private void handleClearSubject(ClearSubjectValue clearSubjectValue) {
    String subject = clearSubjectValue.getSubject();
    try {
      lookupCache.clearSubjects(subject);
    } catch (StoreException e) {
      log.error("Failed to clear subject {} in the local cache", subject);
    }
  }

  private void handleSchemaUpdate(SchemaKey schemaKey, SchemaValue schemaObj) {
    if (schemaObj != null) {
      // If the schema is marked to be deleted, we store it in an internal datastructure
      // that holds all deleted schema keys for an id.
      // Whenever we encounter a new schema for a subject, we check to see if the same schema
      // (same id) was deleted for the subject ever. If so, we tombstone those delete keys.
      // This helps optimize the storage. The main reason we only allow soft deletes in SR is that
      // consumers should be able to access the schemas by id. This is guaranteed when the schema is
      // re-registered again and hence we can tombstone the record.
      if (schemaObj.isDeleted()) {
        this.lookupCache.schemaDeleted(schemaKey, schemaObj);
      } else {
        // Update the maximum id seen so far
        idGenerator.schemaRegistered(schemaKey, schemaObj);
        lookupCache.schemaRegistered(schemaKey, schemaObj);
        List<SchemaKey> schemaKeys = lookupCache.deletedSchemaKeys(schemaObj);
        schemaKeys.stream().filter(v ->
            v.getSubject().equals(schemaObj.getSubject())
                && v.getVersion() != schemaObj.getVersion())
            .forEach(this::tombstoneSchemaKey);
      }
    } else {
      lookupCache.schemaTombstoned(schemaKey);
    }
  }

  private void tombstoneSchemaKey(SchemaKey schemaKey) {
<<<<<<< HEAD
    if (schemaRegistry.getKafkaStore().initialized()) {
      tombstoneExecutor.execute(() -> {
            try {
              schemaRegistry.getKafkaStore().waitForInit();
              schemaRegistry.getKafkaStore().delete(schemaKey);
              lookupCache.schemaTombstoned(schemaKey);
              log.debug("Tombstoned {}", schemaKey);
            } catch (InterruptedException e) {
              log.error("Interrupted while waiting for the tombstone thread to be initialized ", e);
            } catch (StoreException e) {
              log.error("Failed to tombstone {}", schemaKey, e);
            }
=======
    tombstoneExecutor.execute(() -> {
          try {
            schemaRegistry.getKafkaStore().waitForInit();
            schemaRegistry.getKafkaStore().delete(schemaKey);
            log.debug("Tombstoned {}", schemaKey);
          } catch (InterruptedException e) {
            log.error("Interrupted while waiting for the tombstone thread to be initialized ", e);
          } catch (StoreException e) {
            log.error("Failed to tombstone {}", schemaKey, e);
>>>>>>> ad9cd73f
          }
      );
    }
  }
}<|MERGE_RESOLUTION|>--- conflicted
+++ resolved
@@ -149,30 +149,17 @@
   }
 
   private void tombstoneSchemaKey(SchemaKey schemaKey) {
-<<<<<<< HEAD
     if (schemaRegistry.getKafkaStore().initialized()) {
       tombstoneExecutor.execute(() -> {
             try {
               schemaRegistry.getKafkaStore().waitForInit();
               schemaRegistry.getKafkaStore().delete(schemaKey);
-              lookupCache.schemaTombstoned(schemaKey);
               log.debug("Tombstoned {}", schemaKey);
             } catch (InterruptedException e) {
               log.error("Interrupted while waiting for the tombstone thread to be initialized ", e);
             } catch (StoreException e) {
               log.error("Failed to tombstone {}", schemaKey, e);
             }
-=======
-    tombstoneExecutor.execute(() -> {
-          try {
-            schemaRegistry.getKafkaStore().waitForInit();
-            schemaRegistry.getKafkaStore().delete(schemaKey);
-            log.debug("Tombstoned {}", schemaKey);
-          } catch (InterruptedException e) {
-            log.error("Interrupted while waiting for the tombstone thread to be initialized ", e);
-          } catch (StoreException e) {
-            log.error("Failed to tombstone {}", schemaKey, e);
->>>>>>> ad9cd73f
           }
       );
     }
