/*
 * Copyright 2018 Confluent Inc.
 *
 * Licensed under the Confluent Community License (the "License"); you may not use
 * this file except in compliance with the License.  You may obtain a copy of the
 * License at
 *
 * http://www.confluent.io/confluent-community-license
 *
 * Unless required by applicable law or agreed to in writing, software
 * distributed under the License is distributed on an "AS IS" BASIS, WITHOUT
 * WARRANTIES OF ANY KIND, either express or implied.  See the License for the
 * specific language governing permissions and limitations under the License.
 */

package io.confluent.kafka.schemaregistry.storage;

import io.confluent.kafka.schemaregistry.avro.AvroSchema;
import io.confluent.kafka.schemaregistry.id.IdGenerator;
import io.confluent.kafka.schemaregistry.metrics.MetricsContainer;
import io.confluent.kafka.schemaregistry.metrics.SchemaRegistryMetric;
import io.confluent.kafka.schemaregistry.storage.exceptions.StoreException;
import org.apache.kafka.common.TopicPartition;
import org.slf4j.Logger;
import org.slf4j.LoggerFactory;

public class KafkaStoreMessageHandler implements SchemaUpdateHandler {

  private static final Logger log = LoggerFactory.getLogger(KafkaStoreMessageHandler.class);
  private final KafkaSchemaRegistry schemaRegistry;
  private final LookupCache<SchemaRegistryKey, SchemaRegistryValue> lookupCache;
  private IdGenerator idGenerator;

  public KafkaStoreMessageHandler(KafkaSchemaRegistry schemaRegistry,
                                  LookupCache<SchemaRegistryKey, SchemaRegistryValue> lookupCache,
                                  IdGenerator idGenerator) {
    this.schemaRegistry = schemaRegistry;
    this.lookupCache = lookupCache;
    this.idGenerator = idGenerator;
  }

  /**
   * Invoked before every new K,V pair written to the store
   *
   * @param key   Key associated with the data
   * @param value Data written to the store
   */
  public boolean validateUpdate(SchemaRegistryKey key, SchemaRegistryValue value,
                                TopicPartition tp, long offset, long timestamp) {
    if (key.getKeyType() == SchemaRegistryKeyType.SCHEMA) {
      SchemaValue schemaObj = (SchemaValue) value;
      if (schemaObj != null) {
        SchemaKey oldKey = lookupCache.schemaKeyById(schemaObj.getId());
        if (oldKey != null) {
          SchemaValue oldSchema;
          try {
            oldSchema = (SchemaValue) lookupCache.get(oldKey);
          } catch (StoreException e) {
            log.error("Error while retrieving schema", e);
            return false;
          }
          if (oldSchema != null && !oldSchema.getSchema().equals(schemaObj.getSchema())) {
            log.error("Found a schema with duplicate ID {}.  This schema will not be "
                    + "registered since a schema already exists with this ID.",
                schemaObj.getId());
            return false;
          }
        }
      }
    }
    return true;
  }

  /**
   * Invoked on every new schema written to the Kafka store
   *
   * @param key   Key associated with the schema.
   * @param value Value written to the Kafka lookupCache
   */
  @Override
  public void handleUpdate(SchemaRegistryKey key,
                           SchemaRegistryValue value,
                           SchemaRegistryValue oldValue,
                           TopicPartition tp,
                           long offset,
                           long timestamp) {
    if (key.getKeyType() == SchemaRegistryKeyType.SCHEMA) {
      handleSchemaUpdate((SchemaKey) key,
          (SchemaValue) value,
          (SchemaValue) oldValue);
    } else if (value == null) {
      // ignore non-schema tombstone
    } else if (key.getKeyType() == SchemaRegistryKeyType.DELETE_SUBJECT) {
      handleDeleteSubject((DeleteSubjectValue) value);
    } else if (key.getKeyType() == SchemaRegistryKeyType.CLEAR_SUBJECT) {
      handleClearSubject((ClearSubjectValue) value);
    }
  }

  private void handleDeleteSubject(DeleteSubjectValue deleteSubjectValue) {
    //mark all versions as deleted in the local lookupCache
    String subject = deleteSubjectValue.getSubject();
    Integer deleteTillVersion = deleteSubjectValue.getVersion();
    for (int version = 1; version <= deleteTillVersion; version++) {
      try {

        SchemaKey schemaKey = new SchemaKey(subject, version);
        SchemaValue schemaValue = (SchemaValue) this.lookupCache.get(schemaKey);
        if (schemaValue != null) {
          schemaValue.setDeleted(true);
          lookupCache.put(schemaKey, schemaValue);
          lookupCache.schemaDeleted(schemaKey, schemaValue);
        }
      } catch (StoreException e) {
        log.error("Failed to delete subject {} in the local cache", subject, e);
      }
    }
  }

  private void handleClearSubject(ClearSubjectValue clearSubjectValue) {
    String subject = clearSubjectValue.getSubject();
    try {
      lookupCache.clearSubjects(subject);
    } catch (StoreException e) {
      log.error("Failed to clear subject {} in the local cache", subject, e);
    }
  }

  private void handleSchemaUpdate(SchemaKey schemaKey,
                                  SchemaValue schemaValue,
                                  SchemaValue oldSchemaValue) {
    final MetricsContainer metricsContainer = schemaRegistry.getMetricsContainer();
    if (schemaValue != null) {
<<<<<<< HEAD
=======
      // Update the maximum id seen so far
      idGenerator.schemaRegistered(schemaKey, schemaValue);

      // If the schema is marked to be deleted, we store it in an internal datastructure
      // that holds all deleted schema keys for an id.
      // Whenever we encounter a new schema for a subject, we check to see if the same schema
      // (same id) was deleted for the subject ever. If so, we tombstone those delete keys.
      // This helps optimize the storage. The main reason we only allow soft deletes in SR is that
      // consumers should be able to access the schemas by id. This is guaranteed when the schema is
      // re-registered again and hence we can tombstone the record.
>>>>>>> 83b1009a
      if (schemaValue.isDeleted()) {
        lookupCache.schemaDeleted(schemaKey, schemaValue);
        updateMetrics(metricsContainer.getSchemasDeleted(),
                      metricsContainer.getSchemasDeleted(getSchemaType(schemaValue)));
      } else {
        lookupCache.schemaRegistered(schemaKey, schemaValue);
        updateMetrics(metricsContainer.getSchemasCreated(),
                      metricsContainer.getSchemasCreated(getSchemaType(schemaValue)));
      }
    } else {
      lookupCache.schemaTombstoned(schemaKey, oldSchemaValue);
    }
  }

  private static String getSchemaType(SchemaValue schemaValue) {
    return schemaValue.getSchemaType() == null ? AvroSchema.TYPE : schemaValue.getSchemaType();
  }

  private static void updateMetrics(SchemaRegistryMetric total, SchemaRegistryMetric perType) {
    total.increment();
    if (perType != null) {
      perType.increment();
    }
  }
}<|MERGE_RESOLUTION|>--- conflicted
+++ resolved
@@ -131,19 +131,9 @@
                                   SchemaValue oldSchemaValue) {
     final MetricsContainer metricsContainer = schemaRegistry.getMetricsContainer();
     if (schemaValue != null) {
-<<<<<<< HEAD
-=======
       // Update the maximum id seen so far
       idGenerator.schemaRegistered(schemaKey, schemaValue);
 
-      // If the schema is marked to be deleted, we store it in an internal datastructure
-      // that holds all deleted schema keys for an id.
-      // Whenever we encounter a new schema for a subject, we check to see if the same schema
-      // (same id) was deleted for the subject ever. If so, we tombstone those delete keys.
-      // This helps optimize the storage. The main reason we only allow soft deletes in SR is that
-      // consumers should be able to access the schemas by id. This is guaranteed when the schema is
-      // re-registered again and hence we can tombstone the record.
->>>>>>> 83b1009a
       if (schemaValue.isDeleted()) {
         lookupCache.schemaDeleted(schemaKey, schemaValue);
         updateMetrics(metricsContainer.getSchemasDeleted(),
