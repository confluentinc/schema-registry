/*
 * Copyright 2018 Confluent Inc.
 *
 * Licensed under the Confluent Community License (the "License"); you may not use
 * this file except in compliance with the License.  You may obtain a copy of the
 * License at
 *
 * http://www.confluent.io/confluent-community-license
 *
 * Unless required by applicable law or agreed to in writing, software
 * distributed under the License is distributed on an "AS IS" BASIS, WITHOUT
 * WARRANTIES OF ANY KIND, either express or implied.  See the License for the
 * specific language governing permissions and limitations under the License.
 */

package io.confluent.kafka.schemaregistry.rest.resources;

import com.google.common.base.CharMatcher;
import io.confluent.kafka.schemaregistry.CompatibilityLevel;
import io.confluent.kafka.schemaregistry.client.rest.Versions;
import io.confluent.kafka.schemaregistry.client.rest.entities.Config;
import io.confluent.kafka.schemaregistry.client.rest.entities.requests.ConfigUpdateRequest;
import io.confluent.kafka.schemaregistry.exceptions.OperationNotPermittedException;
import io.confluent.kafka.schemaregistry.exceptions.SchemaRegistryRequestForwardingException;
import io.confluent.kafka.schemaregistry.exceptions.SchemaRegistryStoreException;
import io.confluent.kafka.schemaregistry.exceptions.UnknownLeaderException;
import io.confluent.kafka.schemaregistry.rest.exceptions.Errors;
import io.confluent.kafka.schemaregistry.rest.exceptions.RestInvalidCompatibilityException;
import io.confluent.kafka.schemaregistry.storage.KafkaSchemaRegistry;
import io.confluent.kafka.schemaregistry.utils.QualifiedSubject;
import io.swagger.v3.oas.annotations.Operation;
import io.swagger.v3.oas.annotations.Parameter;
import io.swagger.v3.oas.annotations.media.Content;
import io.swagger.v3.oas.annotations.media.Schema;
import io.swagger.v3.oas.annotations.responses.ApiResponse;
import org.slf4j.Logger;
import org.slf4j.LoggerFactory;

import javax.validation.constraints.NotNull;
import javax.ws.rs.Consumes;
import javax.ws.rs.DELETE;
import javax.ws.rs.GET;
import javax.ws.rs.PUT;
import javax.ws.rs.Path;
import javax.ws.rs.PathParam;
import javax.ws.rs.Produces;
import javax.ws.rs.QueryParam;
import javax.ws.rs.container.AsyncResponse;
import javax.ws.rs.container.Suspended;
import javax.ws.rs.core.Context;
import javax.ws.rs.core.HttpHeaders;
import java.util.Map;

@Path("/config")
@Produces({Versions.SCHEMA_REGISTRY_V1_JSON_WEIGHTED,
           Versions.SCHEMA_REGISTRY_DEFAULT_JSON_WEIGHTED,
           Versions.JSON_WEIGHTED})
@Consumes({Versions.SCHEMA_REGISTRY_V1_JSON,
           Versions.SCHEMA_REGISTRY_DEFAULT_JSON,
           Versions.JSON, Versions.GENERIC_REQUEST})
public class ConfigResource {

  private static final Logger log = LoggerFactory.getLogger(ConfigResource.class);
  private final KafkaSchemaRegistry schemaRegistry;

  private final RequestHeaderBuilder requestHeaderBuilder = new RequestHeaderBuilder();

  public ConfigResource(KafkaSchemaRegistry schemaRegistry) {
    this.schemaRegistry = schemaRegistry;
  }

  @Path("/{subject}")
  @PUT
  @Operation(summary = "Update compatibility level for the specified subject.", responses = {
      @ApiResponse(responseCode = "422", description =
          "Error code 42203 -- Invalid compatibility level\n"
              + "Error code 40402 -- Version not found"),
      @ApiResponse(responseCode = "500", description =
          "Error code 50001 -- Error in the backend data store\n"
              + "Error code 50003 -- Error while forwarding the request to the primary")
  })
  public ConfigUpdateRequest updateSubjectLevelConfig(
      @Parameter(description = "Name of the Subject", required = true)
      @PathParam("subject") String subject,
      @Context HttpHeaders headers,
      @Parameter(description = "Config Update Request", required = true)
      @NotNull ConfigUpdateRequest request) {
    CompatibilityLevel compatibilityLevel =
        CompatibilityLevel.forName(request.getCompatibilityLevel());
    if (compatibilityLevel == null) {
      throw new RestInvalidCompatibilityException();
    }

    if (subject != null && CharMatcher.javaIsoControl().matchesAnyOf(subject)) {
      throw Errors.invalidSubjectException(subject);
    }
    subject = QualifiedSubject.normalize(schemaRegistry.tenant(), subject);

    try {
      Map<String, String> headerProperties = requestHeaderBuilder.buildRequestHeaders(
          headers, schemaRegistry.config().whitelistHeaders());
      schemaRegistry.updateConfigOrForward(subject, compatibilityLevel, headerProperties);
    } catch (OperationNotPermittedException e) {
      throw Errors.operationNotPermittedException(e.getMessage());
    } catch (SchemaRegistryStoreException e) {
      throw Errors.storeException("Failed to update compatibility level", e);
    } catch (UnknownLeaderException e) {
      throw Errors.unknownLeaderException("Failed to update compatibility level", e);
    } catch (SchemaRegistryRequestForwardingException e) {
      throw Errors.requestForwardingFailedException("Error while forwarding update config request"
                                                    + " to the leader", e);
    }

    return request;
  }

  @Path("/{subject}")
  @GET
  @Operation(summary = "Get compatibility level for a subject.", responses = {
      @ApiResponse(responseCode = "404", description = "Subject not found"),
      @ApiResponse(responseCode = "500", description = "Error code 50001 -- Error in the backend "
          + "data store")
  })
  public Config getSubjectLevelConfig(
      @ApiParam(value = "Name of the Subject", required = true) @PathParam("subject") String subject,
      @ApiParam(value = "Whether to return the global compatibility level if subject specific compatibility level not found")
      @QueryParam("defaultToGlobal") boolean defaultToGlobal) {

    subject = QualifiedSubject.normalize(schemaRegistry.tenant(), subject);

    Config config;
    try {
      CompatibilityLevel compatibilityLevel =
          defaultToGlobal
          ? schemaRegistry.getCompatibilityLevelInScope(subject)
          : schemaRegistry.getCompatibilityLevel(subject);
      if (compatibilityLevel == null) {
        throw Errors.subjectLevelCompatibilityNotConfiguredException(subject);
      }
      config = new Config(compatibilityLevel.name);
    } catch (SchemaRegistryStoreException e) {
      throw Errors.storeException("Failed to get the configs for subject "
                                  + subject, e);
    }

    return config;
  }

  @PUT
  @Operation(summary = "Update global compatibility level.", responses = {
      @ApiResponse(responseCode = "422", description = "Error code 42203 -- Invalid compatibility"
          + " level"),
      @ApiResponse(responseCode = "500", description =
          "Error code 50001 -- Error in the backend data store\n"
              + "Error code 50003 -- Error while forwarding the request to the primary\n")
  })
  public ConfigUpdateRequest updateTopLevelConfig(
      @Context HttpHeaders headers,
      @Parameter(description = "Config Update Request", required = true)
      @NotNull ConfigUpdateRequest request) {
    CompatibilityLevel compatibilityLevel =
        CompatibilityLevel.forName(request.getCompatibilityLevel());
    if (compatibilityLevel == null) {
      throw new RestInvalidCompatibilityException();
    }
    try {
      Map<String, String> headerProperties = requestHeaderBuilder.buildRequestHeaders(
          headers, schemaRegistry.config().whitelistHeaders());
      schemaRegistry.updateConfigOrForward(null, compatibilityLevel, headerProperties);
    } catch (OperationNotPermittedException e) {
      throw Errors.operationNotPermittedException(e.getMessage());
    } catch (SchemaRegistryStoreException e) {
      throw Errors.storeException("Failed to update compatibility level", e);
    } catch (UnknownLeaderException e) {
      throw Errors.unknownLeaderException("Failed to update compatibility level", e);
    } catch (SchemaRegistryRequestForwardingException e) {
      throw Errors.requestForwardingFailedException("Error while forwarding update config request"
                                                    + " to the leader", e);
    }

    return request;
  }

  @GET
  @Operation(summary = "Get global compatibility level.", responses = {
      @ApiResponse(responseCode = "500", description = "Error code 50001 -- Error in the backend "
          + "data store")
  })
  public Config getTopLevelConfig() {
    Config config;
    try {
      CompatibilityLevel compatibilityLevel = schemaRegistry.getCompatibilityLevel(null);
      config = new Config(compatibilityLevel == null ? null : compatibilityLevel.name);
    } catch (SchemaRegistryStoreException e) {
      throw Errors.storeException("Failed to get compatibility level", e);
    }
    return config;
  }

  @DELETE
  @Path("/{subject}")
  @Operation(summary = "Deletes the specified subject-level compatibility level config and "
      + "revert to the global default.", responses = {
        @ApiResponse(content = @Content(
            schema = @Schema(implementation = CompatibilityLevel.class))),
        @ApiResponse(responseCode = "404", description = "Error code 40401 -- Subject not found"),
        @ApiResponse(responseCode = "500", description = "Error code 50001 -- Error in the backend "
          + "datastore")
      })
  public void deleteSubjectConfig(
      final @Suspended AsyncResponse asyncResponse,
      @Context HttpHeaders headers,
<<<<<<< HEAD
      @Parameter(description = "the name of the subject", required = true)
=======
      @ApiParam(value = "Name of the Subject", required = true)
>>>>>>> 2107598a
      @PathParam("subject") String subject) {
    log.info("Deleting compatibility setting for subject {}", subject);

    subject = QualifiedSubject.normalize(schemaRegistry.tenant(), subject);

    Config deletedConfig;
    try {
      CompatibilityLevel currentCompatibility = schemaRegistry.getCompatibilityLevel(subject);
      if (currentCompatibility == null) {
        throw Errors.subjectNotFoundException(subject);
      }

      Map<String, String> headerProperties = requestHeaderBuilder.buildRequestHeaders(
          headers, schemaRegistry.config().whitelistHeaders());
      schemaRegistry.deleteSubjectCompatibilityConfigOrForward(subject, headerProperties);
      deletedConfig = new Config(currentCompatibility.name);
    } catch (OperationNotPermittedException e) {
      throw Errors.operationNotPermittedException(e.getMessage());
    } catch (SchemaRegistryStoreException e) {
      throw Errors.storeException("Failed to delete compatibility level", e);
    } catch (UnknownLeaderException e) {
      throw Errors.unknownLeaderException("Failed to delete compatibility level", e);
    } catch (SchemaRegistryRequestForwardingException e) {
      throw Errors.requestForwardingFailedException("Error while forwarding delete config request"
          + " to the leader", e);
    }
    asyncResponse.resume(deletedConfig);
  }
}<|MERGE_RESOLUTION|>--- conflicted
+++ resolved
@@ -122,8 +122,8 @@
           + "data store")
   })
   public Config getSubjectLevelConfig(
-      @ApiParam(value = "Name of the Subject", required = true) @PathParam("subject") String subject,
-      @ApiParam(value = "Whether to return the global compatibility level if subject specific compatibility level not found")
+      @Parameter(description = "Name of the Subject", required = true) @PathParam("subject") String subject,
+      @Parameter(description = "Whether to return the global compatibility level if subject specific compatibility level not found")
       @QueryParam("defaultToGlobal") boolean defaultToGlobal) {
 
     subject = QualifiedSubject.normalize(schemaRegistry.tenant(), subject);
@@ -210,11 +210,7 @@
   public void deleteSubjectConfig(
       final @Suspended AsyncResponse asyncResponse,
       @Context HttpHeaders headers,
-<<<<<<< HEAD
-      @Parameter(description = "the name of the subject", required = true)
-=======
-      @ApiParam(value = "Name of the Subject", required = true)
->>>>>>> 2107598a
+      @Parameter(description = "Name of the Subject", required = true)
       @PathParam("subject") String subject) {
     log.info("Deleting compatibility setting for subject {}", subject);
 
