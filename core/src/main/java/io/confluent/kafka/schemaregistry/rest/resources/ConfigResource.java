--- conflicted
+++ resolved
@@ -81,7 +81,6 @@
       description = "Update compatibility level for the specified subject. "
         + "On success, echoes the original request back to the client.",
       responses = {
-<<<<<<< HEAD
         @ApiResponse(responseCode = "200", description = "The original request.",
             content = @Content(schema = @Schema(implementation = ConfigUpdateRequest.class))),
         @ApiResponse(responseCode = "404",
@@ -97,17 +96,7 @@
                     + "Error code 50003 indicates a failure forwarding the request to the primary.",
             content = @Content(schema = @Schema(implementation = ErrorMessage.class)))})
   @Tags(@Tag(name = apiTag))
-=======
-        @ApiResponse(responseCode = "200", description = "The original request", content = @Content(
-            schema = @Schema(implementation = ConfigUpdateRequest.class))),
-        @ApiResponse(responseCode = "422", description =
-            "Error code 42203 -- Invalid compatibility level\n"
-                + "Error code 40402 -- Version not found"),
-        @ApiResponse(responseCode = "500", description =
-           "Error code 50001 -- Error in the backend data store\n"
-                + "Error code 50003 -- Error while forwarding the request to the primary")})
   @PerformanceMetric("config.update-subject")
->>>>>>> 19088f51
   public ConfigUpdateRequest updateSubjectLevelConfig(
       @Parameter(description = "Name of the subject", required = true)
       @PathParam("subject") String subject,
@@ -152,7 +141,6 @@
       responses = {
         @ApiResponse(responseCode = "200", description = "The subject compatibility level.",
             content = @Content(schema = @Schema(implementation = Config.class))),
-<<<<<<< HEAD
         @ApiResponse(responseCode = "404",
             description = "Not Found. Error code 40401 indicates subject not found.",
             content = @Content(schema = @Schema(implementation = ErrorMessage.class))),
@@ -161,13 +149,7 @@
                     + "Error code 50001 indicates a failure in the backend data store.",
             content = @Content(schema = @Schema(implementation = ErrorMessage.class)))})
   @Tags(@Tag(name = apiTag))
-=======
-        @ApiResponse(responseCode = "404", description = "Subject not found"),
-        @ApiResponse(responseCode = "500", description = "Error code 50001 -- Error in the backend "
-          + "data store")
-      })
   @PerformanceMetric("config.get-subject")
->>>>>>> 19088f51
   public Config getSubjectLevelConfig(
       @Parameter(description = "Name of the subject", required = true)
       @PathParam("subject") String subject,
@@ -203,7 +185,6 @@
       + "On success, echoes the original request back to the client.", responses = {
         @ApiResponse(responseCode = "200", description = "The original request.",
             content = @Content(schema = @Schema(implementation = ConfigUpdateRequest.class))),
-<<<<<<< HEAD
         @ApiResponse(responseCode = "422",
             description = "Unprocessable Entity. "
                     + "Error code 42203 indicates invalid compatibility level.",
@@ -214,14 +195,7 @@
                   + "Error code 50003 indicates a failure forwarding the request to the primary.",
           content = @Content(schema = @Schema(implementation = ErrorMessage.class)))})
   @Tags(@Tag(name = apiTag))
-=======
-        @ApiResponse(responseCode = "422", description = "Error code 42203 -- Invalid compatibility"
-            + " level"),
-        @ApiResponse(responseCode = "500", description =
-            "Error code 50001 -- Error in the backend data store\n"
-               + "Error code 50003 -- Error while forwarding the request to the primary\n")})
   @PerformanceMetric("config.update-global")
->>>>>>> 19088f51
   public ConfigUpdateRequest updateTopLevelConfig(
       @Context HttpHeaders headers,
       @Parameter(description = "Config Update Request", required = true)
@@ -255,18 +229,12 @@
       description = "Retrieves the global compatibility level.", responses = {
         @ApiResponse(responseCode = "200", description = "The global compatibility level.",
           content = @Content(schema = @Schema(implementation = Config.class))),
-<<<<<<< HEAD
         @ApiResponse(responseCode = "500",
           description = "Internal Server Error. "
                   + "Error code 50001 indicates a failure in the backend data store.",
           content = @Content(schema = @Schema(implementation = ErrorMessage.class)))})
   @Tags(@Tag(name = apiTag))
-=======
-      @ApiResponse(responseCode = "500", description = "Error code 50001 -- Error in the backend "
-          + "data store")
-  })
   @PerformanceMetric("config.get-global")
->>>>>>> 19088f51
   public Config getTopLevelConfig() {
     Config config;
     try {
@@ -323,7 +291,6 @@
   @Operation(summary = "Delete subject compatibility level",
       description = "Deletes the specified subject-level compatibility level config and "
       + "reverts to the global default.", responses = {
-<<<<<<< HEAD
         @ApiResponse(responseCode = "200",
           description = "Operation succeeded. Returns old compatibility level.",
           content = @Content(schema = @Schema(implementation = CompatibilityLevel.class),
@@ -336,16 +303,7 @@
                   + "Error code 50001 indicates a failure in the backend data store.",
           content = @Content(schema = @Schema(implementation = ErrorMessage.class)))})
   @Tags(@Tag(name = apiTag))
-=======
-        @ApiResponse(responseCode = "200", description = "Operation succeeded. "
-          + "Returns old compatibility level",
-          content = @Content(schema = @Schema(implementation = CompatibilityLevel.class))),
-        @ApiResponse(responseCode = "404", description = "Error code 40401 -- Subject not found"),
-        @ApiResponse(responseCode = "500", description = "Error code 50001 -- Error in the backend "
-          + "datastore")
-      })
   @PerformanceMetric("config.delete-subject")
->>>>>>> 19088f51
   public void deleteSubjectConfig(
       final @Suspended AsyncResponse asyncResponse,
       @Context HttpHeaders headers,
