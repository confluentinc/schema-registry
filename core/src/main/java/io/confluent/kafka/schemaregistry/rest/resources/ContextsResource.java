/*
 * Copyright 2021 Confluent Inc.
 *
 * Licensed under the Confluent Community License (the "License"); you may not use
 * this file except in compliance with the License.  You may obtain a copy of the
 * License at
 *
 * http://www.confluent.io/confluent-community-license
 *
 * Unless required by applicable law or agreed to in writing, software
 * distributed under the License is distributed on an "AS IS" BASIS, WITHOUT
 * WARRANTIES OF ANY KIND, either express or implied.  See the License for the
 * specific language governing permissions and limitations under the License.
 */

package io.confluent.kafka.schemaregistry.rest.resources;

import io.confluent.kafka.schemaregistry.client.rest.Versions;
import io.confluent.kafka.schemaregistry.exceptions.SchemaRegistryException;
import io.confluent.kafka.schemaregistry.exceptions.SchemaRegistryStoreException;
import io.confluent.kafka.schemaregistry.rest.exceptions.Errors;
import io.confluent.kafka.schemaregistry.storage.KafkaSchemaRegistry;
import io.confluent.rest.annotations.PerformanceMetric;
import io.swagger.v3.oas.annotations.Operation;
import io.swagger.v3.oas.annotations.responses.ApiResponse;

import javax.ws.rs.Consumes;
import javax.ws.rs.GET;
import javax.ws.rs.Path;
import javax.ws.rs.Produces;
import java.util.List;

@Path("/contexts")
@Produces({Versions.SCHEMA_REGISTRY_V1_JSON_WEIGHTED,
           Versions.SCHEMA_REGISTRY_DEFAULT_JSON_WEIGHTED,
           Versions.JSON_WEIGHTED})
@Consumes({Versions.SCHEMA_REGISTRY_V1_JSON,
           Versions.SCHEMA_REGISTRY_DEFAULT_JSON,
           Versions.JSON, Versions.GENERIC_REQUEST})
public class ContextsResource {

  private final KafkaSchemaRegistry schemaRegistry;

  public ContextsResource(KafkaSchemaRegistry schemaRegistry) {
    this.schemaRegistry = schemaRegistry;
  }

  @GET
  @Operation(summary = "List contexts",
      description = "Retrieves a list of contexts.",
      responses = {
        @ApiResponse(responseCode = "200", description = "The contexts"),
        @ApiResponse(responseCode = "500",
<<<<<<< HEAD
                     description = "Error code 50001 -- Error in the backend datastore")
=======
                     description = "Error code 50001 -- Error in the backend data store")
>>>>>>> 3af171b2
      })
  @PerformanceMetric("contexts.list")
  public List<String> listContexts() {
    try {
      return schemaRegistry.listContexts();
    } catch (SchemaRegistryStoreException e) {
      throw Errors.storeException("Error while listing contexts", e);
    } catch (SchemaRegistryException e) {
      throw Errors.schemaRegistryException("Error while listing contexts", e);
    }
  }
}<|MERGE_RESOLUTION|>--- conflicted
+++ resolved
@@ -51,11 +51,7 @@
       responses = {
         @ApiResponse(responseCode = "200", description = "The contexts"),
         @ApiResponse(responseCode = "500",
-<<<<<<< HEAD
-                     description = "Error code 50001 -- Error in the backend datastore")
-=======
                      description = "Error code 50001 -- Error in the backend data store")
->>>>>>> 3af171b2
       })
   @PerformanceMetric("contexts.list")
   public List<String> listContexts() {
