--- conflicted
+++ resolved
@@ -20,7 +20,7 @@
 import io.confluent.kafka.schemaregistry.rest.SchemaRegistryConfig;
 import io.confluent.kafka.schemaregistry.storage.SchemaKey;
 import io.confluent.kafka.schemaregistry.storage.SchemaValue;
-<<<<<<< HEAD
+import java.util.concurrent.atomic.AtomicInteger;
 import org.slf4j.Logger;
 import org.slf4j.LoggerFactory;
 
@@ -28,14 +28,7 @@
 
   Logger log = LoggerFactory.getLogger(IncrementalIdGenerator.class);
 
-  private volatile int maxIdInKafkaStore = -1;
-=======
-import java.util.concurrent.atomic.AtomicInteger;
-
-public class IncrementalIdGenerator implements IdGenerator {
-
   private final AtomicInteger maxIdInKafkaStore = new AtomicInteger(0);
->>>>>>> 20a874b9
 
   @Override
   public int id(Schema schema) throws IdGenerationException {
@@ -44,10 +37,11 @@
 
   @Override
   public int getMaxId(int currentId) {
-    if (currentId > maxIdInKafkaStore) {
+    int maxId = maxIdInKafkaStore.get();
+    if (currentId > maxId) {
       log.debug("Requested ID is greater than max ID");
     }
-    return maxIdInKafkaStore;
+    return maxId;
   }
 
   @Override
