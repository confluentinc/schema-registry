--- conflicted
+++ resolved
@@ -160,14 +160,12 @@
           throw Errors.versionNotFoundException(versionId.getVersionId());
         }
       }
-<<<<<<< HEAD
       if (tags != null && !tags.isEmpty()) {
         schemaRegistry.extractSchemaTags(schema, tags);
-=======
+      }
       if (format != null && !format.trim().isEmpty()) {
         ParsedSchema parsedSchema = schemaRegistry.parseSchema(schema, false, false);
         schema.setSchema(parsedSchema.formattedString(format));
->>>>>>> 31307eec
       }
     } catch (SchemaRegistryStoreException e) {
       log.debug(errorMessage, e);
@@ -216,11 +214,7 @@
       @DefaultValue("") @QueryParam("format") String format,
       @Parameter(description = "Whether to include deleted schema")
       @QueryParam("deleted") boolean lookupDeletedSchema) {
-<<<<<<< HEAD
-    return getSchemaByVersion(subject, version, lookupDeletedSchema, null).getSchema();
-=======
-    return getSchemaByVersion(subject, version, format, lookupDeletedSchema).getSchema();
->>>>>>> 31307eec
+    return getSchemaByVersion(subject, version, format, lookupDeletedSchema, null).getSchema();
   }
 
   @GET
@@ -256,11 +250,7 @@
       @Parameter(description = VERSION_PARAM_DESC, required = true)
       @PathParam("version") String version) {
 
-<<<<<<< HEAD
-    Schema schema = getSchemaByVersion(subject, version, true, null);
-=======
-    Schema schema = getSchemaByVersion(subject, version, "", true);
->>>>>>> 31307eec
+    Schema schema = getSchemaByVersion(subject, version, "", true, null);
     if (schema == null) {
       return new ArrayList<>();
     }
@@ -440,15 +430,11 @@
         normalize = Boolean.TRUE.equals(schemaRegistry.getConfigInScope(subjectName).isNormalize());
       }
       Schema result =
-<<<<<<< HEAD
           schemaRegistry.registerOrForward(subjectName, request, normalize, headerProperties);
-=======
-          schemaRegistry.registerOrForward(subjectName, schema, normalize, headerProperties);
       if (result.getSchema() != null && format != null && !format.trim().isEmpty()) {
         ParsedSchema parsedSchema = schemaRegistry.parseSchema(result, false, false);
         result.setSchema(parsedSchema.formattedString(format));
       }
->>>>>>> 31307eec
       registerSchemaResponse = new RegisterSchemaResponse(result);
     } catch (IdDoesNotMatchException e) {
       throw Errors.idDoesNotMatchException(e);
