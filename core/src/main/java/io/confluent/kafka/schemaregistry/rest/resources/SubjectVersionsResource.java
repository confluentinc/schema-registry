/*
 * Copyright 2018 Confluent Inc.
 *
 * Licensed under the Confluent Community License (the "License"); you may not use
 * this file except in compliance with the License.  You may obtain a copy of the
 * License at
 *
 * http://www.confluent.io/confluent-community-license
 *
 * Unless required by applicable law or agreed to in writing, software
 * distributed under the License is distributed on an "AS IS" BASIS, WITHOUT
 * WARRANTIES OF ANY KIND, either express or implied.  See the License for the
 * specific language governing permissions and limitations under the License.
 */

package io.confluent.kafka.schemaregistry.rest.resources;

import io.confluent.kafka.schemaregistry.client.rest.Versions;
import io.confluent.kafka.schemaregistry.client.rest.entities.ErrorMessage;
import io.confluent.kafka.schemaregistry.client.rest.entities.Schema;
import io.confluent.kafka.schemaregistry.client.rest.entities.requests.RegisterSchemaRequest;
import io.confluent.kafka.schemaregistry.client.rest.entities.requests.RegisterSchemaResponse;
import io.confluent.kafka.schemaregistry.exceptions.IdDoesNotMatchException;
import io.confluent.kafka.schemaregistry.exceptions.IncompatibleSchemaException;
import io.confluent.kafka.schemaregistry.exceptions.InvalidSchemaException;
import io.confluent.kafka.schemaregistry.exceptions.InvalidVersionException;
import io.confluent.kafka.schemaregistry.exceptions.OperationNotPermittedException;
import io.confluent.kafka.schemaregistry.exceptions.ReferenceExistsException;
import io.confluent.kafka.schemaregistry.exceptions.SchemaRegistryException;
import io.confluent.kafka.schemaregistry.exceptions.SchemaRegistryRequestForwardingException;
import io.confluent.kafka.schemaregistry.exceptions.SchemaRegistryStoreException;
import io.confluent.kafka.schemaregistry.exceptions.SchemaRegistryTimeoutException;
import io.confluent.kafka.schemaregistry.exceptions.SchemaTooLargeException;
import io.confluent.kafka.schemaregistry.exceptions.SchemaVersionNotSoftDeletedException;
import io.confluent.kafka.schemaregistry.exceptions.UnknownLeaderException;
import io.confluent.kafka.schemaregistry.rest.VersionId;
import io.confluent.kafka.schemaregistry.rest.exceptions.Errors;
import io.confluent.kafka.schemaregistry.storage.KafkaSchemaRegistry;
import io.confluent.kafka.schemaregistry.storage.LookupFilter;
import io.confluent.kafka.schemaregistry.utils.QualifiedSubject;
import io.confluent.rest.annotations.PerformanceMetric;
import io.swagger.v3.oas.annotations.Operation;
import io.swagger.v3.oas.annotations.Parameter;
import io.swagger.v3.oas.annotations.media.ArraySchema;
import io.swagger.v3.oas.annotations.media.Content;
import io.swagger.v3.oas.annotations.responses.ApiResponse;
import io.swagger.v3.oas.annotations.tags.Tag;
import io.swagger.v3.oas.annotations.tags.Tags;
import org.slf4j.Logger;
import org.slf4j.LoggerFactory;

import javax.validation.constraints.NotNull;
import javax.ws.rs.Consumes;
import javax.ws.rs.DELETE;
import javax.ws.rs.GET;
import javax.ws.rs.POST;
import javax.ws.rs.Path;
import javax.ws.rs.PathParam;
import javax.ws.rs.Produces;
import javax.ws.rs.QueryParam;
import javax.ws.rs.container.AsyncResponse;
import javax.ws.rs.container.Suspended;
import javax.ws.rs.core.Context;
import javax.ws.rs.core.HttpHeaders;
import java.util.ArrayList;
import java.util.Iterator;
import java.util.List;
import java.util.Map;

@Path("/subjects/{subject}/versions")
@Produces({Versions.SCHEMA_REGISTRY_V1_JSON_WEIGHTED,
           Versions.SCHEMA_REGISTRY_DEFAULT_JSON_WEIGHTED,
           Versions.JSON_WEIGHTED})
@Consumes({Versions.SCHEMA_REGISTRY_V1_JSON,
           Versions.SCHEMA_REGISTRY_DEFAULT_JSON,
           Versions.JSON, Versions.GENERIC_REQUEST})
public class SubjectVersionsResource {

  public static final String apiTag = SubjectsResource.apiTag;
  private static final Logger log = LoggerFactory.getLogger(SubjectVersionsResource.class);

  private final KafkaSchemaRegistry schemaRegistry;

  private final RequestHeaderBuilder requestHeaderBuilder = new RequestHeaderBuilder();

  private static final String VERSION_PARAM_DESC = "Version of the schema to be returned. "
      + "Valid values for versionId are between [1,2^31-1] or the string \"latest\". \"latest\" "
      + "returns the last registered schema under the specified subject. Note that there may be a "
      + "new latest schema that gets registered right after this request is served.";

  public SubjectVersionsResource(KafkaSchemaRegistry registry) {
    this.schemaRegistry = registry;
  }

  @GET
  @Path("/{version}")
  @DocumentedName("getSchemaByVersion")
  @PerformanceMetric("subjects.versions.get-schema")
  @Operation(summary = "Get schema by version",
      description = "Retrieves a specific version of the schema registered under this subject.",
      responses = {
          @ApiResponse(responseCode = "200", description = "The schema.",
            content = @Content(schema = @io.swagger.v3.oas.annotations.media.Schema(
                    implementation = Schema.class))),
          @ApiResponse(responseCode = "404",
            description = "Not Found. "
                    + "Error code 40401 indicates subject not found. "
                    + "Error code 40402 indicates version not found.",
              content = @Content(schema = @io.swagger.v3.oas.annotations.media.Schema(
                  implementation = ErrorMessage.class))),
          @ApiResponse(responseCode = "422",
            description = "Unprocessable Entity. Error code 42202 indicates an invalid version.",
            content = @Content(schema = @io.swagger.v3.oas.annotations.media.Schema(
                    implementation = ErrorMessage.class))),
          @ApiResponse(responseCode = "500",
            description = "Internal Server Error. "
                    + "Error code 50001 indicates a failure in the backend data store.",
            content = @Content(schema = @io.swagger.v3.oas.annotations.media.Schema(
                    implementation = ErrorMessage.class)))})
  @Tags(@Tag(name = apiTag))
  public Schema getSchemaByVersion(
      @Parameter(description = "Name of the subject", required = true)
      @PathParam("subject") String subject,
      @Parameter(description = VERSION_PARAM_DESC, required = true)
      @PathParam("version") String version,
      @Parameter(description = "Whether to include deleted schema")
      @QueryParam("deleted") boolean lookupDeletedSchema) {

    subject = QualifiedSubject.normalize(schemaRegistry.tenant(), subject);

    VersionId versionId;
    try {
      versionId = new VersionId(version);
    } catch (InvalidVersionException e) {
      throw Errors.invalidVersionException(e.getMessage());
    }
    Schema schema;
    String errorMessage = "Error while retrieving schema for subject "
          + subject
          + " with version "
          + version
          + " from the schema registry";
    try {
      schema = schemaRegistry.getUsingContexts(
          subject, versionId.getVersionId(), lookupDeletedSchema);
      if (schema == null) {
        if (!schemaRegistry.hasSubjects(subject, lookupDeletedSchema)) {
          throw Errors.subjectNotFoundException(subject);
        } else {
          throw Errors.versionNotFoundException(versionId.getVersionId());
        }
      }
    } catch (SchemaRegistryStoreException e) {
      log.debug(errorMessage, e);
      throw Errors.storeException(errorMessage, e);
    } catch (InvalidVersionException e) {
      throw Errors.invalidVersionException(e.getMessage());
    } catch (SchemaRegistryException e) {
      throw Errors.schemaRegistryException(errorMessage, e);
    }
    return schema;
  }

  @GET
  @Path("/{version}/schema")
  @DocumentedName("getVersionSchemaOnly")
  @PerformanceMetric("subjects.versions.get-schema.only")
  @Operation(summary = "Get schema string by version",
      description = "Retrieves the schema for the specified version of this subject. "
        + "Only the unescaped schema string is returned.",
      responses = {
          @ApiResponse(responseCode = "200", description = "The schema string.", content = @Content(
              schema = @io.swagger.v3.oas.annotations.media.Schema(example =
                      Schema.SCHEMA_EXAMPLE))),
          @ApiResponse(responseCode = "404",
            description = "Not Found. "
                    + "Error code 40401 indicates subject not found. "
                    + "Error code 40402 indicates version not found.",
            content = @Content(schema = @io.swagger.v3.oas.annotations.media.Schema(
                    implementation = ErrorMessage.class))),
          @ApiResponse(responseCode = "422",
            description = "Unprocessable Entity. Error code 42202 indicates an invalid version.",
            content = @Content(schema = @io.swagger.v3.oas.annotations.media.Schema(
                    implementation = ErrorMessage.class))),
          @ApiResponse(responseCode = "500",
            description = "Internal Server Error. "
                    + "Error code 50001 indicates a failure in the backend data store.",
            content = @Content(schema = @io.swagger.v3.oas.annotations.media.Schema(implementation =
                    ErrorMessage.class)))})
  @Tags(@Tag(name = apiTag))
  public String getSchemaOnly(
      @Parameter(description = "Name of the subject", required = true)
      @PathParam("subject") String subject,
      @Parameter(description = VERSION_PARAM_DESC, required = true)
      @PathParam("version") String version,
      @Parameter(description = "Whether to include deleted schema")
      @QueryParam("deleted") boolean lookupDeletedSchema) {
    return getSchemaByVersion(subject, version, lookupDeletedSchema).getSchema();
  }

  @GET
  @Path("/{version}/referencedby")
<<<<<<< HEAD
  @DocumentedName("getReferencedBy")
=======
  @PerformanceMetric("subjects.versions.list-schema-refs")
>>>>>>> e8cd17aa
  @Operation(summary = "List schemas referencing a schema",
      description = "Retrieves the IDs of schemas that reference the specified schema.",
      responses = {
        @ApiResponse(responseCode = "200",
          description = "List of IDs for schemas that reference the specified schema.",
          content = @Content(array = @ArraySchema(
              schema = @io.swagger.v3.oas.annotations.media.Schema(type = "integer",
                      format = "int32", example = Schema.ID_EXAMPLE)))),
        @ApiResponse(responseCode = "404",
          description = "Not Found. "
                  + "Error code 40401 indicates subject not found. "
                  + "Error code 40402 indicates version not found.",
          content = @Content(schema = @io.swagger.v3.oas.annotations.media.Schema(
                  implementation = ErrorMessage.class))),
        @ApiResponse(responseCode = "422",
          description = "Unprocessable Entity. Error code 42202 indicates an invalid version.",
          content = @Content(schema = @io.swagger.v3.oas.annotations.media.Schema(
                  implementation = ErrorMessage.class))),
        @ApiResponse(responseCode = "500",
          description = "Internal Server Error. "
                  + "Error code 50001 indicates a failure in the backend data store.",
          content = @Content(schema = @io.swagger.v3.oas.annotations.media.Schema(implementation =
                  ErrorMessage.class)))})
  @Tags(@Tag(name = apiTag))
  public List<Integer> getReferencedBy(
      @Parameter(description = "Name of the subject", required = true)
      @PathParam("subject") String subject,
      @Parameter(description = VERSION_PARAM_DESC, required = true)
      @PathParam("version") String version) {

    Schema schema = getSchemaByVersion(subject, version, true);
    if (schema == null) {
      return new ArrayList<>();
    }
    VersionId versionId = null;
    try {
      versionId = new VersionId(schema.getVersion());
    } catch (InvalidVersionException e) {
      throw Errors.invalidVersionException(e.getMessage());
    }
    String errorMessage = "Error while retrieving schemas that reference schema with subject "
        + subject
        + " and version "
        + version
        + " from the schema registry";
    try {
      return schemaRegistry.getReferencedBy(schema.getSubject(), versionId);
    } catch (SchemaRegistryStoreException e) {
      log.debug(errorMessage, e);
      throw Errors.storeException(errorMessage, e);
    } catch (InvalidVersionException e) {
      throw Errors.invalidVersionException(e.getMessage());
    } catch (SchemaRegistryException e) {
      throw Errors.schemaRegistryException(errorMessage, e);
    }
  }

  @GET
  @DocumentedName("getAllVersions")
  @PerformanceMetric("subjects.versions.list")
  @Operation(summary = "List versions under subject",
      description = "Retrieves a list of versions registered under the specified subject.",
      responses = {
          @ApiResponse(responseCode = "200",
              description = "List of version numbers matching the specified parameters.",
              content = @Content(array = @ArraySchema(
                  schema = @io.swagger.v3.oas.annotations.media.Schema(type = "integer",
                      format = "int32", example = Schema.VERSION_EXAMPLE)))),
          @ApiResponse(responseCode = "404",
            description = "Not Found. "
                    + "Error code 40401 indicates subject not found. ",
            content = @Content(schema = @io.swagger.v3.oas.annotations.media.Schema(
                    implementation = ErrorMessage.class))),
          @ApiResponse(responseCode = "500",
            description = "Internal Server Error. "
                    + "Error code 50001 indicates a failure in the backend data store.",
            content = @Content(schema = @io.swagger.v3.oas.annotations.media.Schema(implementation =
                    ErrorMessage.class)))})
  @Tags(@Tag(name = apiTag))
  public List<Integer> listVersions(
      @Parameter(description = "Name of the subject", required = true)
      @PathParam("subject") String subject,
      @Parameter(description = "Whether to include deleted schemas")
      @QueryParam("deleted") boolean lookupDeletedSchema,
      @Parameter(description = "Whether to return deleted schemas only")
      @QueryParam("deletedOnly") boolean lookupDeletedOnlySchema) {

    subject = QualifiedSubject.normalize(schemaRegistry.tenant(), subject);

    // check if subject exists. If not, throw 404
    Iterator<Schema> resultSchemas;
    List<Integer> allVersions = new ArrayList<>();
    String errorMessage = "Error while validating that subject "
                          + subject
                          + " exists in the registry";
    try {
      if (!schemaRegistry.hasSubjects(subject, lookupDeletedSchema || lookupDeletedOnlySchema)) {
        throw Errors.subjectNotFoundException(subject);
      }
    } catch (SchemaRegistryStoreException e) {
      throw Errors.storeException(errorMessage, e);
    } catch (SchemaRegistryException e) {
      throw Errors.schemaRegistryException(errorMessage, e);
    }
    errorMessage = "Error while listing all versions for subject "
                   + subject;
    LookupFilter filter = LookupFilter.DEFAULT;
    // if both deleted && deletedOnly are true, return deleted only
    if (lookupDeletedOnlySchema) {
      filter = LookupFilter.DELETED_ONLY;
    } else if (lookupDeletedSchema) {
      filter = LookupFilter.INCLUDE_DELETED;
    }
    try {
      resultSchemas = schemaRegistry.getAllVersions(subject, filter);
    } catch (SchemaRegistryStoreException e) {
      throw Errors.storeException(errorMessage, e);
    } catch (SchemaRegistryException e) {
      throw Errors.schemaRegistryException(errorMessage, e);
    }
    while (resultSchemas.hasNext()) {
      Schema schema = resultSchemas.next();
      allVersions.add(schema.getVersion());
    }
    return allVersions;
  }

  @POST
  @DocumentedName("registerSchema")
  @PerformanceMetric("subjects.versions.register")
  @Operation(summary = "Register schema under a subject",
      description = "Register a new schema under the specified subject. If successfully "
        + "registered, this returns the unique identifier of this schema in the registry. The "
        + "returned identifier should be used to retrieve this schema from the schemas resource "
        + "and is different from the schema's version which is associated with the subject. If the "
        + "same schema is registered under a different subject, the same identifier will be "
        + "returned. However, the version of the schema may be different under different subjects."
        + "\nA schema should be compatible with the previously registered schema or schemas (if "
        + "there are any) as per the configured compatibility level. The configured compatibility "
        + "level can be obtained by issuing a GET http:get:: /config/(string: subject). If that "
        + "returns null, then GET http:get:: /config\n"
        + "When there are multiple instances of Schema Registry running in the same cluster, the "
        + "schema registration request will be forwarded to one of the instances designated as "
        + "the primary. If the primary is not available, the client will get an error code "
        + "indicating that the forwarding has failed.",
      responses = {
        @ApiResponse(responseCode = "200", description = "Schema successfully registered.",
          content = @Content(schema = @io.swagger.v3.oas.annotations.media.Schema(implementation =
                  RegisterSchemaResponse.class))),
        @ApiResponse(responseCode = "409", description = "Conflict. Incompatible schema.",
          content = @Content(schema = @io.swagger.v3.oas.annotations.media.Schema(implementation =
                  ErrorMessage.class))),
        @ApiResponse(responseCode = "422",
          description = "Unprocessable entity. "
                  + "Error code 42201 indicates an invalid schema or schema type. ",
          content = @Content(schema = @io.swagger.v3.oas.annotations.media.Schema(implementation =
                  ErrorMessage.class))),
        @ApiResponse(responseCode = "500",
          description = "Internal Server Error. "
                  + "Error code 50001 indicates a failure in the backend data store."
                  + "Error code 50002 indicates operation timed out. "
                  + "Error code 50003 indicates a failure forwarding the request to the primary.",
          content = @Content(schema = @io.swagger.v3.oas.annotations.media.Schema(implementation =
                  ErrorMessage.class)))})
  @Tags(@Tag(name = apiTag))
  public void register(
      final @Suspended AsyncResponse asyncResponse,
      @Context HttpHeaders headers,
      @Parameter(description = "Name of the subject", required = true)
      @PathParam("subject") String subjectName,
      @Parameter(description = "Whether to normalize the given schema")
      @QueryParam("normalize") boolean normalize,
      @Parameter(description = "Schema", required = true)
      @NotNull RegisterSchemaRequest request) {
    log.info("Registering new schema: subject {}, version {}, id {}, type {}, schema size {}",
             subjectName, request.getVersion(), request.getId(), request.getSchemaType(),
            request.getSchema() == null ? 0 : request.getSchema().length());

    if (subjectName != null
        && !QualifiedSubject.isValidSubject(schemaRegistry.tenant(), subjectName)) {
      throw Errors.invalidSubjectException(subjectName);
    }

    subjectName = QualifiedSubject.normalize(schemaRegistry.tenant(), subjectName);

    Map<String, String> headerProperties = requestHeaderBuilder.buildRequestHeaders(
        headers, schemaRegistry.config().whitelistHeaders());

    Schema schema = new Schema(subjectName, request);
    int id;
    try {
      id = schemaRegistry.registerOrForward(subjectName, schema, normalize, headerProperties);
    } catch (IdDoesNotMatchException e) {
      throw Errors.idDoesNotMatchException(e);
    } catch (InvalidSchemaException e) {
      throw Errors.invalidSchemaException(e);
    } catch (SchemaTooLargeException e) {
      throw Errors.schemaTooLargeException("Register operation failed because schema is too large");
    } catch (OperationNotPermittedException e) {
      throw Errors.operationNotPermittedException(e.getMessage());
    } catch (SchemaRegistryTimeoutException e) {
      throw Errors.operationTimeoutException("Register operation timed out", e);
    } catch (SchemaRegistryStoreException e) {
      throw Errors.storeException("Register schema operation failed while writing"
                                  + " to the Kafka store", e);
    } catch (SchemaRegistryRequestForwardingException e) {
      throw Errors.requestForwardingFailedException("Error while forwarding register schema request"
                                                    + " to the leader", e);
    } catch (IncompatibleSchemaException e) {
      throw Errors.incompatibleSchemaException("Schema being registered is incompatible with"
              + " an earlier schema for subject \"" + subjectName + "\", details: "
              + e.getMessage(), e);
    } catch (UnknownLeaderException e) {
      throw Errors.unknownLeaderException("Leader not known.", e);
    } catch (SchemaRegistryException e) {
      throw Errors.schemaRegistryException("Error while registering schema", e);
    }
    RegisterSchemaResponse registerSchemaResponse = new RegisterSchemaResponse();
    registerSchemaResponse.setId(id);
    asyncResponse.resume(registerSchemaResponse);
  }

  @DELETE
  @Path("/{version}")
  @DocumentedName("deleteSchemaVersion")
  @PerformanceMetric("subjects.versions.deleteSchemaVersion-schema")
  @Operation(summary = "Delete schema version",
      description = "Deletes a specific version of the schema registered under this subject. "
        + "This only deletes the version and the schema ID remains intact making it still possible "
        + "to decode data using the schema ID. This API is recommended to be used only in "
        + "development environments or under extreme circumstances where-in, its required to "
        + "delete a previously registered schema for compatibility purposes or re-register "
        + "previously registered schema.",
      responses = {
        @ApiResponse(responseCode = "200", description = "Operation succeeded. "
          + "Returns the schema version.", content = @Content(schema =
            @io.swagger.v3.oas.annotations.media.Schema(type = "integer",
                    format = "int32",
                    example = Schema.VERSION_EXAMPLE))),
        @ApiResponse(responseCode = "404",
          description = "Not Found. "
                  + "Error code 40401 indicates subject not found. "
                  + "Error code 40402 indicates version not found.",
          content = @Content(schema = @io.swagger.v3.oas.annotations.media.Schema(
                  implementation = ErrorMessage.class))),
        @ApiResponse(responseCode = "422",
          description = "Unprocessable Entity. Error code 42202 indicates an invalid version.",
          content = @Content(schema = @io.swagger.v3.oas.annotations.media.Schema(
                  implementation = ErrorMessage.class))),
        @ApiResponse(responseCode = "500",
          description = "Internal Server Error. "
                  + "Error code 50001 indicates a failure in the backend data store.",
          content = @Content(schema = @io.swagger.v3.oas.annotations.media.Schema(implementation =
                  ErrorMessage.class)))})
  @Tags(@Tag(name = apiTag))
  public void deleteSchemaVersion(
      final @Suspended AsyncResponse asyncResponse,
      @Context HttpHeaders headers,
      @Parameter(description = "Name of the subject", required = true)
      @PathParam("subject") String subject,
      @Parameter(description = VERSION_PARAM_DESC, required = true)
      @PathParam("version") String version,
      @Parameter(description = "Whether to perform a permanent delete")
      @QueryParam("permanent") boolean permanentDelete) {
    log.debug("Deleting schema version {} from subject {}", version, subject);

    subject = QualifiedSubject.normalize(schemaRegistry.tenant(), subject);

    VersionId versionId;
    try {
      versionId = new VersionId(version);
    } catch (InvalidVersionException e) {
      throw Errors.invalidVersionException(e.getMessage());
    }
    Schema schema;
    String errorMessage =
            "Error while retrieving schema for subject "
                    + subject
                    + " with version "
                    + version
                    + " from the schema registry";
    try {
      if (schemaRegistry.schemaVersionExists(subject, versionId, true)) {
        if (!permanentDelete
                && !schemaRegistry.schemaVersionExists(subject,
                        versionId, false)) {
          throw Errors.schemaVersionSoftDeletedException(subject, version);
        }
      }
      schema = schemaRegistry.get(subject, versionId.getVersionId(), true);
      if (schema == null) {
        if (!schemaRegistry.hasSubjects(subject, true)) {
          throw Errors.subjectNotFoundException(subject);
        } else {
          throw Errors.versionNotFoundException(versionId.getVersionId());
        }
      }
    } catch (SchemaRegistryStoreException e) {
      log.debug(errorMessage, e);
      throw Errors.storeException(errorMessage, e);
    } catch (InvalidVersionException e) {
      throw Errors.invalidVersionException(e.getMessage());
    } catch (SchemaRegistryException e) {
      throw Errors.schemaRegistryException(errorMessage, e);
    }

    try {
      Map<String, String> headerProperties = requestHeaderBuilder.buildRequestHeaders(
              headers, schemaRegistry.config().whitelistHeaders());
      schemaRegistry.deleteSchemaVersionOrForward(headerProperties, subject,
              schema, permanentDelete);
    } catch (SchemaVersionNotSoftDeletedException e) {
      throw Errors.schemaVersionNotSoftDeletedException(e.getSubject(),
              e.getVersion());
    } catch (OperationNotPermittedException e) {
      throw Errors.operationNotPermittedException(e.getMessage());
    } catch (SchemaRegistryTimeoutException e) {
      throw Errors.operationTimeoutException("Delete Schema Version operation timed out", e);
    } catch (SchemaRegistryStoreException e) {
      throw Errors.storeException("Delete Schema Version operation failed while writing"
                                  + " to the Kafka store", e);
    } catch (SchemaRegistryRequestForwardingException e) {
      throw Errors
          .requestForwardingFailedException("Error while forwarding delete schema version request"
                                            + " to the leader", e);
    } catch (ReferenceExistsException e) {
      throw Errors.referenceExistsException(e.getMessage());
    } catch (UnknownLeaderException e) {
      throw Errors.unknownLeaderException("Leader not known.", e);
    } catch (SchemaRegistryException e) {
      throw Errors.schemaRegistryException("Error while deleting Schema Version", e);
    }

    asyncResponse.resume(schema.getVersion());
  }
}<|MERGE_RESOLUTION|>--- conflicted
+++ resolved
@@ -200,11 +200,8 @@
 
   @GET
   @Path("/{version}/referencedby")
-<<<<<<< HEAD
   @DocumentedName("getReferencedBy")
-=======
   @PerformanceMetric("subjects.versions.list-schema-refs")
->>>>>>> e8cd17aa
   @Operation(summary = "List schemas referencing a schema",
       description = "Retrieves the IDs of schemas that reference the specified schema.",
       responses = {
