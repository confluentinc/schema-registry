/*
 * Copyright 2018 Confluent Inc.
 *
 * Licensed under the Confluent Community License (the "License"); you may not use
 * this file except in compliance with the License.  You may obtain a copy of the
 * License at
 *
 * http://www.confluent.io/confluent-community-license
 *
 * Unless required by applicable law or agreed to in writing, software
 * distributed under the License is distributed on an "AS IS" BASIS, WITHOUT
 * WARRANTIES OF ANY KIND, either express or implied.  See the License for the
 * specific language governing permissions and limitations under the License.
 */

package io.confluent.kafka.schemaregistry.rest.resources;

import io.confluent.kafka.schemaregistry.avro.AvroSchema;
import io.confluent.kafka.schemaregistry.client.rest.Versions;
import io.confluent.kafka.schemaregistry.client.rest.entities.Schema;
import io.confluent.kafka.schemaregistry.client.rest.entities.requests.RegisterSchemaRequest;
import io.confluent.kafka.schemaregistry.exceptions.ReferenceExistsException;
import io.confluent.kafka.schemaregistry.exceptions.SchemaRegistryException;
import io.confluent.kafka.schemaregistry.exceptions.SchemaRegistryStoreException;
import io.confluent.kafka.schemaregistry.exceptions.SubjectNotSoftDeletedException;
import io.confluent.kafka.schemaregistry.rest.exceptions.Errors;
import io.confluent.kafka.schemaregistry.storage.KafkaSchemaRegistry;
import io.confluent.kafka.schemaregistry.utils.QualifiedSubject;
import io.confluent.rest.annotations.PerformanceMetric;
import io.swagger.v3.oas.annotations.Operation;
import io.swagger.v3.oas.annotations.Parameter;
import io.swagger.v3.oas.annotations.media.ArraySchema;
import io.swagger.v3.oas.annotations.media.Content;
import io.swagger.v3.oas.annotations.responses.ApiResponse;
import org.slf4j.Logger;
import org.slf4j.LoggerFactory;

import javax.validation.Valid;
import javax.validation.constraints.NotNull;
import javax.ws.rs.Consumes;
import javax.ws.rs.DefaultValue;
import javax.ws.rs.DELETE;
import javax.ws.rs.GET;
import javax.ws.rs.POST;
import javax.ws.rs.Path;
import javax.ws.rs.PathParam;
import javax.ws.rs.Produces;
import javax.ws.rs.QueryParam;
import javax.ws.rs.container.AsyncResponse;
import javax.ws.rs.container.Suspended;
import javax.ws.rs.core.Context;
import javax.ws.rs.core.HttpHeaders;
import java.util.List;
import java.util.Map;
import java.util.Set;

@Path("/subjects")
@Produces({Versions.SCHEMA_REGISTRY_V1_JSON_WEIGHTED,
           Versions.SCHEMA_REGISTRY_DEFAULT_JSON_WEIGHTED,
           Versions.JSON_WEIGHTED})
@Consumes({Versions.SCHEMA_REGISTRY_V1_JSON,
           Versions.SCHEMA_REGISTRY_DEFAULT_JSON,
           Versions.JSON, Versions.GENERIC_REQUEST})
public class SubjectsResource {

  private static final Logger log = LoggerFactory.getLogger(SubjectsResource.class);
  private final KafkaSchemaRegistry schemaRegistry;
  private final RequestHeaderBuilder requestHeaderBuilder = new RequestHeaderBuilder();

  public SubjectsResource(KafkaSchemaRegistry schemaRegistry) {
    this.schemaRegistry = schemaRegistry;
  }

  @POST
  @Path("/{subject}")
  @Operation(summary = "Check if a schema has already been registered under the specified subject."
      + " If so, this returns the schema string along with its globally unique identifier, its "
      + "version under this subject and the subject name.", responses = {
        @ApiResponse(content = @Content(schema =
          @io.swagger.v3.oas.annotations.media.Schema(implementation = Schema.class))),
        @ApiResponse(responseCode = "404", description = "Error code 40401 -- Subject not found\n"
          + "Error code 40403 -- Schema not found"),
        @ApiResponse(responseCode = "500", description = "Internal server error")
      })
  @PerformanceMetric("subjects.get-schema")
  public void lookUpSchemaUnderSubject(
      final @Suspended AsyncResponse asyncResponse,
<<<<<<< HEAD
      @Parameter(description = "Subject under which the schema will be registered", required = true)
      @PathParam("subject") String subject,
=======
      @ApiParam(value = "Subject under which the schema will be registered", required = true)
        @PathParam("subject") String subject,
      @QueryParam("normalize") boolean normalize,
>>>>>>> 802dc1a4
      @QueryParam("deleted") boolean lookupDeletedSchema,
      @Parameter(description = "Schema", required = true)
      @NotNull RegisterSchemaRequest request) {
    log.info("Schema lookup under subject {}, deleted {}, type {}",
             subject, lookupDeletedSchema, request.getSchemaType());

    subject = QualifiedSubject.normalize(schemaRegistry.tenant(), subject);

    // returns version if the schema exists. Otherwise returns 404
    Schema schema = new Schema(
        subject,
        0,
        -1,
        request.getSchemaType() != null ? request.getSchemaType() : AvroSchema.TYPE,
        request.getReferences(),
        request.getSchema()
    );
    io.confluent.kafka.schemaregistry.client.rest.entities.Schema matchingSchema;
    try {
      if (!schemaRegistry.hasSubjects(subject, lookupDeletedSchema)) {
        throw Errors.subjectNotFoundException(subject);
      }
      matchingSchema =
          schemaRegistry.lookUpSchemaUnderSubject(subject, schema, normalize, lookupDeletedSchema);
    } catch (SchemaRegistryException e) {
      throw Errors.schemaRegistryException("Error while looking up schema under subject " + subject,
                                           e);
    }
    if (matchingSchema == null) {
      throw Errors.schemaNotFoundException();
    }
    asyncResponse.resume(matchingSchema);
  }

  @GET
  @Valid
  @Operation(summary = "Get a list of registered subjects.", responses = {
      @ApiResponse(responseCode = "500", description = "Error code 50001 -- Error in the backend "
          + "datastore")
  })
  @PerformanceMetric("subjects.list")
  public Set<String> list(
      @DefaultValue("") @QueryParam("subjectPrefix") String subjectPrefix,
      @QueryParam("deleted") boolean lookupDeletedSubjects
  ) {
    try {
      return schemaRegistry.listSubjectsWithPrefix(
          subjectPrefix != null ? subjectPrefix : "", lookupDeletedSubjects);
    } catch (SchemaRegistryStoreException e) {
      throw Errors.storeException("Error while listing subjects", e);
    } catch (SchemaRegistryException e) {
      throw Errors.schemaRegistryException("Error while listing subjects", e);
    }
  }

  @DELETE
  @Path("/{subject}")
  @Operation(summary = "Deletes the specified subject and its associated compatibility level if "
      + "registered. It is recommended to use this API only when a topic needs to be recycled or "
      + "in development environment.", responses = {
        @ApiResponse(content = @Content(array = @ArraySchema(schema =
          @io.swagger.v3.oas.annotations.media.Schema(implementation = Integer.class)))),
        @ApiResponse(responseCode = "404", description = "Error code 40401 -- Subject not found"),
        @ApiResponse(responseCode = "500",
          description = "Error code 50001 -- Error in the backend datastore")
      })
  @PerformanceMetric("subjects.delete-subject")
  public void deleteSubject(
      final @Suspended AsyncResponse asyncResponse,
      @Context HttpHeaders headers,
      @Parameter(description = "the name of the subject", required = true)
      @PathParam("subject") String subject,
      @QueryParam("permanent") boolean permanentDelete) {
    log.info("Deleting subject {}", subject);

    subject = QualifiedSubject.normalize(schemaRegistry.tenant(), subject);

    List<Integer> deletedVersions;
    try {
      if (!schemaRegistry.hasSubjects(subject, true)) {
        throw Errors.subjectNotFoundException(subject);
      }
      if (!permanentDelete && !schemaRegistry.hasSubjects(subject, false)) {
        throw Errors.subjectSoftDeletedException(subject);
      }
      Map<String, String> headerProperties = requestHeaderBuilder.buildRequestHeaders(
          headers, schemaRegistry.config().whitelistHeaders());
      deletedVersions = schemaRegistry.deleteSubjectOrForward(headerProperties,
              subject,
              permanentDelete);
    } catch (ReferenceExistsException e) {
      throw Errors.referenceExistsException(e.getMessage());
    } catch (SubjectNotSoftDeletedException e) {
      throw Errors.subjectNotSoftDeletedException(subject);
    } catch (SchemaRegistryException e) {
      throw Errors.schemaRegistryException("Error while deleting the subject " + subject,
                                           e);
    }
    asyncResponse.resume(deletedVersions);
  }

}<|MERGE_RESOLUTION|>--- conflicted
+++ resolved
@@ -85,14 +85,9 @@
   @PerformanceMetric("subjects.get-schema")
   public void lookUpSchemaUnderSubject(
       final @Suspended AsyncResponse asyncResponse,
-<<<<<<< HEAD
       @Parameter(description = "Subject under which the schema will be registered", required = true)
       @PathParam("subject") String subject,
-=======
-      @ApiParam(value = "Subject under which the schema will be registered", required = true)
-        @PathParam("subject") String subject,
       @QueryParam("normalize") boolean normalize,
->>>>>>> 802dc1a4
       @QueryParam("deleted") boolean lookupDeletedSchema,
       @Parameter(description = "Schema", required = true)
       @NotNull RegisterSchemaRequest request) {
