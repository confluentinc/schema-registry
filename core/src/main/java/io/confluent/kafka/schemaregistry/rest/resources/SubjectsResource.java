--- conflicted
+++ resolved
@@ -161,11 +161,7 @@
   public void deleteSubject(
       final @Suspended AsyncResponse asyncResponse,
       @Context HttpHeaders headers,
-<<<<<<< HEAD
-      @Parameter(description = "the name of the subject", required = true)
-=======
-      @ApiParam(value = "Name of the Subject", required = true)
->>>>>>> 2107598a
+      @Parameter(description = "Name of the Subject", required = true)
       @PathParam("subject") String subject,
       @QueryParam("permanent") boolean permanentDelete) {
     log.info("Deleting subject {}", subject);
