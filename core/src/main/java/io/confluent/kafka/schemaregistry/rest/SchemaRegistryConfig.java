--- conflicted
+++ resolved
@@ -287,19 +287,13 @@
       + "forward_transitive (new schema is forward compatible with all previous versions), "
       + "full_transitive (new schema is backward and forward compatible with all previous "
       + "versions)";
-<<<<<<< HEAD
-  protected static final String LEADER_ELIGIBILITY_DOC =
-      "If true, this node can participate in leader election. In a multi-colo setup, turn this off "
-      + "for clusters in the follower data center.";
-=======
   protected static final String SCHEMA_CACHE_SIZE_DOC =
       "The maximum size of the schema cache.";
   protected static final String SCHEMA_CACHE_EXPIRY_SECS_DOC =
       "The expiration in seconds for entries accessed in the cache.";
-  protected static final String MASTER_ELIGIBILITY_DOC =
-      "If true, this node can participate in master election. In a multi-colo setup, turn this off "
-      + "for clusters in the slave data center.";
->>>>>>> ed1e7b49
+  protected static final String LEADER_ELIGIBILITY_DOC =
+      "If true, this node can participate in leader election. In a multi-colo setup, turn this off "
+      + "for clusters in the follower data center.";
   protected static final String MODE_MUTABILITY_DOC =
       "If true, this node will allow mode changes if it is the leader.";
   protected static final String KAFKASTORE_SECURITY_PROTOCOL_DOC =
