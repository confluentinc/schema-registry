/**
 * Copyright 2014 Confluent Inc.
 *
 * Licensed under the Apache License, Version 2.0 (the "License");
 * you may not use this file except in compliance with the License.
 * You may obtain a copy of the License at
 *
 * http://www.apache.org/licenses/LICENSE-2.0
 *
 * Unless required by applicable law or agreed to in writing, software
 * distributed under the License is distributed on an "AS IS" BASIS,
 * WITHOUT WARRANTIES OR CONDITIONS OF ANY KIND, either express or implied.
 * See the License for the specific language governing permissions and
 * limitations under the License.
 */
package io.confluent.kafka.schemaregistry.rest;

import java.net.InetAddress;
import java.net.UnknownHostException;
import java.util.Map;
import java.util.Properties;

import io.confluent.common.config.ConfigDef;
import io.confluent.common.config.ConfigException;
import io.confluent.kafka.schemaregistry.avro.AvroCompatibilityLevel;
import io.confluent.rest.RestConfig;
import io.confluent.rest.RestConfigException;

import static io.confluent.common.config.ConfigDef.Range.atLeast;

public class SchemaRegistryConfig extends RestConfig {

  private static final int SCHEMAREGISTRY_PORT_DEFAULT = 8081;

  public static final String KAFKASTORE_CONNECTION_URL_CONFIG = "kafkastore.connection.url";
  /**
   * <code>kafkastore.zk.session.timeout.ms</code>
   */
  public static final String KAFKASTORE_ZK_SESSION_TIMEOUT_MS_CONFIG
      = "kafkastore.zk.session.timeout.ms";
  /**
   * <code>kafkastore.topic</code>
   */
  public static final String KAFKASTORE_TOPIC_CONFIG = "kafkastore.topic";
  public static final String DEFAULT_KAFKASTORE_TOPIC = "_schemas";
  /**
   * <code>kafkastore.topic.replication.factor</code>
   */
  public static final String KAFKASTORE_TOPIC_REPLICATION_FACTOR_CONFIG =
      "kafkastore.topic.replication.factor";
  public static final int DEFAULT_KAFKASTORE_TOPIC_REPLICATION_FACTOR = 3;
  /**
   * <code>kafkastore.write.max.retries</code>
   */
  public static final String KAFKASTORE_WRITE_MAX_RETRIES_CONFIG =
      "kafkastore.write.max.retries";
  public static final int DEFAULT_KAFKASTORE_WRITE_MAX_RETRIES = 5;
  /**
   * <code>kafkastore.write.retry.backoff.ms</code>
   */
  public static final String KAFKASTORE_WRITE_RETRY_BACKOFF_MS_CONFIG =
      "kafkastore.write.retry.backoff.ms";
  public static final int DEFAULT_KAFKASTORE_WRITE_RETRY_BACKOFF_MS = 100;
  /**
   * <code>kafkastore.timeout.ms</code>
   */
  public static final String KAFKASTORE_TIMEOUT_CONFIG = "kafkastore.timeout.ms";
  /**
   * <code>kafkastore.init.timeout.ms</code>
   */
  public static final String KAFKASTORE_INIT_TIMEOUT_CONFIG = "kafkastore.init.timeout.ms";
  /**
   * <code>kafkastore.commit.interval.ms</code>
   */
  public static final String KAFKASTORE_COMMIT_INTERVAL_MS_CONFIG = "kafkastore.commit.interval.ms";
  public static final int OFFSET_COMMIT_OFF = -1;
  // TODO: turn off offset commit by default for now since we only have an in-memory store
  private static final int KAFKASTORE_COMMIT_INTERVAL_MS_DEFAULT = OFFSET_COMMIT_OFF;
  /**
<<<<<<< HEAD
   * <code>master.eligibility</code>* 
   */
  public static final String MASTER_ELIGIBILITY = "master.eligibility";
  public static final boolean DEFAULT_MASTER_ELIGIBILITY = true;
  /**
   * <code>cluster.name</code>* 
   */
  public static final String SCHEMAREGISTRY_ZK_NAMESPACE = "schema.registry.zk.namespace";
  public static final String DEFAULT_SCHEMAREGISTRY_ZK_NAMESPACE = "schema_registry";
  /**
   * <code>advertised.host.name</code>
=======
   * <code>host.name</code>
>>>>>>> 23cc4c04
   */
  public static final String HOST_NAME_CONFIG = "host.name";
  /**
   * <code>avro.compatibility.level</code>
   */
  public static final String COMPATIBILITY_CONFIG = "avro.compatibility.level";
  protected static final String KAFKASTORE_CONNECTION_URL_DOC =
      "Zookeeper url for the Kafka cluster";
  protected static final String SCHEMAREGISTRY_ZK_NAMESPACE_DOC =
      "The string that is used as the zookeeper namespace for storing schema registry "
      + "metadata. SchemaRegistry instances which are part of the same schema registry service "
      + "should have the same ZooKeeper namespace.";
  protected static final String KAFKASTORE_ZK_SESSION_TIMEOUT_MS_DOC =
      "Zookeeper session timeout";
  protected static final String KAFKASTORE_TOPIC_DOC =
      "The durable single partition topic that acts" +
      "as the durable log for the data";
  protected static final String KAFKASTORE_TOPIC_REPLICATION_FACTOR_DOC =
      "The desired replication factor of the schema topic. The actual replication factor " +
      "will be the smaller of this value and the number of live Kafka brokers.";
  protected static final String KAFKASTORE_WRITE_RETRIES_DOC =
      "Retry a failed register schema request to the underlying Kafka store up to this many times, "
      + " for example in case of a Kafka broker failure";
  protected static final String KAFKASTORE_WRITE_RETRY_BACKOFF_MS_DOC =
      "The amount of time in milliseconds to wait before attempting to retry a failed write "
      + "to the Kafka store";
  protected static final String KAFKASTORE_INIT_TIMEOUT_DOC =
      "The timeout for initialization of the Kafka store, including creation of the Kafka topic "
      + "that stores schema data.";
  protected static final String KAFKASTORE_TIMEOUT_DOC =
      "The timeout for an operation on the Kafka store";
  protected static final String KAFKASTORE_COMMIT_INTERVAL_MS_DOC =
      "The interval to commit offsets while consuming the Kafka topic";
  protected static final String HOST_DOC = "The host name advertised in Zookeeper";
  protected static final String COMPATIBILITY_DOC =
      "The avro compatibility type. Valid values are: "
      + "none (new schema can be any valid avro schema), "
      + "backward (new schema can read data produced by latest registered schema), "
      + "forward (latest registered schema can read data produced by the new schema), "
      + "full (new schema is backward and forward compatible with latest registered schema)";
  protected static final String MASTER_ELIGIBILITY_DOC = 
      "If true, this node can participate in master election. In a multi-colo setup, turn this off" 
      + "for clusters in the slave data center.";                               
  private static final String COMPATIBILITY_DEFAULT = "backward";
  private static final String METRICS_JMX_PREFIX_DEFAULT_OVERRIDE = "kafka.schema.registry";
  private static final ConfigDef config;
  static {
    config = baseConfigDef()
        .defineOverride(PORT_CONFIG, ConfigDef.Type.INT, SCHEMAREGISTRY_PORT_DEFAULT,
                        ConfigDef.Importance.LOW, PORT_CONFIG_DOC)
        .defineOverride(RESPONSE_MEDIATYPE_PREFERRED_CONFIG, ConfigDef.Type.LIST,
                        io.confluent.kafka.schemaregistry.client.rest.Versions.PREFERRED_RESPONSE_TYPES,
                        ConfigDef.Importance.HIGH,
                        RESPONSE_MEDIATYPE_PREFERRED_CONFIG_DOC)
        .defineOverride(RESPONSE_MEDIATYPE_DEFAULT_CONFIG, ConfigDef.Type.STRING,
                        io.confluent.kafka.schemaregistry.client.rest.Versions.SCHEMA_REGISTRY_MOST_SPECIFIC_DEFAULT,
                        ConfigDef.Importance.HIGH,
                        RESPONSE_MEDIATYPE_DEFAULT_CONFIG_DOC)
        .define(KAFKASTORE_CONNECTION_URL_CONFIG, ConfigDef.Type.STRING, ConfigDef.Importance.HIGH,
                KAFKASTORE_CONNECTION_URL_DOC)
        .define(SCHEMAREGISTRY_ZK_NAMESPACE, ConfigDef.Type.STRING,
                DEFAULT_SCHEMAREGISTRY_ZK_NAMESPACE,
                ConfigDef.Importance.LOW, SCHEMAREGISTRY_ZK_NAMESPACE_DOC)
        .define(KAFKASTORE_ZK_SESSION_TIMEOUT_MS_CONFIG, ConfigDef.Type.INT, 30000, atLeast(0),
                ConfigDef.Importance.LOW, KAFKASTORE_ZK_SESSION_TIMEOUT_MS_DOC)
        .define(KAFKASTORE_TOPIC_CONFIG, ConfigDef.Type.STRING, DEFAULT_KAFKASTORE_TOPIC,
                ConfigDef.Importance.HIGH, KAFKASTORE_TOPIC_DOC)
        .define(KAFKASTORE_TOPIC_REPLICATION_FACTOR_CONFIG, ConfigDef.Type.INT,
                DEFAULT_KAFKASTORE_TOPIC_REPLICATION_FACTOR,
                ConfigDef.Importance.HIGH, KAFKASTORE_TOPIC_REPLICATION_FACTOR_DOC)
        .define(KAFKASTORE_WRITE_MAX_RETRIES_CONFIG, ConfigDef.Type.INT,
                DEFAULT_KAFKASTORE_WRITE_MAX_RETRIES, ConfigDef.Importance.MEDIUM,
                KAFKASTORE_WRITE_RETRIES_DOC)
        .define(KAFKASTORE_WRITE_RETRY_BACKOFF_MS_CONFIG, ConfigDef.Type.INT,
                DEFAULT_KAFKASTORE_WRITE_RETRY_BACKOFF_MS, ConfigDef.Importance.MEDIUM,
                KAFKASTORE_WRITE_RETRY_BACKOFF_MS_DOC)
        .define(KAFKASTORE_INIT_TIMEOUT_CONFIG, ConfigDef.Type.INT, 5000, atLeast(0),
                ConfigDef.Importance.MEDIUM, KAFKASTORE_INIT_TIMEOUT_DOC)
        .define(KAFKASTORE_TIMEOUT_CONFIG, ConfigDef.Type.INT, 500, atLeast(0),
                ConfigDef.Importance.MEDIUM, KAFKASTORE_TIMEOUT_DOC)
        .define(KAFKASTORE_COMMIT_INTERVAL_MS_CONFIG, ConfigDef.Type.INT,
                KAFKASTORE_COMMIT_INTERVAL_MS_DEFAULT, ConfigDef.Importance.MEDIUM,
                KAFKASTORE_COMMIT_INTERVAL_MS_DOC)
        .define(HOST_NAME_CONFIG, ConfigDef.Type.STRING, getDefaultHost(),
                ConfigDef.Importance.LOW, HOST_DOC)
        .define(COMPATIBILITY_CONFIG, ConfigDef.Type.STRING, COMPATIBILITY_DEFAULT,
                ConfigDef.Importance.HIGH, COMPATIBILITY_DOC)
        .define(MASTER_ELIGIBILITY, ConfigDef.Type.BOOLEAN, DEFAULT_MASTER_ELIGIBILITY, 
                ConfigDef.Importance.MEDIUM, MASTER_ELIGIBILITY_DOC)
        .defineOverride(METRICS_JMX_PREFIX_CONFIG, ConfigDef.Type.STRING,
                        METRICS_JMX_PREFIX_DEFAULT_OVERRIDE, ConfigDef.Importance.LOW,
                        METRICS_JMX_PREFIX_DOC);
  }
  private final AvroCompatibilityLevel compatibilityType;

  public SchemaRegistryConfig(Map<? extends Object, ? extends Object> props)
      throws RestConfigException {
    super(config, props);
    String compatibilityTypeString = getString(SchemaRegistryConfig.COMPATIBILITY_CONFIG);
    compatibilityType = AvroCompatibilityLevel.forName(compatibilityTypeString);
    if (compatibilityType == null) {
      throw new RestConfigException("Unknown avro compatibility level: " + compatibilityTypeString);
    }
  }

  public SchemaRegistryConfig(String propsFile) throws RestConfigException {
    this(getPropsFromFile(propsFile));
  }

  public SchemaRegistryConfig(Properties props) throws RestConfigException {
    super(config, props);
    String compatibilityTypeString = getString(SchemaRegistryConfig.COMPATIBILITY_CONFIG);
    compatibilityType = AvroCompatibilityLevel.forName(compatibilityTypeString);
    if (compatibilityType == null) {
      throw new RestConfigException("Unknown avro compatibility level: " + compatibilityTypeString);
    }
  }

  private static String getDefaultHost() {
    try {
      return InetAddress.getLocalHost().getCanonicalHostName();
    } catch (UnknownHostException e) {
      throw new ConfigException("Unknown local hostname", e);
    }
  }

  public static void main(String[] args) {
    System.out.println(config.toRst());
  }

  public AvroCompatibilityLevel compatibilityType() {
    return compatibilityType;
  }
}<|MERGE_RESOLUTION|>--- conflicted
+++ resolved
@@ -77,21 +77,17 @@
   // TODO: turn off offset commit by default for now since we only have an in-memory store
   private static final int KAFKASTORE_COMMIT_INTERVAL_MS_DEFAULT = OFFSET_COMMIT_OFF;
   /**
-<<<<<<< HEAD
    * <code>master.eligibility</code>* 
    */
   public static final String MASTER_ELIGIBILITY = "master.eligibility";
   public static final boolean DEFAULT_MASTER_ELIGIBILITY = true;
   /**
-   * <code>cluster.name</code>* 
+   * <code>schema.registry.zk.name</code>* 
    */
   public static final String SCHEMAREGISTRY_ZK_NAMESPACE = "schema.registry.zk.namespace";
   public static final String DEFAULT_SCHEMAREGISTRY_ZK_NAMESPACE = "schema_registry";
   /**
-   * <code>advertised.host.name</code>
-=======
    * <code>host.name</code>
->>>>>>> 23cc4c04
    */
   public static final String HOST_NAME_CONFIG = "host.name";
   /**
