/*
 * Copyright 2020 Confluent Inc.
 *
 * Licensed under the Confluent Community License (the "License"); you may not use
 * this file except in compliance with the License.  You may obtain a copy of the
 * License at
 *
 * http://www.confluent.io/confluent-community-license
 *
 * Unless required by applicable law or agreed to in writing, software
 * distributed under the License is distributed on an "AS IS" BASIS, WITHOUT
 * WARRANTIES OF ANY KIND, either express or implied.  See the License for the
 * specific language governing permissions and limitations under the License.
 */

package io.confluent.kafka.schemaregistry.metrics;

import io.confluent.kafka.schemaregistry.avro.AvroSchema;
import io.confluent.kafka.schemaregistry.json.JsonSchema;
import io.confluent.kafka.schemaregistry.protobuf.ProtobufSchema;
import io.confluent.kafka.schemaregistry.rest.SchemaRegistryConfig;
import io.confluent.kafka.schemaregistry.utils.AppInfoParser;
import io.confluent.rest.Application;
import io.confluent.rest.RestConfig;
import org.apache.kafka.clients.CommonClientConfigs;
import org.apache.kafka.clients.producer.ProducerConfig;
import org.apache.kafka.common.MetricName;
import org.apache.kafka.common.metrics.JmxReporter;
import org.apache.kafka.common.metrics.KafkaMetricsContext;
import org.apache.kafka.common.metrics.MetricConfig;
import org.apache.kafka.common.metrics.Metrics;
import org.apache.kafka.common.metrics.MetricsContext;
import org.apache.kafka.common.metrics.MetricsReporter;
import org.apache.kafka.common.utils.SystemTime;

import java.util.Collections;
import java.util.List;
import java.util.Map;
import java.util.concurrent.TimeUnit;

public class MetricsContainer {

  public static final String JMX_PREFIX = "kafka.schema.registry";

  public static final String RESOURCE_LABEL_PREFIX = "resource.";
  public static final String RESOURCE_LABEL_KAFKA_CLUSTER_ID =
          RESOURCE_LABEL_PREFIX + "kafka.cluster.id";
  public static final String RESOURCE_LABEL_CLUSTER_ID = RESOURCE_LABEL_PREFIX + "cluster.id";
  public static final String RESOURCE_LABEL_GROUP_ID = RESOURCE_LABEL_PREFIX + "group.id";
  public static final String RESOURCE_LABEL_TYPE = RESOURCE_LABEL_PREFIX + "type";
  public static final String RESOURCE_LABEL_VERSION = RESOURCE_LABEL_PREFIX + "version";
  public static final String RESOURCE_LABEL_COMMIT_ID = RESOURCE_LABEL_PREFIX + "commit.id";

  private final Metrics metrics;
  private final Map<String, String> configuredTags;

  private final SchemaRegistryMetric isLeaderNode;
  private final SchemaRegistryMetric nodeCount;

  private final SchemaRegistryMetric schemasCreated;
  private final SchemaRegistryMetric schemasDeleted;
  private final SchemaRegistryMetric customSchemaProviders;
  private final SchemaRegistryMetric apiCallsSuccess;
  private final SchemaRegistryMetric apiCallsFailure;

  private final SchemaRegistryMetric avroSchemasCreated;
  private final SchemaRegistryMetric jsonSchemasCreated;
  private final SchemaRegistryMetric protobufSchemasCreated;

  private final SchemaRegistryMetric avroSchemasDeleted;
  private final SchemaRegistryMetric jsonSchemasDeleted;
  private final SchemaRegistryMetric protobufSchemasDeleted;

<<<<<<< HEAD
  private final SchemaRegistryMetric backupDirectryCreationFailure;
  private final SchemaRegistryMetric backupFileCreationFailure;
  private final SchemaRegistryMetric backupFileWriteFailure;

  private final MetricsReporter telemetryReporter;
=======
>>>>>>> 950c4291
  private final MetricsContext metricsContext;

  public MetricsContainer(SchemaRegistryConfig config, String kafkaClusterId) {
    this.configuredTags =
            Application.parseListToMap(config.getList(RestConfig.METRICS_TAGS_CONFIG));

    List<MetricsReporter> reporters = config.getConfiguredInstances(
        config.getList(ProducerConfig.METRIC_REPORTER_CLASSES_CONFIG),
        MetricsReporter.class,
        Collections.singletonMap(SchemaRegistryConfig.KAFKASTORE_TOPIC_CONFIG,
                                 config.getString(SchemaRegistryConfig.KAFKASTORE_TOPIC_CONFIG)));

    reporters.add(getJmxReporter(config));

    metricsContext = getMetricsContext(config, kafkaClusterId);

    MetricConfig metricConfig =
            new MetricConfig().samples(config.getInt(ProducerConfig.METRICS_NUM_SAMPLES_CONFIG))
                    .timeWindow(config.getLong(ProducerConfig.METRICS_SAMPLE_WINDOW_MS_CONFIG),
                            TimeUnit.MILLISECONDS);
    this.metrics = new Metrics(metricConfig, reporters, new SystemTime(), metricsContext);

    this.isLeaderNode = createMetric("master-slave-role",
            "1.0 indicates the node is the active leader in the cluster and is the"
            + " node where all register schema and config update requests are "
            + "served.");
    this.nodeCount = createMetric("node-count", "Number of Schema Registry nodes in the cluster");

    this.apiCallsSuccess = createMetric("api-success-count", "Number of successful API calls");
    this.apiCallsFailure = createMetric("api-failure-count", "Number of failed API calls");

    this.customSchemaProviders = createMetric("custom-schema-provider-count",
            "Number of custom schema providers");

    this.schemasCreated = createMetric("registered-count", "Number of registered schemas");
    this.schemasDeleted = createMetric("deleted-count", "Number of deleted schemas");

    this.avroSchemasCreated = createMetric("avro-schemas-created",
            "Number of registered Avro schemas");

    this.avroSchemasDeleted = createMetric("avro-schemas-deleted",
            "Number of deleted Avro schemas");

    this.jsonSchemasCreated = createMetric("json-schemas-created",
            "Number of registered JSON schemas");

    this.jsonSchemasDeleted = createMetric("json-schemas-deleted",
            "Number of deleted JSON schemas");

    this.protobufSchemasCreated = createMetric("protobuf-schemas-created",
            "Number of registered Protobuf schemas");

    this.protobufSchemasDeleted = createMetric("protobuf-schemas-deleted",
            "Number of deleted Protobuf schemas");

    this.backupDirectryCreationFailure = createMetric("backup-directory-creation-failure",
            "Number of failed backup directory creations");
    this.backupFileCreationFailure = createMetric("backup-file-creation-failure",
            "Number of failed backup file creations");
    this.backupFileWriteFailure = createMetric("backup-file-write-failure",
            "Number of failed backup file writes");
  }

  private static MetricsReporter getJmxReporter(SchemaRegistryConfig config) {
    MetricsReporter reporter = new JmxReporter();
    reporter.configure(config.originals());
    return reporter;
  }

  private SchemaRegistryMetric createMetric(String name, String metricDescription) {
    return createMetric(name, name, name, metricDescription);
  }

  private SchemaRegistryMetric createMetric(String sensorName, String metricName,
                                            String metricGroup, String metricDescription) {
    MetricName mn = new MetricName(metricName, metricGroup, metricDescription, configuredTags);
    return new SchemaRegistryMetric(metrics, sensorName, mn);
  }

  public SchemaRegistryMetric getNodeCountMetric() {
    return nodeCount;
  }

  public SchemaRegistryMetric getLeaderNode() {
    return isLeaderNode;
  }

  public SchemaRegistryMetric getApiCallsSuccess() {
    return apiCallsSuccess;
  }

  public SchemaRegistryMetric getApiCallsFailure() {
    return apiCallsFailure;
  }

  public SchemaRegistryMetric getCustomSchemaProviderCount() {
    return customSchemaProviders;
  }

  public SchemaRegistryMetric getSchemasCreated() {
    return schemasCreated;
  }

  public SchemaRegistryMetric getSchemasCreated(String type) {
    return getSchemaTypeMetric(type, true);
  }

  public SchemaRegistryMetric getSchemasDeleted() {
    return schemasDeleted;
  }

  public SchemaRegistryMetric getSchemasDeleted(String type) {
    return getSchemaTypeMetric(type, false);
  }

  private SchemaRegistryMetric getSchemaTypeMetric(String type, boolean isRegister) {
    switch (type) {
      case AvroSchema.TYPE:
        return isRegister ? avroSchemasCreated : avroSchemasDeleted;
      case JsonSchema.TYPE:
        return isRegister ? jsonSchemasCreated : jsonSchemasDeleted;
      case ProtobufSchema.TYPE:
        return isRegister ? protobufSchemasCreated : protobufSchemasDeleted;
      default:
        return null;
    }
  }

  private static MetricsContext getMetricsContext(SchemaRegistryConfig config,
                                                  String kafkaClusterId) {
    String srGroupId = config.getString(SchemaRegistryConfig.SCHEMAREGISTRY_GROUP_ID_CONFIG);

    Map<String, Object> metadata =
            config.originalsWithPrefix(CommonClientConfigs.METRICS_CONTEXT_PREFIX);

    metadata.put(RESOURCE_LABEL_KAFKA_CLUSTER_ID, kafkaClusterId);
    metadata.put(RESOURCE_LABEL_CLUSTER_ID, srGroupId);
    metadata.put(RESOURCE_LABEL_GROUP_ID, srGroupId);
    metadata.put(RESOURCE_LABEL_TYPE,  "schema_registry");
    metadata.put(RESOURCE_LABEL_VERSION, AppInfoParser.getVersion());
    metadata.put(RESOURCE_LABEL_COMMIT_ID, AppInfoParser.getCommitId());

    return new KafkaMetricsContext(JMX_PREFIX, metadata);
  }

  public SchemaRegistryMetric getBackupDirectoryCreationFailure() {
    return backupDirectryCreationFailure;
  }

  public SchemaRegistryMetric getBackupFileCreationFailure() {
    return backupFileCreationFailure;
  }

  public SchemaRegistryMetric getBackupFileWriteFailure() {
    return backupFileWriteFailure;
  }
}<|MERGE_RESOLUTION|>--- conflicted
+++ resolved
@@ -71,14 +71,9 @@
   private final SchemaRegistryMetric jsonSchemasDeleted;
   private final SchemaRegistryMetric protobufSchemasDeleted;
 
-<<<<<<< HEAD
   private final SchemaRegistryMetric backupDirectryCreationFailure;
   private final SchemaRegistryMetric backupFileCreationFailure;
   private final SchemaRegistryMetric backupFileWriteFailure;
-
-  private final MetricsReporter telemetryReporter;
-=======
->>>>>>> 950c4291
   private final MetricsContext metricsContext;
 
   public MetricsContainer(SchemaRegistryConfig config, String kafkaClusterId) {
