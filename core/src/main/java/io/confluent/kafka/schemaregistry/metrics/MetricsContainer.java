--- conflicted
+++ resolved
@@ -33,6 +33,8 @@
 import org.apache.kafka.common.metrics.MetricsContext;
 import org.apache.kafka.common.metrics.MetricsReporter;
 import org.apache.kafka.common.utils.SystemTime;
+import org.slf4j.Logger;
+import org.slf4j.LoggerFactory;
 
 import java.util.ArrayList;
 import java.util.Collections;
@@ -51,11 +53,8 @@
   public static final String RESOURCE_LABEL_VERSION = RESOURCE_LABEL_PREFIX + "version";
   public static final String RESOURCE_LABEL_COMMIT_ID = RESOURCE_LABEL_PREFIX + "commit.id";
 
-<<<<<<< HEAD
   private static final Logger log = LoggerFactory.getLogger(MetricsContainer.class);
 
-=======
->>>>>>> 56fe8aca
   private static final String TELEMETRY_REPORTER_CLASS =
           "io.confluent.telemetry.reporter.TelemetryReporter";
 
@@ -208,25 +207,14 @@
   private static List<String> getMetricReporterConfig(SchemaRegistryConfig config) {
     List<String> classes = new ArrayList<>(config.getList(
             ProducerConfig.METRIC_REPORTER_CLASSES_CONFIG));
-<<<<<<< HEAD
-
     log.debug("Config originals: {}", config.originalProperties());
-    try {
-      if (!Boolean.TRUE.equals(config.originals().get(TELEMETRY_ENABLED_CONFIG))) {
-        log.warn("Telemetry reporter is disabled");
-      } else if (classes.contains(TELEMETRY_REPORTER_CLASS)) {
-        log.warn("Already have telemetry reporter class");
-      } else {
-        log.warn("Adding telemetry reporter class");
-        classes.add(TELEMETRY_REPORTER_CLASS);
-      }
-    } catch (ConfigException ce) {
-      log.warn("Could not get config option", ce);
-=======
-    if (config.getBoolean(SchemaRegistryConfig.TELEMETRY_REPORTER_ENABLED_CONFIG)
-            && !classes.contains(TELEMETRY_REPORTER_CLASS)) {
+    if (!config.getBoolean(SchemaRegistryConfig.TELEMETRY_REPORTER_ENABLED_CONFIG)) {
+      log.warn("Telemetry reporter is disabled");
+    } else if (classes.contains(TELEMETRY_REPORTER_CLASS)) {
+      log.warn("Already have telemetry reporter class");
+    } else {
+      log.warn("Adding telemetry reporter class");
       classes.add(TELEMETRY_REPORTER_CLASS);
->>>>>>> 56fe8aca
     }
     return classes;
   }
