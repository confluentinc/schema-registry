/*
 * Copyright 2020 Confluent Inc.
 *
 * Licensed under the Confluent Community License (the "License"); you may not use
 * this file except in compliance with the License.  You may obtain a copy of the
 * License at
 *
 * http://www.confluent.io/confluent-community-license
 *
 * Unless required by applicable law or agreed to in writing, software
 * distributed under the License is distributed on an "AS IS" BASIS, WITHOUT
 * WARRANTIES OF ANY KIND, either express or implied.  See the License for the
 * specific language governing permissions and limitations under the License.
 */

package io.confluent.kafka.schemaregistry.metrics;

import io.confluent.kafka.schemaregistry.avro.AvroSchema;
import io.confluent.kafka.schemaregistry.json.JsonSchema;
import io.confluent.kafka.schemaregistry.protobuf.ProtobufSchema;
import io.confluent.kafka.schemaregistry.rest.SchemaRegistryConfig;
import io.confluent.kafka.schemaregistry.utils.AppInfoParser;
import io.confluent.rest.Application;
import io.confluent.rest.RestConfig;
import io.confluent.telemetry.reporter.TelemetryReporter;
import org.apache.kafka.clients.CommonClientConfigs;
import org.apache.kafka.clients.producer.ProducerConfig;
import org.apache.kafka.common.MetricName;
import org.apache.kafka.common.config.ConfigException;
import org.apache.kafka.common.metrics.JmxReporter;
import org.apache.kafka.common.metrics.KafkaMetricsContext;
import org.apache.kafka.common.metrics.MetricConfig;
import org.apache.kafka.common.metrics.Metrics;
import org.apache.kafka.common.metrics.MetricsContext;
import org.apache.kafka.common.metrics.MetricsReporter;
import org.apache.kafka.common.utils.SystemTime;
import org.slf4j.Logger;
import org.slf4j.LoggerFactory;

import java.util.ArrayList;
import java.util.Collections;
import java.util.List;
import java.util.Map;
import java.util.concurrent.TimeUnit;

public class MetricsContainer {

  public static final String JMX_PREFIX = "kafka.schema.registry";

  public static final String RESOURCE_LABEL_PREFIX = "resource.";
  public static final String RESOURCE_LABEL_CLUSTER_ID = RESOURCE_LABEL_PREFIX + "cluster.id";
  public static final String RESOURCE_LABEL_GROUP_ID = RESOURCE_LABEL_PREFIX + "group.id";
  public static final String RESOURCE_LABEL_TYPE = RESOURCE_LABEL_PREFIX + "type";
  public static final String RESOURCE_LABEL_VERSION = RESOURCE_LABEL_PREFIX + "version";
  public static final String RESOURCE_LABEL_COMMIT_ID = RESOURCE_LABEL_PREFIX + "commit.id";

  private static final Logger log = LoggerFactory.getLogger(MetricsReporter.class);

  private static final String TELEMETRY_REPORTER_CLASS =
          "io.confluent.telemetry.reporter.TelemetryReporter";
  private static final String TELEMETRY_ENABLED_CONFIG = "confluent.telemetry.enabled";

  private final Metrics metrics;
  private final Map<String, String> configuredTags;

  private final SchemaRegistryMetric isLeaderNode;
  private final SchemaRegistryMetric nodeCount;

  private final SchemaRegistryMetric schemasCreated;
  private final SchemaRegistryMetric schemasDeleted;
  private final SchemaRegistryMetric customSchemaProviders;
  private final SchemaRegistryMetric apiCallsSuccess;
  private final SchemaRegistryMetric apiCallsFailure;

  private final SchemaRegistryMetric avroSchemasCreated;
  private final SchemaRegistryMetric jsonSchemasCreated;
  private final SchemaRegistryMetric protobufSchemasCreated;

  private final SchemaRegistryMetric avroSchemasDeleted;
  private final SchemaRegistryMetric jsonSchemasDeleted;
  private final SchemaRegistryMetric protobufSchemasDeleted;

  private final MetricsReporter telemetryReporter;
  private final MetricsContext metricsContext;

  public MetricsContainer(SchemaRegistryConfig config, String kafkaClusterId) {
    this.configuredTags =
            Application.parseListToMap(config.getList(RestConfig.METRICS_TAGS_CONFIG));

    List<MetricsReporter> reporters = config.getConfiguredInstances(getMetricReporterConfig(config),
            MetricsReporter.class, Collections.emptyMap());

    telemetryReporter = getTelemetryReporter(reporters);

    reporters.add(new JmxReporter());

    for (MetricsReporter reporter : reporters) {
      reporter.configure(config.originals());
    }

    metricsContext = getMetricsContext(config, kafkaClusterId);

    MetricConfig metricConfig =
            new MetricConfig().samples(config.getInt(ProducerConfig.METRICS_NUM_SAMPLES_CONFIG))
                    .timeWindow(config.getLong(ProducerConfig.METRICS_SAMPLE_WINDOW_MS_CONFIG),
                            TimeUnit.MILLISECONDS);
    this.metrics = new Metrics(metricConfig, reporters, new SystemTime(), metricsContext);

    this.isLeaderNode = createMetric("master-slave-role",
            "1.0 indicates the node is the active leader in the cluster and is the"
            + " node where all register schema and config update requests are "
            + "served.");
    this.nodeCount = createMetric("node-count", "Number of Schema Registry nodes in the cluster");

    this.apiCallsSuccess = createMetric("api-success-count", "Number of successful API calls");
    this.apiCallsFailure = createMetric("api-failure-count", "Number of failed API calls");

    this.customSchemaProviders = createMetric("custom-schema-provider-count",
            "Number of custom schema providers");

    this.schemasCreated = createMetric("registered-count", "Number of registered schemas");
    this.schemasDeleted = createMetric("deleted-count", "Number of deleted schemas");

    this.avroSchemasCreated = createMetric("avro-schemas-created",
            "Number of registered Avro schemas");

    this.avroSchemasDeleted = createMetric("avro-schemas-deleted",
            "Number of deleted Avro schemas");

    this.jsonSchemasCreated = createMetric("json-schemas-created",
            "Number of registered JSON schemas");

    this.jsonSchemasDeleted = createMetric("json-schemas-deleted",
            "Number of deleted JSON schemas");

    this.protobufSchemasCreated = createMetric("protobuf-schemas-created",
            "Number of registered Protobuf schemas");

    this.protobufSchemasDeleted = createMetric("protobuf-schemas-deleted",
            "Number of deleted Protobuf schemas");
  }

  private SchemaRegistryMetric createMetric(String name, String metricDescription) {
    return createMetric(name, name, name, metricDescription);
  }

  private SchemaRegistryMetric createMetric(String sensorName, String metricName,
                                            String metricGroup, String metricDescription) {
    MetricName mn = new MetricName(metricName, metricGroup, metricDescription, configuredTags);
    return new SchemaRegistryMetric(metrics, sensorName, mn);
  }

  public SchemaRegistryMetric getNodeCountMetric() {
    return nodeCount;
  }

  public void setLeader(boolean leader) {
    isLeaderNode.set(leader ? 1 : 0);
    if (telemetryReporter != null) {
      if (leader) {
        telemetryReporter.contextChange(metricsContext);
      } else {
        telemetryReporter.close();
      }
    }
  }

  public SchemaRegistryMetric getApiCallsSuccess() {
    return apiCallsSuccess;
  }

  public SchemaRegistryMetric getApiCallsFailure() {
    return apiCallsFailure;
  }

  public SchemaRegistryMetric getCustomSchemaProviderCount() {
    return customSchemaProviders;
  }

  public SchemaRegistryMetric getSchemasCreated() {
    return schemasCreated;
  }

  public SchemaRegistryMetric getSchemasCreated(String type) {
    return getSchemaTypeMetric(type, true);
  }

  public SchemaRegistryMetric getSchemasDeleted() {
    return schemasDeleted;
  }

  public SchemaRegistryMetric getSchemasDeleted(String type) {
    return getSchemaTypeMetric(type, false);
  }

  private SchemaRegistryMetric getSchemaTypeMetric(String type, boolean isRegister) {
    switch (type) {
      case AvroSchema.TYPE:
        return isRegister ? avroSchemasCreated : avroSchemasDeleted;
      case JsonSchema.TYPE:
        return isRegister ? jsonSchemasCreated : jsonSchemasDeleted;
      case ProtobufSchema.TYPE:
        return isRegister ? protobufSchemasCreated : protobufSchemasDeleted;
      default:
        return null;
    }
  }

  private static List<String> getMetricReporterConfig(SchemaRegistryConfig config) {
    List<String> classes = new ArrayList<>(config.getList(
            ProducerConfig.METRIC_REPORTER_CLASSES_CONFIG));

    log.debug("Config originals: {}", config.originalProperties());
    try {
<<<<<<< HEAD
      if (Boolean.FALSE.equals(config.originals().get(TELEMETRY_ENABLED_CONFIG))) {
        log.warn("Telemetry is disabled");
      } else if (classes.contains(TELEMETRY_REPORTER_CLASS)) {
        log.warn("Already have telemetry reporter class");
      } else {
        log.warn("Adding telemetry reporter class");
=======
      if (Boolean.TRUE.equals(config.originals().get(TELEMETRY_ENABLED_CONFIG))
              && !classes.contains(TELEMETRY_REPORTER_CLASS)) {
>>>>>>> 4774463d
        classes.add(TELEMETRY_REPORTER_CLASS);
      }
    } catch (ConfigException ce) {
      log.warn("Could not get config option", ce);
    }
    return classes;
  }

  private static MetricsReporter getTelemetryReporter(List<MetricsReporter> reporters) {
    for (MetricsReporter reporter : reporters) {
      if (reporter.getClass().equals(TelemetryReporter.class)) {
        return reporter;
      }
    }
    return null;
  }

  private static MetricsContext getMetricsContext(SchemaRegistryConfig config,
                                                  String kafkaClusterId) {
    Map<String, Object> metadata =
            config.originalsWithPrefix(CommonClientConfigs.METRICS_CONTEXT_PREFIX);

    metadata.put(RESOURCE_LABEL_CLUSTER_ID, kafkaClusterId);
    metadata.put(RESOURCE_LABEL_GROUP_ID,
            config.getString(SchemaRegistryConfig.SCHEMAREGISTRY_GROUP_ID_CONFIG));
    metadata.put(RESOURCE_LABEL_TYPE,  "schemaregistry");
    metadata.put(RESOURCE_LABEL_VERSION, AppInfoParser.getVersion());
    metadata.put(RESOURCE_LABEL_COMMIT_ID, AppInfoParser.getCommitId());

    return new KafkaMetricsContext(JMX_PREFIX, metadata);
  }
}<|MERGE_RESOLUTION|>--- conflicted
+++ resolved
@@ -212,17 +212,9 @@
 
     log.debug("Config originals: {}", config.originalProperties());
     try {
-<<<<<<< HEAD
-      if (Boolean.FALSE.equals(config.originals().get(TELEMETRY_ENABLED_CONFIG))) {
-        log.warn("Telemetry is disabled");
-      } else if (classes.contains(TELEMETRY_REPORTER_CLASS)) {
-        log.warn("Already have telemetry reporter class");
-      } else {
-        log.warn("Adding telemetry reporter class");
-=======
       if (Boolean.TRUE.equals(config.originals().get(TELEMETRY_ENABLED_CONFIG))
               && !classes.contains(TELEMETRY_REPORTER_CLASS)) {
->>>>>>> 4774463d
+
         classes.add(TELEMETRY_REPORTER_CLASS);
       }
     } catch (ConfigException ce) {
