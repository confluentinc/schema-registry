--- conflicted
+++ resolved
@@ -72,11 +72,8 @@
       @ApiResponse(responseCode = "500",
                       description = "Error code 50001 -- Error in the backend data store\n")
   })
-<<<<<<< HEAD
   @Tags(@Tag(name = apiTag))
-=======
   @PerformanceMetric("metadata.version")
->>>>>>> e8cd17aa
   public SchemaRegistryServerVersion getSchemaRegistryVersion() {
     return new SchemaRegistryServerVersion(AppInfoParser.getVersion(), AppInfoParser.getCommitId());
   }
