/*
 * Copyright 2019 Confluent Inc.
 *
 * Licensed under the Confluent Community License (the "License"); you may not use
 * this file except in compliance with the License.  You may obtain a copy of the
 * License at
 *
 * http://www.confluent.io/confluent-community-license
 *
 * Unless required by applicable law or agreed to in writing, software
 * distributed under the License is distributed on an "AS IS" BASIS, WITHOUT
 * WARRANTIES OF ANY KIND, either express or implied.  See the License for the
 * specific language governing permissions and limitations under the License.
 */

package io.confluent.kafka.schemaregistry.rest.resources;

import io.confluent.kafka.schemaregistry.client.rest.Versions;
import io.confluent.kafka.schemaregistry.client.rest.entities.SchemaRegistryServerVersion;
import io.confluent.kafka.schemaregistry.client.rest.entities.ServerClusterId;
import io.confluent.kafka.schemaregistry.storage.KafkaSchemaRegistry;
import io.confluent.kafka.schemaregistry.utils.AppInfoParser;
import io.confluent.rest.annotations.PerformanceMetric;
import io.swagger.v3.oas.annotations.Operation;
import io.swagger.v3.oas.annotations.responses.ApiResponse;
import org.slf4j.Logger;
import org.slf4j.LoggerFactory;

import javax.ws.rs.Consumes;
import javax.ws.rs.GET;
import javax.ws.rs.Path;
import javax.ws.rs.Produces;

@Path("/v1/metadata")
@Produces({Versions.SCHEMA_REGISTRY_V1_JSON_WEIGHTED,
           Versions.SCHEMA_REGISTRY_DEFAULT_JSON_WEIGHTED,
           Versions.JSON_WEIGHTED})
@Consumes({Versions.SCHEMA_REGISTRY_V1_JSON,
           Versions.SCHEMA_REGISTRY_DEFAULT_JSON,
           Versions.JSON, Versions.GENERIC_REQUEST})
public class ServerMetadataResource {

  private static final Logger log = LoggerFactory.getLogger(ServerMetadataResource.class);
  private final KafkaSchemaRegistry schemaRegistry;

  public ServerMetadataResource(KafkaSchemaRegistry schemaRegistry) {
    this.schemaRegistry = schemaRegistry;
  }

  @GET
  @Path("/id")
  @Operation(summary = "Get the server metadata", responses = {
      @ApiResponse(responseCode = "500",
                       description = "Error code 50001 -- Error in the backend data store\n")
  })
  @PerformanceMetric("metadata.id")
  public ServerClusterId getClusterId() {
    String kafkaClusterId = schemaRegistry.getKafkaClusterId();
    String schemaRegistryClusterId = schemaRegistry.getGroupId();
    return ServerClusterId.of(kafkaClusterId, schemaRegistryClusterId);
  }

  @GET
  @Path("/version")
<<<<<<< HEAD
  @Operation(summary = "Get Schema Registry server version", responses = {
      @ApiResponse(responseCode = "500",
                      description = "Error code 50001 -- Error in the backend data store\n")
  })
=======
  @ApiOperation("Get Schema Registry server version")
  @ApiResponses(value = {
      @ApiResponse(code = 500, message = "Error code 50001 -- Error in the backend data store\n")})
  @PerformanceMetric("metadata.version")
>>>>>>> ef26d457
  public SchemaRegistryServerVersion getSchemaRegistryVersion() {
    return new SchemaRegistryServerVersion(AppInfoParser.getVersion(), AppInfoParser.getCommitId());
  }
}<|MERGE_RESOLUTION|>--- conflicted
+++ resolved
@@ -62,17 +62,11 @@
 
   @GET
   @Path("/version")
-<<<<<<< HEAD
   @Operation(summary = "Get Schema Registry server version", responses = {
       @ApiResponse(responseCode = "500",
                       description = "Error code 50001 -- Error in the backend data store\n")
   })
-=======
-  @ApiOperation("Get Schema Registry server version")
-  @ApiResponses(value = {
-      @ApiResponse(code = 500, message = "Error code 50001 -- Error in the backend data store\n")})
   @PerformanceMetric("metadata.version")
->>>>>>> ef26d457
   public SchemaRegistryServerVersion getSchemaRegistryVersion() {
     return new SchemaRegistryServerVersion(AppInfoParser.getVersion(), AppInfoParser.getCommitId());
   }
