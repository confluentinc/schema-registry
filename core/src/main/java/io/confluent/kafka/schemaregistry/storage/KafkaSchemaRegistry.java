/*
 * Copyright 2018 Confluent Inc.
 *
 * Licensed under the Confluent Community License (the "License"); you may not use
 * this file except in compliance with the License.  You may obtain a copy of the
 * License at
 *
 * http://www.confluent.io/confluent-community-license
 *
 * Unless required by applicable law or agreed to in writing, software
 * distributed under the License is distributed on an "AS IS" BASIS, WITHOUT
 * WARRANTIES OF ANY KIND, either express or implied.  See the License for the
 * specific language governing permissions and limitations under the License.
 */

package io.confluent.kafka.schemaregistry.storage;

import static io.confluent.kafka.schemaregistry.client.rest.entities.Metadata.mergeMetadata;
import static io.confluent.kafka.schemaregistry.client.rest.entities.RuleSet.mergeRuleSets;
import static io.confluent.kafka.schemaregistry.storage.FilteredIterator.filter;
import static io.confluent.kafka.schemaregistry.storage.TransformedIterator.transform;
import static io.confluent.kafka.schemaregistry.utils.QualifiedSubject.CONTEXT_DELIMITER;
import static io.confluent.kafka.schemaregistry.utils.QualifiedSubject.CONTEXT_PREFIX;
import static io.confluent.kafka.schemaregistry.utils.QualifiedSubject.CONTEXT_WILDCARD;
import static io.confluent.kafka.schemaregistry.utils.QualifiedSubject.DEFAULT_CONTEXT;

import com.github.benmanes.caffeine.cache.Caffeine;
import com.github.benmanes.caffeine.cache.LoadingCache;
import com.google.common.annotations.VisibleForTesting;
import com.google.common.collect.Sets;
import io.confluent.kafka.schemaregistry.CompatibilityLevel;
import io.confluent.kafka.schemaregistry.ParsedSchema;
import io.confluent.kafka.schemaregistry.ParsedSchemaHolder;
import io.confluent.kafka.schemaregistry.SchemaProvider;
import io.confluent.kafka.schemaregistry.avro.AvroSchema;
import io.confluent.kafka.schemaregistry.avro.AvroSchemaProvider;
import io.confluent.kafka.schemaregistry.client.rest.RestService;
import io.confluent.kafka.schemaregistry.client.rest.entities.Config;
import io.confluent.kafka.schemaregistry.client.rest.entities.ContextId;
import io.confluent.kafka.schemaregistry.client.rest.entities.Metadata;
import io.confluent.kafka.schemaregistry.client.rest.entities.Rule;
import io.confluent.kafka.schemaregistry.client.rest.entities.RuleSet;
import io.confluent.kafka.schemaregistry.client.rest.entities.Schema;
import io.confluent.kafka.schemaregistry.client.rest.entities.SchemaEntity;
import io.confluent.kafka.schemaregistry.client.rest.entities.SchemaString;
import io.confluent.kafka.schemaregistry.client.rest.entities.SchemaTags;
import io.confluent.kafka.schemaregistry.client.rest.entities.ExtendedSchema;
import io.confluent.kafka.schemaregistry.client.rest.entities.SubjectVersion;
import io.confluent.kafka.schemaregistry.client.rest.entities.requests.ConfigUpdateRequest;
import io.confluent.kafka.schemaregistry.client.rest.entities.requests.ModeUpdateRequest;
import io.confluent.kafka.schemaregistry.client.rest.entities.requests.RegisterSchemaRequest;
import io.confluent.kafka.schemaregistry.client.rest.entities.requests.RegisterSchemaResponse;
import io.confluent.kafka.schemaregistry.client.rest.entities.requests.TagSchemaRequest;
import io.confluent.kafka.schemaregistry.client.rest.exceptions.RestClientException;
import io.confluent.kafka.schemaregistry.client.rest.utils.UrlList;
import io.confluent.kafka.schemaregistry.client.security.SslFactory;
import io.confluent.kafka.schemaregistry.exceptions.IdGenerationException;
import io.confluent.kafka.schemaregistry.exceptions.IncompatibleSchemaException;
import io.confluent.kafka.schemaregistry.exceptions.InvalidSchemaException;
import io.confluent.kafka.schemaregistry.exceptions.OperationNotPermittedException;
import io.confluent.kafka.schemaregistry.exceptions.ReferenceExistsException;
import io.confluent.kafka.schemaregistry.exceptions.SchemaRegistryException;
import io.confluent.kafka.schemaregistry.exceptions.SchemaRegistryInitializationException;
import io.confluent.kafka.schemaregistry.exceptions.SchemaRegistryRequestForwardingException;
import io.confluent.kafka.schemaregistry.exceptions.SchemaRegistryStoreException;
import io.confluent.kafka.schemaregistry.exceptions.SchemaRegistryTimeoutException;
import io.confluent.kafka.schemaregistry.exceptions.SchemaTooLargeException;
import io.confluent.kafka.schemaregistry.exceptions.SchemaVersionNotSoftDeletedException;
import io.confluent.kafka.schemaregistry.exceptions.SubjectNotSoftDeletedException;
import io.confluent.kafka.schemaregistry.exceptions.UnknownLeaderException;
import io.confluent.kafka.schemaregistry.id.IdGenerator;
import io.confluent.kafka.schemaregistry.id.IncrementalIdGenerator;
import io.confluent.kafka.schemaregistry.json.JsonSchemaProvider;
import io.confluent.kafka.schemaregistry.leaderelector.kafka.KafkaGroupLeaderElector;
import io.confluent.kafka.schemaregistry.metrics.MetricsContainer;
import io.confluent.kafka.schemaregistry.protobuf.ProtobufSchemaProvider;
import io.confluent.kafka.schemaregistry.rest.SchemaRegistryConfig;
import io.confluent.kafka.schemaregistry.rest.VersionId;
import io.confluent.kafka.schemaregistry.rest.extensions.SchemaRegistryResourceExtension;
import io.confluent.kafka.schemaregistry.rest.handlers.CompositeUpdateRequestHandler;
import io.confluent.kafka.schemaregistry.rest.handlers.UpdateRequestHandler;
import io.confluent.kafka.schemaregistry.storage.encoder.MetadataEncoderService;
import io.confluent.kafka.schemaregistry.storage.exceptions.EntryTooLargeException;
import io.confluent.kafka.schemaregistry.storage.exceptions.StoreException;
import io.confluent.kafka.schemaregistry.storage.exceptions.StoreInitializationException;
import io.confluent.kafka.schemaregistry.storage.exceptions.StoreTimeoutException;
import io.confluent.kafka.schemaregistry.storage.serialization.Serializer;
import io.confluent.kafka.schemaregistry.utils.QualifiedSubject;
import io.confluent.rest.NamedURI;
import io.confluent.rest.RestConfig;
import io.confluent.rest.exceptions.RestException;
import java.io.IOException;
import java.nio.ByteBuffer;
import java.security.KeyStore;
import java.util.AbstractMap;
import java.util.ArrayList;
import java.util.Arrays;
import java.util.Collections;
import java.util.HashMap;
import java.util.Iterator;
import java.util.LinkedHashSet;
import java.util.List;
import java.util.Locale;
import java.util.Map;
import java.util.Objects;
import java.util.Properties;
import java.util.Set;
import java.util.UUID;
import java.util.concurrent.ConcurrentHashMap;
import java.util.concurrent.CopyOnWriteArrayList;
import java.util.concurrent.ExecutionException;
import java.util.concurrent.TimeUnit;
import java.util.concurrent.TimeoutException;
import java.util.concurrent.atomic.AtomicBoolean;
import java.util.function.BiFunction;
import java.util.function.Consumer;
import java.util.function.Predicate;
import java.util.stream.Collectors;
import java.util.stream.Stream;
import javax.net.ssl.HostnameVerifier;
import org.apache.avro.reflect.Nullable;
import org.apache.kafka.clients.admin.AdminClient;
import org.apache.kafka.clients.admin.AdminClientConfig;
import org.apache.kafka.common.config.ConfigDef;
import org.apache.kafka.common.utils.Time;
import org.eclipse.jetty.server.Handler;
import org.slf4j.Logger;
import org.slf4j.LoggerFactory;

public class KafkaSchemaRegistry implements SchemaRegistry,
    LeaderAwareSchemaRegistry, SslFactory.SslFactoryCreated {

  /**
   * Schema versions under a particular subject are indexed from MIN_VERSION.
   */
  public static final int MIN_VERSION = 1;
  public static final int MAX_VERSION = Integer.MAX_VALUE;
  private static final Logger log = LoggerFactory.getLogger(KafkaSchemaRegistry.class);
  private static final String RESERVED_FIELD_REMOVED = "The new schema has reserved field %s "
      + "removed from its metadata which is present in the old schema's metadata.";
  private static final String FIELD_CONFLICTS_WITH_RESERVED_FIELD = "The new schema has field that"
      + " conflicts with the reserved field %s.";
  private final SchemaRegistryConfig config;
  private final List<SchemaRegistryResourceExtension> resourceExtensions;
  private final List<Handler.Singleton> customHandler;

  private final Map<String, Object> props;
  private final LoadingCache<RawSchema, ParsedSchema> schemaCache;
  private final LookupCache<SchemaRegistryKey, SchemaRegistryValue> lookupCache;
  // visible for testing
  final KafkaStore<SchemaRegistryKey, SchemaRegistryValue> kafkaStore;
  private final MetadataEncoderService metadataEncoder;
  private RuleSetHandler ruleSetHandler;
  private final List<UpdateRequestHandler> updateRequestHandlers = new CopyOnWriteArrayList<>();
  private final Serializer<SchemaRegistryKey, SchemaRegistryValue> serializer;
  private final SchemaRegistryIdentity myIdentity;
  private final CompatibilityLevel defaultCompatibilityLevel;
  private final boolean defaultValidateFields;
  private final Mode defaultMode;
  private final int kafkaStoreTimeoutMs;
  private final int initTimeout;
  private final boolean initWaitForReader;
  private final int kafkaStoreMaxRetries;
  private final int schemaSearchDefaultLimit;
  private final int schemaSearchMaxLimit;
  private final int subjectVersionSearchDefaultLimit;
  private final int subjectVersionSearchMaxLimit;
  private final int subjectSearchDefaultLimit;
  private final int contextSearchMaxLimit;
  private final int contextSearchDefaultLimit;
  private final int subjectSearchMaxLimit;
  private final boolean delayLeaderElection;
  private final boolean allowModeChanges;
  private final boolean enableStoreHealthCheck;
  private SchemaRegistryIdentity leaderIdentity;
  private RestService leaderRestService;
  private final SslFactory sslFactory;
  private final int leaderConnectTimeoutMs;
  private final int leaderReadTimeoutMs;
  private final IdGenerator idGenerator;
  private LeaderElector leaderElector = null;
  private final MetricsContainer metricsContainer;
  private final Map<String, SchemaProvider> providers;
  private final String kafkaClusterId;
  private final String groupId;
  private final List<Consumer<Boolean>> leaderChangeListeners = new CopyOnWriteArrayList<>();
  private final AtomicBoolean initialized = new AtomicBoolean(false);
  private final Time time;

  public KafkaSchemaRegistry(SchemaRegistryConfig config,
                             Serializer<SchemaRegistryKey, SchemaRegistryValue> serializer)
      throws SchemaRegistryException {
    if (config == null) {
      throw new SchemaRegistryException("Schema registry configuration is null");
    }
    this.config = config;
    this.resourceExtensions = config.getConfiguredInstances(
        config.definedResourceExtensionConfigName(),
        SchemaRegistryResourceExtension.class);
    this.props = new ConcurrentHashMap<>();
    Boolean leaderEligibility = config.getBoolean(SchemaRegistryConfig.MASTER_ELIGIBILITY);
    if (leaderEligibility == null) {
      leaderEligibility = config.getBoolean(SchemaRegistryConfig.LEADER_ELIGIBILITY);
    }
    this.delayLeaderElection = config.getBoolean(SchemaRegistryConfig.LEADER_ELECTION_DELAY);
    this.allowModeChanges = config.getBoolean(SchemaRegistryConfig.MODE_MUTABILITY);
    this.enableStoreHealthCheck = config.getBoolean(SchemaRegistryConfig.ENABLE_STORE_HEALTH_CHECK);

    String interInstanceListenerNameConfig = config.interInstanceListenerName();
    NamedURI internalListener = getInterInstanceListener(config.getListeners(),
        interInstanceListenerNameConfig,
        config.interInstanceProtocol());
    log.info("Found internal listener: {}", internalListener);
    boolean isEligibleForLeaderElector = leaderEligibility;
    this.myIdentity = getMyIdentity(internalListener, isEligibleForLeaderElector, config);
    log.info("Setting my identity to {}",  myIdentity);

    this.leaderConnectTimeoutMs = config.getInt(SchemaRegistryConfig.LEADER_CONNECT_TIMEOUT_MS);
    this.leaderReadTimeoutMs = config.getInt(SchemaRegistryConfig.LEADER_READ_TIMEOUT_MS);
    this.kafkaStoreTimeoutMs =
        config.getInt(SchemaRegistryConfig.KAFKASTORE_TIMEOUT_CONFIG);
    this.initTimeout = config.getInt(SchemaRegistryConfig.KAFKASTORE_INIT_TIMEOUT_CONFIG);
    this.initWaitForReader =
        config.getBoolean(SchemaRegistryConfig.KAFKASTORE_INIT_WAIT_FOR_READER_CONFIG);
    this.kafkaStoreMaxRetries =
        config.getInt(SchemaRegistryConfig.KAFKASTORE_WRITE_MAX_RETRIES_CONFIG);
    this.serializer = serializer;
    this.defaultCompatibilityLevel = config.compatibilityType();
    this.defaultValidateFields =
        config.getBoolean(SchemaRegistryConfig.SCHEMA_VALIDATE_FIELDS_CONFIG);
    this.defaultMode = Mode.READWRITE;
    this.kafkaClusterId = kafkaClusterId(config);
    this.groupId = config.getString(SchemaRegistryConfig.SCHEMAREGISTRY_GROUP_ID_CONFIG);
    this.metricsContainer = new MetricsContainer(config, this.kafkaClusterId);

    Map<String, Object> sslConfig = config.getOverriddenSslConfigs(internalListener);
    this.sslFactory =
        new SslFactory(ConfigDef.convertToStringMapWithPasswordValues(sslConfig), this);
    this.providers = initProviders(config);
    this.schemaCache = Caffeine.newBuilder()
        .maximumSize(config.getInt(SchemaRegistryConfig.SCHEMA_CACHE_SIZE_CONFIG))
        .expireAfterAccess(config.getInt(SchemaRegistryConfig.SCHEMA_CACHE_EXPIRY_SECS_CONFIG),
                TimeUnit.SECONDS)
        .build(s -> loadSchema(s.getSchema(), s.isNew(), s.isNormalize()));
    this.contextSearchDefaultLimit =
            config.getInt(SchemaRegistryConfig.CONTEXT_SEARCH_DEFAULT_LIMIT_CONFIG);
    this.contextSearchMaxLimit =
            config.getInt(SchemaRegistryConfig.CONTEXT_SEARCH_MAX_LIMIT_CONFIG);
    this.schemaSearchDefaultLimit =
            config.getInt(SchemaRegistryConfig.SCHEMA_SEARCH_DEFAULT_LIMIT_CONFIG);
    this.schemaSearchMaxLimit = config.getInt(SchemaRegistryConfig.SCHEMA_SEARCH_MAX_LIMIT_CONFIG);
    this.subjectVersionSearchDefaultLimit =
            config.getInt(SchemaRegistryConfig.SUBJECT_VERSION_SEARCH_DEFAULT_LIMIT_CONFIG);
    this.subjectVersionSearchMaxLimit =
            config.getInt(SchemaRegistryConfig.SUBJECT_VERSION_SEARCH_MAX_LIMIT_CONFIG);
    this.subjectSearchDefaultLimit =
            config.getInt(SchemaRegistryConfig.SUBJECT_SEARCH_DEFAULT_LIMIT_CONFIG);
    this.subjectSearchMaxLimit =
            config.getInt(SchemaRegistryConfig.SUBJECT_SEARCH_MAX_LIMIT_CONFIG);
    this.lookupCache = lookupCache();
    this.idGenerator = identityGenerator(config);
    this.kafkaStore = kafkaStore(config);
    this.metadataEncoder = new MetadataEncoderService(this);
    this.ruleSetHandler = new RuleSetHandler();
    this.time = config.getTime();
    this.customHandler = new ArrayList<>();
  }

  @VisibleForTesting
  static SchemaRegistryIdentity getMyIdentity(NamedURI internalListener,
      boolean isEligibleForLeaderElector, SchemaRegistryConfig config) {
    SchemeAndPort schemeAndPort = new SchemeAndPort(internalListener.getUri().getScheme(),
        // default value of 8081 is always set for `host.port`. only consider `host.port` if the
        // original properties has it. otherwise, use the port from the listener.
        config.originals().containsKey(SchemaRegistryConfig.HOST_PORT_CONFIG)
                ? config.getInt(SchemaRegistryConfig.HOST_PORT_CONFIG) :
                internalListener.getUri().getPort());
    String host = config.getString(SchemaRegistryConfig.HOST_NAME_CONFIG);
    return new SchemaRegistryIdentity(host, schemeAndPort.port, isEligibleForLeaderElector,
        schemeAndPort.scheme);
  }

  private Map<String, SchemaProvider> initProviders(SchemaRegistryConfig config) {
    Map<String, Object> schemaProviderConfigs =
        config.originalsWithPrefix(SchemaRegistryConfig.SCHEMA_PROVIDERS_CONFIG + ".");
    schemaProviderConfigs.put(SchemaProvider.SCHEMA_VERSION_FETCHER_CONFIG, this);
    List<SchemaProvider> defaultSchemaProviders = Arrays.asList(
        new AvroSchemaProvider(), new JsonSchemaProvider(), new ProtobufSchemaProvider()
    );
    for (SchemaProvider provider : defaultSchemaProviders) {
      provider.configure(schemaProviderConfigs);
    }
    Map<String, SchemaProvider> providerMap = new HashMap<>();
    registerProviders(providerMap, defaultSchemaProviders);
    List<SchemaProvider> customSchemaProviders =
        config.getConfiguredInstances(SchemaRegistryConfig.SCHEMA_PROVIDERS_CONFIG,
            SchemaProvider.class,
            schemaProviderConfigs);
    // Allow custom providers to override default providers
    registerProviders(providerMap, customSchemaProviders);
    metricsContainer.getCustomSchemaProviderCount().record(customSchemaProviders.size());
    return providerMap;
  }

  private void registerProviders(
      Map<String, SchemaProvider> providerMap,
      List<SchemaProvider> schemaProviders
  ) {
    for (SchemaProvider schemaProvider : schemaProviders) {
      log.info("Registering schema provider for {}: {}",
          schemaProvider.schemaType(),
          schemaProvider.getClass().getName()
      );
      providerMap.put(schemaProvider.schemaType(), schemaProvider);
    }
  }

  protected KafkaStore<SchemaRegistryKey, SchemaRegistryValue> kafkaStore(
      SchemaRegistryConfig config) throws SchemaRegistryException {
    return new KafkaStore<>(
            config,
            getSchemaUpdateHandler(config),
            this.serializer, lookupCache, new NoopKey());
  }

  protected SchemaUpdateHandler getSchemaUpdateHandler(SchemaRegistryConfig config) {
    Map<String, Object> handlerConfigs =
        config.originalsWithPrefix(SchemaRegistryConfig.KAFKASTORE_UPDATE_HANDLERS_CONFIG + ".");
    handlerConfigs.put(StoreUpdateHandler.SCHEMA_REGISTRY, this);
    List<SchemaUpdateHandler> customSchemaHandlers =
        config.getConfiguredInstances(SchemaRegistryConfig.KAFKASTORE_UPDATE_HANDLERS_CONFIG,
            SchemaUpdateHandler.class,
            handlerConfigs);
    KafkaStoreMessageHandler storeHandler =
        new KafkaStoreMessageHandler(this, getLookupCache(), getIdentityGenerator());
    for (SchemaUpdateHandler customSchemaHandler : customSchemaHandlers) {
      log.info("Registering custom schema handler: {}",
          customSchemaHandler.getClass().getName()
      );
    }
    customSchemaHandlers.add(storeHandler);
    return new CompositeSchemaUpdateHandler(customSchemaHandlers);
  }

  public List<SchemaRegistryResourceExtension> getResourceExtensions() {
    return resourceExtensions;
  }

  protected LookupCache<SchemaRegistryKey, SchemaRegistryValue> lookupCache() {
    return new InMemoryCache<>(serializer);
  }

  public LookupCache<SchemaRegistryKey, SchemaRegistryValue> getLookupCache() {
    return lookupCache;
  }

  public Serializer<SchemaRegistryKey, SchemaRegistryValue> getSerializer() {
    return serializer;
  }

  public MetadataEncoderService getMetadataEncoder() {
    return metadataEncoder;
  }

  public RuleSetHandler getRuleSetHandler() {
    return ruleSetHandler;
  }

  public void setRuleSetHandler(RuleSetHandler ruleSetHandler) {
    this.ruleSetHandler = ruleSetHandler;
  }

  public UpdateRequestHandler getCompositeUpdateRequestHandler() {
    List<UpdateRequestHandler> handlers = new ArrayList<>();
    handlers.add(ruleSetHandler);
    handlers.addAll(updateRequestHandlers);
    return new CompositeUpdateRequestHandler(handlers);
  }

  public void addUpdateRequestHandler(UpdateRequestHandler updateRequestHandler) {
    updateRequestHandlers.add(updateRequestHandler);
  }

  protected IdGenerator identityGenerator(SchemaRegistryConfig config) {
    config.checkBootstrapServers();
    IdGenerator idGenerator = new IncrementalIdGenerator(this);
    idGenerator.configure(config);
    return idGenerator;
  }

  public IdGenerator getIdentityGenerator() {
    return idGenerator;
  }

  public MetricsContainer getMetricsContainer() {
    return metricsContainer;
  }

  /**
   * <p>This method returns a listener to be used for inter-instance communication.
   * It iterates through the list of listeners until it finds one whose name
   * matches the inter.instance.listener.name config. If no such listener is found,
   * it returns the last listener matching the requested scheme.
   * </p>
   * <p>When there is no matching named listener, in theory, any port from any listener
   * would be sufficient. Choosing the last, instead of say the first, is arbitrary.
   * The port used by this listener also forms the identity of the schema registry instance
   * along with the host name.
   * </p>
   */
  // TODO: once RestConfig.PORT_CONFIG is deprecated, remove the port parameter.
  public static NamedURI getInterInstanceListener(List<NamedURI> listeners,
                                             String interInstanceListenerName,
                                             String requestedScheme)
      throws SchemaRegistryException {
    if (requestedScheme.isEmpty()) {
      requestedScheme = SchemaRegistryConfig.HTTP;
    }

    NamedURI internalListener = null;
    for (NamedURI listener : listeners) {
      if (listener.getName() !=  null
              && listener.getName().equalsIgnoreCase(interInstanceListenerName)) {
        internalListener = listener;
        break;
      } else if (listener.getUri().getScheme().equalsIgnoreCase(requestedScheme)) {
        internalListener = listener;
      }
    }
    if (internalListener == null) {
      throw new SchemaRegistryException(" No listener configured with requested scheme "
                                          + requestedScheme);
    }
    return internalListener;
  }

  @Override
  public void init() throws SchemaRegistryException {
    try {
      kafkaStore.init();
    } catch (StoreInitializationException e) {
      throw new SchemaRegistryInitializationException(
          "Error initializing kafka store while initializing schema registry", e);
    }
    try {
      metadataEncoder.init();
    } catch (Exception e) {
      throw new SchemaRegistryInitializationException(
          "Error initializing metadata encoder while initializing schema registry", e);
    }

    config.checkBootstrapServers();
    if (!delayLeaderElection) {
      electLeader();
    }
  }

  public void postInit() throws SchemaRegistryException {
    if (delayLeaderElection) {
      electLeader();
    }
    initialized.set(true);
  }

  private void electLeader() throws SchemaRegistryException {
    log.info("Joining schema registry with Kafka-based coordination");
    leaderElector = new KafkaGroupLeaderElector(config, myIdentity, this);
    try {
      leaderElector.init();
    } catch (SchemaRegistryStoreException e) {
      throw new SchemaRegistryInitializationException(
          "Error electing leader while initializing schema registry", e);
    } catch (SchemaRegistryTimeoutException e) {
      throw new SchemaRegistryInitializationException(e);
    }
  }

  public void waitForInit() throws InterruptedException {
    kafkaStore.waitForInit();
  }

  public boolean initialized() {
    return kafkaStore.initialized() && initialized.get();
  }

  public boolean healthy() {
    if (enableStoreHealthCheck) {
      // Get dummy context key
      try {
        // Should return null if key does not exist
        kafkaStore.get(new ContextKey(tenant(), "dummy"));
      } catch (Throwable t) {
        return false;
      }
    }
    return initialized()
        && getResourceExtensions().stream().allMatch(SchemaRegistryResourceExtension::healthy);
  }

  public SslFactory getSslFactory() {
    return sslFactory;
  }

  /**
   * Add a leader change listener.
   *
   * @param listener a function that takes whether this node is a leader
   */
  public void addLeaderChangeListener(Consumer<Boolean> listener) {
    leaderChangeListeners.add(listener);
  }

  public boolean isLeader() {
    kafkaStore.leaderLock().lock();
    try {
      return leaderIdentity != null && leaderIdentity.equals(myIdentity);
    } finally {
      kafkaStore.leaderLock().unlock();
    }
  }

  /**
   * 'Inform' this SchemaRegistry instance which SchemaRegistry is the current leader.
   * If this instance is set as the new leader, ensure it is up-to-date with data in
   * the kafka store.
   *
   * @param newLeader Identity of the current leader. null means no leader is alive.
   */
  @Override
  public void setLeader(@Nullable SchemaRegistryIdentity newLeader)
      throws SchemaRegistryTimeoutException, SchemaRegistryStoreException, IdGenerationException {
    final long started = time.hiResClockMs();
    log.info("Setting the leader to {}", newLeader);

    // Only schema registry instances eligible for leader can be set to leader
    if (newLeader != null && !newLeader.getLeaderEligibility()) {
      throw new IllegalStateException(
          "Tried to set an ineligible node to leader: " + newLeader);
    }

    boolean isLeader;
    boolean leaderChanged;
    kafkaStore.leaderLock().lock();
    try {
      final SchemaRegistryIdentity previousLeader = leaderIdentity;
      leaderIdentity = newLeader;

      if (leaderIdentity == null) {
        leaderRestService = null;
      } else {
        leaderRestService = new RestService(leaderIdentity.getUrl(),
            config.whitelistHeaders().contains(RestService.X_FORWARD_HEADER));
        leaderRestService.setHttpConnectTimeoutMs(leaderConnectTimeoutMs);
        leaderRestService.setHttpReadTimeoutMs(leaderReadTimeoutMs);
        if (sslFactory != null && sslFactory.sslContext() != null) {
          leaderRestService.setSslSocketFactory(sslFactory.sslContext().getSocketFactory());
          leaderRestService.setHostnameVerifier(getHostnameVerifier());
        }
      }

      isLeader = isLeader();
      leaderChanged = leaderIdentity != null && !leaderIdentity.equals(previousLeader);
      if (leaderChanged) {
        log.info("Leader changed from {} to {}", previousLeader, leaderIdentity);
        if (isLeader) {
          // The new leader may not know the exact last offset in the Kafka log. So, mark the
          // last offset invalid here
          kafkaStore.markLastWrittenOffsetInvalid();
          if (initWaitForReader) {
            //ensure the new leader catches up with the offsets before it gets nextid and assigns
            // leader
            try {
              kafkaStore.waitUntilKafkaReaderReachesLastOffset(initTimeout);
            } catch (StoreException e) {
              throw new SchemaRegistryStoreException("Exception getting latest offset ", e);
            }
          }
          idGenerator.init();
        }
      }
      metricsContainer.getLeaderNode().record(isLeader() ? 1 : 0);
    } finally {
      kafkaStore.leaderLock().unlock();
    }

    if (leaderChanged) {
      for (Consumer<Boolean> listener : leaderChangeListeners) {
        try {
          listener.accept(isLeader);
        } catch (Exception e) {
          log.error("Could not invoke leader change listener", e);
        }
      }
    }
    long elapsed = time.hiResClockMs() - started;
    metricsContainer.getLeaderInitializationLatencyMetric().record(elapsed);
  }

  /**
   * Return json data encoding basic information about this SchemaRegistry instance, such as
   * host, port, etc.
   */
  public SchemaRegistryIdentity myIdentity() {
    return myIdentity;
  }

  /**
   * Return the identity of the SchemaRegistry that this instance thinks is current leader.
   * Any request that requires writing new data gets forwarded to the leader.
   */
  public SchemaRegistryIdentity leaderIdentity() {
    kafkaStore.leaderLock().lock();
    try {
      return leaderIdentity;
    } finally {
      kafkaStore.leaderLock().unlock();
    }
  }

  public RestService leaderRestService() {
    return leaderRestService;
  }

  public Set<String> schemaTypes() {
    return providers.keySet();
  }

  public SchemaProvider schemaProvider(String schemaType) {
    return providers.get(schemaType);
  }

  public int normalizeLimit(int suppliedLimit, int defaultLimit, int maxLimit) {
    int limit = defaultLimit;
    if (suppliedLimit > 0 && suppliedLimit <= maxLimit) {
      limit = suppliedLimit;
    }
    return limit;
  }

  public int normalizeSchemaLimit(int suppliedLimit) {
    return normalizeLimit(suppliedLimit, schemaSearchDefaultLimit, schemaSearchMaxLimit);
  }

  public int normalizeSubjectLimit(int suppliedLimit) {
    return normalizeLimit(suppliedLimit, subjectSearchDefaultLimit, subjectSearchMaxLimit);
  }

  public int normalizeContextLimit(int suppliedLimit) {
    return normalizeLimit(suppliedLimit, contextSearchDefaultLimit, contextSearchMaxLimit);
  }

  public int normalizeSubjectVersionLimit(int suppliedLimit) {
    return normalizeLimit(suppliedLimit,
            subjectVersionSearchDefaultLimit, subjectVersionSearchMaxLimit);
  }

  public Schema register(String subject, RegisterSchemaRequest request, boolean normalize)
      throws SchemaRegistryException {
    try {
      Schema schema = new Schema(subject, request);

      if (request.hasSchemaTagsToAddOrRemove()) {
        ParsedSchema parsedSchema = parseSchema(schema);
        ParsedSchema newSchema = parsedSchema
            .copy(TagSchemaRequest.schemaTagsListToMap(request.getSchemaTagsToAdd()),
                TagSchemaRequest.schemaTagsListToMap(request.getSchemaTagsToRemove()));
        // If a version was not specified, then use the latest version
        // to ensure that the confluent:version metadata is added
        int version = request.getVersion() != null ? request.getVersion() : -1;
        schema = new Schema(subject, version, schema.getId(), newSchema);
      }

      return register(subject, schema, normalize, request.doPropagateSchemaTags());
    } catch (IllegalArgumentException e) {
      throw new InvalidSchemaException(e);
    }
  }

  /**
   * Register the given schema under the given subject.
   *
   * <p>If the schema already exists, it is returned.  During registration, the metadata and ruleSet
   * may be populated by the config that is in scope.</p>
   *
   * @param subject The subject
   * @param schema The schema
   * @param normalize Whether to normalize the schema before registration
   * @return A schema containing the id.  If the schema is different from the input parameter,
   *     it is set in the return object.
   */
  @Override
  public Schema register(String subject,
                         Schema schema,
                         boolean normalize,
                         boolean propagateSchemaTags)
      throws SchemaRegistryException {
    try {
      checkRegisterMode(subject, schema);

      // Ensure cache is up-to-date before any potential writes
      kafkaStore.waitUntilKafkaReaderReachesLastOffset(subject, kafkaStoreTimeoutMs);

      // determine the latest version of the schema in the subject
      List<SchemaKey> allVersions = getAllSchemaKeysDescending(subject);

      List<Schema> deletedVersions = new ArrayList<>();
      List<ParsedSchemaHolder> undeletedVersions = new ArrayList<>();
      int newVersion = MIN_VERSION;
      // iterate from the latest to first
      for (SchemaKey schemaKey : allVersions) {
        LazyParsedSchemaHolder schemaHolder = new LazyParsedSchemaHolder(this, schemaKey);
        SchemaValue schemaValue = schemaHolder.schemaValue();
        newVersion = Math.max(newVersion, schemaValue.getVersion() + 1);
        if (schemaValue.isDeleted()) {
          deletedVersions.add(
              new Schema(schemaValue.getSubject(), schemaValue.getVersion(), schemaValue.getId()));
        } else {
          if (!undeletedVersions.isEmpty()) {
            // minor optimization: clear the holder if it is not the latest
            schemaHolder.clear();
          }
          undeletedVersions.add(schemaHolder);
        }
      }

      Config config = getConfigInScope(subject);
      Mode mode = getModeInScope(subject);

      if (!mode.isImportOrForwardMode()) {
        maybePopulateFromPrevious(
            config, schema, undeletedVersions, newVersion, propagateSchemaTags);
      }

      int schemaId = schema.getId();
      ParsedSchema parsedSchema = canonicalizeSchema(schema, config, schemaId < 0, normalize);

      if (parsedSchema != null) {
        // see if the schema to be registered already exists
        SchemaIdAndSubjects schemaIdAndSubjects = this.lookupCache.schemaIdAndSubjects(schema);
        if (schemaIdAndSubjects != null
            && (schemaId < 0 || schemaId == schemaIdAndSubjects.getSchemaId())) {
          if (schema.getVersion() == 0
              && schemaIdAndSubjects.hasSubject(subject)
              && !isSubjectVersionDeleted(subject, schemaIdAndSubjects.getVersion(subject))) {
            // return only if the schema was previously registered under the input subject
            return schema.copy(
                schemaIdAndSubjects.getVersion(subject), schemaIdAndSubjects.getSchemaId());
          } else {
            // need to register schema under the input subject
            schemaId = schemaIdAndSubjects.getSchemaId();
          }
        }
      }

      // iterate from the latest to first
      if (schema.getVersion() == 0) {
        for (ParsedSchemaHolder schemaHolder : undeletedVersions) {
          SchemaValue schemaValue = ((LazyParsedSchemaHolder) schemaHolder).schemaValue();
          ParsedSchema undeletedSchema = schemaHolder.schema();
          if (parsedSchema != null
              && (schemaId < 0 || schemaId == schemaValue.getId())
              && parsedSchema.canLookup(undeletedSchema, this)) {
            // This handles the case where a schema is sent with all references resolved
            // or without confluent:version
            return schema.copy(schemaValue.getVersion(), schemaValue.getId());
          }
        }
      }

      boolean isCompatible = true;
      List<String> compatibilityErrorLogs = new ArrayList<>();
      if (!mode.isImportOrForwardMode()) {
        // sort undeleted in ascending
        Collections.reverse(undeletedVersions);
        compatibilityErrorLogs.addAll(isCompatibleWithPrevious(config,
            parsedSchema,
            undeletedVersions));
        isCompatible = compatibilityErrorLogs.isEmpty();
      }

      if (isCompatible) {
        // save the context key
        QualifiedSubject qs = QualifiedSubject.create(tenant(), subject);
        if (qs != null && !DEFAULT_CONTEXT.equals(qs.getContext())) {
          ContextKey contextKey = new ContextKey(qs.getTenant(), qs.getContext());
          if (kafkaStore.get(contextKey) == null) {
            ContextValue contextValue = new ContextValue(qs.getTenant(), qs.getContext());
            kafkaStore.put(contextKey, contextValue);
          }
        }

        // assign a guid and put the schema in the kafka store
        if (schema.getVersion() <= 0) {
          schema.setVersion(newVersion);
        } else if (newVersion != schema.getVersion()
                && !mode.isImportOrForwardMode()) {
          throw new InvalidSchemaException("Version is not one more than previous version");
        }

        final SchemaKey schemaKey = new SchemaKey(subject, schema.getVersion());
        final SchemaValue schemaValue = new SchemaValue(schema, ruleSetHandler);
        metadataEncoder.encodeMetadata(schemaValue);
        if (schemaId >= 0) {
          checkIfSchemaWithIdExist(schemaId, schema);
          schema.setId(schemaId);
          schemaValue.setId(schemaId);
        } else {
          String qctx = QualifiedSubject.qualifiedContextFor(tenant(), subject);
          int retries = 0;
          while (retries++ < kafkaStoreMaxRetries) {
            int newId = idGenerator.id(schemaValue);
            // Verify id is not already in use
            if (lookupCache.schemaKeyById(newId, qctx) == null) {
              schema.setId(newId);
              schemaValue.setId(newId);
              if (retries > 1) {
                log.warn(String.format("Retrying to register the schema with ID %s", newId));
              }
              break;
            }
          }
          if (retries >= kafkaStoreMaxRetries) {
            throw new SchemaRegistryStoreException("Error while registering the schema due "
                + "to generating an ID that is already in use.");
          }
        }
        for (Schema deleted : deletedVersions) {
          if (deleted.getId().equals(schema.getId())
                  && deleted.getVersion().compareTo(schema.getVersion()) < 0) {
            // Tombstone previous version with the same ID
            SchemaKey key = new SchemaKey(deleted.getSubject(), deleted.getVersion());
            kafkaStore.put(key, null);
          }
        }
        kafkaStore.put(schemaKey, schemaValue);
        logSchemaOp(schema, "REGISTER");
        return schema;
      } else {
        throw new IncompatibleSchemaException(compatibilityErrorLogs.toString());
      }
    } catch (EntryTooLargeException e) {
      throw new SchemaTooLargeException("Write failed because schema is too large", e);
    } catch (StoreTimeoutException te) {
      throw new SchemaRegistryTimeoutException("Write to the Kafka store timed out while", te);
    } catch (StoreException e) {
      throw new SchemaRegistryStoreException("Error while registering the schema in the"
                                             + " backend Kafka store", e);
    } catch (IllegalStateException e) {
      if (e.getCause() instanceof SchemaRegistryException) {
        throw (SchemaRegistryException) e.getCause();
      }
      throw e;
    }
  }

  private void checkRegisterMode(
      String subject, Schema schema
  ) throws OperationNotPermittedException, SchemaRegistryStoreException {
    String context = QualifiedSubject.qualifiedContextFor(tenant(), subject);
    if (isReadOnlyMode(subject)) {
      throw new OperationNotPermittedException("Subject " + subject 
      + " in context " + context + " is in read-only mode");
    }

    if (schema.getId() >= 0) {
<<<<<<< HEAD
      if (getModeInScope(subject) != Mode.IMPORT) {
        throw new OperationNotPermittedException("Subject " + subject 
        + " in context " + context + " is not in import mode");
=======
      if (!getModeInScope(subject).isImportOrForwardMode()) {
        throw new OperationNotPermittedException("Subject "
                + subject + " is not in import or forward mode");
>>>>>>> 83f3704c
      }
    } else {
      if (getModeInScope(subject) != Mode.READWRITE) {
        throw new OperationNotPermittedException(
            "Subject " + subject + " in context "
            + context + " is not in read-write mode"
        );
      }
    }
  }

  private boolean isReadOnlyMode(String subject) throws SchemaRegistryStoreException {
    Mode subjectMode = getModeInScope(subject);
    return subjectMode == Mode.READONLY || subjectMode == Mode.READONLY_OVERRIDE;
  }

  private boolean maybePopulateFromPrevious(
      Config config, Schema schema, List<ParsedSchemaHolder> undeletedVersions, int newVersion,
      boolean propagateSchemaTags)
      throws SchemaRegistryException {
    boolean populatedSchema = false;
    LazyParsedSchemaHolder previousSchemaHolder = !undeletedVersions.isEmpty()
        ? (LazyParsedSchemaHolder) undeletedVersions.get(0)
        : null;
    Schema previousSchema = previousSchemaHolder != null
        ? toSchemaEntity(previousSchemaHolder.schemaValue())
        : null;
    if (schema == null
        || schema.getSchema() == null
        || schema.getSchema().trim().isEmpty()) {
      if (previousSchema != null) {
        schema.setSchema(previousSchema.getSchema());
        schema.setSchemaType(previousSchema.getSchemaType());
        schema.setReferences(previousSchema.getReferences());
        populatedSchema = true;
      } else {
        throw new InvalidSchemaException("Empty schema");
      }
    }
    boolean populatedSchemaTags = maybePropagateSchemaTags(
        schema, previousSchemaHolder, propagateSchemaTags);
    boolean populatedMetadataRuleSet = maybeSetMetadataRuleSet(
        config, schema, previousSchema, newVersion);
    return populatedSchema || populatedSchemaTags || populatedMetadataRuleSet;
  }

  private boolean maybePropagateSchemaTags(
      Schema schema, LazyParsedSchemaHolder previousSchema, boolean propagateSchemaTags)
      throws InvalidSchemaException {
    if (!propagateSchemaTags || previousSchema == null) {
      return false;
    }
    Map<SchemaEntity, Set<String>> schemaTags = previousSchema.schema().inlineTaggedEntities();
    if (schemaTags.isEmpty()) {
      return false;
    }
    ParsedSchema parsedSchema = parseSchema(schema);
    parsedSchema = parsedSchema.copy(schemaTags, Collections.emptyMap());
    schema.setSchema(parsedSchema.canonicalString());
    return true;
  }

  private boolean maybeSetMetadataRuleSet(
      Config config, Schema schema, Schema previousSchema, Integer newVersion) {
    io.confluent.kafka.schemaregistry.client.rest.entities.Metadata specificMetadata = null;
    if (schema.getMetadata() != null) {
      specificMetadata = schema.getMetadata();
    } else if (previousSchema != null) {
      specificMetadata = previousSchema.getMetadata();
    }
    io.confluent.kafka.schemaregistry.client.rest.entities.Metadata mergedMetadata;
    io.confluent.kafka.schemaregistry.client.rest.entities.Metadata defaultMetadata;
    io.confluent.kafka.schemaregistry.client.rest.entities.Metadata overrideMetadata;
    defaultMetadata = config.getDefaultMetadata();
    overrideMetadata = config.getOverrideMetadata();
    mergedMetadata =
        mergeMetadata(mergeMetadata(defaultMetadata, specificMetadata), overrideMetadata);
    io.confluent.kafka.schemaregistry.client.rest.entities.RuleSet specificRuleSet = null;
    if (schema.getRuleSet() != null) {
      specificRuleSet = schema.getRuleSet();
    } else if (previousSchema != null) {
      specificRuleSet = previousSchema.getRuleSet();
    }
    io.confluent.kafka.schemaregistry.client.rest.entities.RuleSet mergedRuleSet;
    io.confluent.kafka.schemaregistry.client.rest.entities.RuleSet defaultRuleSet;
    io.confluent.kafka.schemaregistry.client.rest.entities.RuleSet overrideRuleSet;
    defaultRuleSet = config.getDefaultRuleSet();
    overrideRuleSet = config.getOverrideRuleSet();
    mergedRuleSet = mergeRuleSets(mergeRuleSets(defaultRuleSet, specificRuleSet), overrideRuleSet);

    // Set confluent:version if passed in version is not 0,
    // or update confluent:version if it already exists in the metadata
    if (newVersion != null
        && (schema.getVersion() != 0 || getConfluentVersion(mergedMetadata) != null)) {
      mergedMetadata = Metadata.setConfluentVersion(mergedMetadata, newVersion);
    }

    if (mergedMetadata != null || mergedRuleSet != null) {
      schema.setMetadata(mergedMetadata);
      schema.setRuleSet(mergedRuleSet);
      return true;
    }
    return false;
  }

  private String getConfluentVersion(Metadata metadata) {
    return metadata != null ? metadata.getConfluentVersion() : null;
  }

  public Schema registerOrForward(String subject,
                                  RegisterSchemaRequest request,
                                  boolean normalize,
                                  Map<String, String> headerProperties)
      throws SchemaRegistryException {
    Schema schema = new Schema(subject, request);
    Config config = getConfigInScope(subject);
    boolean isLatestVersion = schema.getVersion() == -1;
    if (!request.hasSchemaTagsToAddOrRemove()
        && !request.doPropagateSchemaTags()
        && !config.hasDefaultsOrOverrides()) {
      Schema existingSchema = lookUpSchemaUnderSubject(
          config, subject, schema, normalize, false, isLatestVersion);
      if (existingSchema != null) {
        if (schema.getVersion() == 0 || isLatestVersion) {
          if (schema.getId() == null
              || schema.getId() < 0
              || schema.getId().equals(existingSchema.getId())
          ) {
            return existingSchema;
          }
        } else if (existingSchema.getId().equals(schema.getId())) {
          if (existingSchema.getVersion().equals(schema.getVersion())) {
            return existingSchema;
          } else {
            // In rare cases, a user may have imported the same schema with different versions
            Schema olderVersionSchema = get(subject, schema.getVersion(), false);
            if (olderVersionSchema != null
                && olderVersionSchema.getId().equals(existingSchema.getId())
                && MD5.ofSchema(olderVersionSchema).equals(MD5.ofSchema(existingSchema))) {
              return olderVersionSchema;
            }
          }
        }
      }
    }

    kafkaStore.lockFor(subject).lock();
    try {
      if (isLeader()) {
        return register(subject, request, normalize);
      } else {
        // forward registering request to the leader
        if (leaderIdentity != null) {
          return forwardRegisterRequestToLeader(subject, request, normalize, headerProperties);
        } else {
          throw new UnknownLeaderException("Register schema request failed since leader is "
                                           + "unknown");
        }
      }
    } finally {
      kafkaStore.lockFor(subject).unlock();
    }
  }

  public void extractSchemaTags(Schema schema, List<String> tags)
      throws SchemaRegistryException {
    ParsedSchema parsedSchema = parseSchema(schema);
    boolean isWildcard = tags.contains("*");
    List<SchemaTags> schemaTags = parsedSchema.inlineTaggedEntities().entrySet()
        .stream()
        .filter(e -> isWildcard || !Collections.disjoint(tags, e.getValue()))
        .map(e -> new SchemaTags(e.getKey(), new ArrayList<>(e.getValue())))
        .collect(Collectors.toList());
    schema.setSchemaTags(schemaTags);
  }

  public Schema modifySchemaTags(String subject, Schema schema, TagSchemaRequest request)
      throws SchemaRegistryException {
    ParsedSchema parsedSchema = parseSchema(schema);
    int newVersion = request.getNewVersion() != null ? request.getNewVersion() : 0;

    Metadata mergedMetadata = request.getMetadata() != null
        ? request.getMetadata()
        : parsedSchema.metadata();
    mergedMetadata = Metadata.setConfluentVersion(mergedMetadata, newVersion);

    RuleSet ruleSet = maybeModifyPreviousRuleSet(subject, request);

    try {
      ParsedSchema newSchema = parsedSchema
          .copy(TagSchemaRequest.schemaTagsListToMap(request.getTagsToAdd()),
              TagSchemaRequest.schemaTagsListToMap(request.getTagsToRemove()))
          .copy(mergedMetadata, ruleSet)
          .copy(newVersion);
      return register(subject, new Schema(subject, newVersion, -1, newSchema), false);
    } catch (IllegalArgumentException e) {
      throw new InvalidSchemaException(e);
    }
  }

  private RuleSet maybeModifyPreviousRuleSet(String subject, TagSchemaRequest request)
      throws SchemaRegistryException {
    if (request.getRulesToMerge() == null && request.getRulesToRemove() == null) {
      return request.getRuleSet();
    }
    int oldVersion = request.getNewVersion() != null ? request.getNewVersion() - 1 : -1;
    Schema oldSchema = get(subject, oldVersion, false);
    // Use the previous ruleSet instead of the passed in one
    RuleSet ruleSet = oldSchema != null ? oldSchema.getRuleSet() : null;
    if (request.getRulesToMerge() != null) {
      ruleSet = mergeRuleSets(ruleSet, request.getRulesToMerge());
    }
    if (ruleSet != null && request.getRulesToRemove() != null) {
      List<String> rulesToRemove = request.getRulesToRemove();
      List<Rule> migrationRules = ruleSet.getMigrationRules();
      if (migrationRules != null) {
        migrationRules = migrationRules.stream()
            .filter(r -> !rulesToRemove.contains(r.getName()))
            .collect(Collectors.toList());
      }
      List<Rule> domainRules = ruleSet.getDomainRules();
      if (domainRules != null) {
        domainRules = domainRules.stream()
            .filter(r -> !rulesToRemove.contains(r.getName()))
            .collect(Collectors.toList());
      }
      ruleSet = new RuleSet(migrationRules, domainRules);
    }
    return ruleSet;
  }

  public Schema modifySchemaTagsOrForward(String subject,
                                          Schema schema,
                                          TagSchemaRequest request,
                                          Map<String, String> headerProperties)
      throws SchemaRegistryException {
    kafkaStore.lockFor(subject).lock();
    try {
      if (isLeader()) {
        return modifySchemaTags(subject, schema, request);
      } else {
        // forward registering request to the leader
        if (leaderIdentity != null) {
          return forwardModifySchemaTagsRequestToLeader(
              subject, schema, request, headerProperties);
        } else {
          throw new UnknownLeaderException("Request failed since leader is unknown");
        }
      }
    } finally {
      kafkaStore.lockFor(subject).unlock();
    }
  }

  @Override
  public void deleteSchemaVersion(String subject,
                                  Schema schema,
                                  boolean permanentDelete)
      throws SchemaRegistryException {
    try {
      if (isReadOnlyMode(subject)) {
        String context = QualifiedSubject.qualifiedContextFor(tenant(), subject);
        throw new OperationNotPermittedException("Subject " + subject + " in context "
        + context + " is in read-only mode");
      }
      SchemaKey key = new SchemaKey(subject, schema.getVersion());
      if (!lookupCache.referencesSchema(key).isEmpty()) {
        throw new ReferenceExistsException(key.toString());
      }
      SchemaValue schemaValue = (SchemaValue) lookupCache.get(key);
      if (permanentDelete && schemaValue != null && !schemaValue.isDeleted()) {
        throw new SchemaVersionNotSoftDeletedException(subject, schema.getVersion().toString());
      }
      // Ensure cache is up-to-date before any potential writes
      kafkaStore.waitUntilKafkaReaderReachesLastOffset(subject, kafkaStoreTimeoutMs);
      if (!permanentDelete) {
        schemaValue = new SchemaValue(schema);
        schemaValue.setDeleted(true);
        metadataEncoder.encodeMetadata(schemaValue);
        kafkaStore.put(key, schemaValue);
        logSchemaOp(schema, "DELETE");
        if (!getAllVersions(subject, LookupFilter.DEFAULT).hasNext()) {
          if (getMode(subject) != null) {
            deleteMode(subject);
          }
          if (getConfig(subject) != null) {
            deleteConfig(subject);
          }
        }
      } else {
        kafkaStore.put(key, null);
      }
    } catch (StoreTimeoutException te) {
      throw new SchemaRegistryTimeoutException("Write to the Kafka store timed out while", te);
    } catch (StoreException e) {
      throw new SchemaRegistryStoreException("Error while deleting the schema for subject '"
                                            + subject + "' in the backend Kafka store", e);
    }
  }

  public void deleteSchemaVersionOrForward(
      Map<String, String> headerProperties, String subject,
      Schema schema, boolean permanentDelete) throws SchemaRegistryException {

    kafkaStore.lockFor(subject).lock();
    try {
      if (isLeader()) {
        deleteSchemaVersion(subject, schema, permanentDelete);
      } else {
        // forward registering request to the leader
        if (leaderIdentity != null) {
          forwardDeleteSchemaVersionRequestToLeader(headerProperties, subject,
                  schema.getVersion(), permanentDelete);
        } else {
          throw new UnknownLeaderException("Register schema request failed since leader is "
                                           + "unknown");
        }
      }
    } finally {
      kafkaStore.lockFor(subject).unlock();
    }
  }

  @Override
  public List<Integer> deleteSubject(String subject,
                                     boolean permanentDelete) throws SchemaRegistryException {
    // Ensure cache is up-to-date before any potential writes
    try {
      if (isReadOnlyMode(subject)) {
        String context = QualifiedSubject.qualifiedContextFor(tenant(), subject);
        throw new OperationNotPermittedException("Subject " + subject + " in context "
        + context + " is in read-only mode");
      }
      kafkaStore.waitUntilKafkaReaderReachesLastOffset(subject, kafkaStoreTimeoutMs);
      List<Integer> deletedVersions = new ArrayList<>();
      int deleteWatermarkVersion = 0;
      Iterator<SchemaKey> schemasToBeDeleted = getAllVersions(subject,
          permanentDelete ? LookupFilter.INCLUDE_DELETED : LookupFilter.DEFAULT);
      while (schemasToBeDeleted.hasNext()) {
        deleteWatermarkVersion = schemasToBeDeleted.next().getVersion();
        SchemaKey key = new SchemaKey(subject, deleteWatermarkVersion);
        if (!lookupCache.referencesSchema(key).isEmpty()) {
          throw new ReferenceExistsException(key.toString());
        }
        if (permanentDelete) {
          SchemaValue schemaValue = (SchemaValue) lookupCache.get(key);
          if (schemaValue != null && !schemaValue.isDeleted()) {
            throw new SubjectNotSoftDeletedException(subject);
          }
        }
        deletedVersions.add(deleteWatermarkVersion);
      }

      if (!permanentDelete) {
        DeleteSubjectKey key = new DeleteSubjectKey(subject);
        DeleteSubjectValue value = new DeleteSubjectValue(subject, deleteWatermarkVersion);
        kafkaStore.put(key, value);
        if (getMode(subject) != null) {
          deleteMode(subject);
        }
        if (getConfig(subject) != null) {
          deleteConfig(subject);
        }
      } else {
        for (Integer version : deletedVersions) {
          kafkaStore.put(new SchemaKey(subject, version), null);
        }
      }
      return deletedVersions;

    } catch (StoreTimeoutException te) {
      throw new SchemaRegistryTimeoutException("Write to the Kafka store timed out while", te);
    } catch (StoreException e) {
      throw new SchemaRegistryStoreException("Error while deleting the subject in the"
                                             + " backend Kafka store", e);
    }
  }

  public List<Integer> deleteSubjectOrForward(
      Map<String, String> requestProperties,
      String subject,
      boolean permanentDelete) throws SchemaRegistryException {
    kafkaStore.lockFor(subject).lock();
    try {
      if (isLeader()) {
        return deleteSubject(subject, permanentDelete);
      } else {
        // forward registering request to the leader
        if (leaderIdentity != null) {
          return forwardDeleteSubjectRequestToLeader(requestProperties,
                  subject,
                  permanentDelete);
        } else {
          throw new UnknownLeaderException("Register schema request failed since leader is "
                                           + "unknown");
        }
      }
    } finally {
      kafkaStore.lockFor(subject).unlock();
    }
  }

  public Schema lookUpSchemaUnderSubjectUsingContexts(
      String subject, Schema schema, boolean normalize, boolean lookupDeletedSchema)
      throws SchemaRegistryException {
    Schema matchingSchema =
        lookUpSchemaUnderSubject(subject, schema, normalize, lookupDeletedSchema);
    if (matchingSchema != null) {
      logSchemaOp(matchingSchema, "READ");
      return matchingSchema;
    }
    QualifiedSubject qs = QualifiedSubject.create(tenant(), subject);
    boolean isQualifiedSubject = qs != null && !DEFAULT_CONTEXT.equals(qs.getContext());
    if (isQualifiedSubject) {
      return null;
    }
    // Try qualifying the subject with each known context
    try (CloseableIterator<SchemaRegistryValue> iter = allContexts()) {
      while (iter.hasNext()) {
        ContextValue v = (ContextValue) iter.next();
        QualifiedSubject qualSub =
            new QualifiedSubject(v.getTenant(), v.getContext(), qs.getSubject());
        Schema qualSchema = schema.copy();
        qualSchema.setSubject(qualSub.toQualifiedSubject());
        try {
          matchingSchema = lookUpSchemaUnderSubject(
              qualSub.toQualifiedSubject(), qualSchema, normalize, lookupDeletedSchema);
        } catch (InvalidSchemaException e) {
          // ignore
        }
        if (matchingSchema != null) {
          logSchemaOp(matchingSchema, "READ");
          return matchingSchema;
        }
      }
    }
    return null;
  }

  /**
   * Checks if given schema was ever registered under a subject. If found, it returns the version of
   * the schema under the subject. If not, returns -1
   */
  public Schema lookUpSchemaUnderSubject(
      String subject, Schema schema, boolean normalize, boolean lookupDeletedSchema)
      throws SchemaRegistryException {
    if (schema == null) {
      return null;
    }
    Config config = getConfigInScope(subject);
    Schema existingSchema = lookUpSchemaUnderSubject(
        config, subject, schema, normalize, lookupDeletedSchema, false);
    if (existingSchema != null) {
      return existingSchema;
    }
    Schema prev = getLatestVersion(subject);
    if (prev == null) {
      return null;
    }
    Schema next = schema.copy();
    // If a previous schema is available, possibly populate the new schema with the
    // metadata and rule set and perform another lookup.
    // This mimics the additional lookup during schema registration.
    maybeSetMetadataRuleSet(config, next, prev, null);
    if (next.equals(schema)) {
      return null;
    }
    return lookUpSchemaUnderSubject(
        config, subject, next, normalize, lookupDeletedSchema, false);
  }

  private Schema lookUpSchemaUnderSubject(
      Config config, String subject, Schema schema, boolean normalize, boolean lookupDeletedSchema,
      boolean lookupLatestOnly)
      throws SchemaRegistryException {
    try {
      // Pass a copy of the schema so the original is not modified during normalization
      // to ensure that invalid defaults are not dropped since default validation is disabled
      Schema newSchema = schema != null ? schema.copy() : null;
      ParsedSchema parsedSchema = canonicalizeSchema(newSchema, config, false, normalize);
      if (parsedSchema != null && !lookupLatestOnly) {
        SchemaIdAndSubjects schemaIdAndSubjects = this.lookupCache.schemaIdAndSubjects(newSchema);
        if (schemaIdAndSubjects != null) {
          if (schemaIdAndSubjects.hasSubject(subject)
              && (lookupDeletedSchema || !isSubjectVersionDeleted(subject, schemaIdAndSubjects
              .getVersion(subject)))) {
            Schema matchingSchema = newSchema.copy();
            matchingSchema.setSubject(subject);
            matchingSchema.setVersion(schemaIdAndSubjects.getVersion(subject));
            matchingSchema.setId(schemaIdAndSubjects.getSchemaId());
            return matchingSchema;
          }
        }
      }

      if (lookupLatestOnly) {
        Schema prev = getLatestVersion(subject);
        if (prev != null
            && parsedSchema != null
            && parsedSchema.canLookup(parseSchema(prev), this)) {
          // This handles the case where a schema is sent with all references resolved
          // or without confluent:version
          return prev;
        }
      } else {
        List<SchemaKey> allVersions = getAllSchemaKeysDescending(subject);

        for (SchemaKey schemaKey : allVersions) {
          Schema prev = get(schemaKey.getSubject(), schemaKey.getVersion(), lookupDeletedSchema);
          if (prev != null
              && parsedSchema != null
              && parsedSchema.canLookup(parseSchema(prev), this)) {
            // This handles the case where a schema is sent with all references resolved
            // or without confluent:version
            return prev;
          }
        }
      }

      return null;
    } catch (StoreException e) {
      throw new SchemaRegistryStoreException(
          "Error from the backend Kafka store", e);
    }
  }

  public Schema getLatestWithMetadata(
      String subject, Map<String, String> metadata, boolean lookupDeletedSchema)
      throws SchemaRegistryException {
    List<SchemaKey> allVersions = getAllSchemaKeysDescending(subject);

    for (SchemaKey schemaKey : allVersions) {
      Schema schema = get(schemaKey.getSubject(), schemaKey.getVersion(), lookupDeletedSchema);
      if (schema != null) {
        logSchemaOp(schema, "READ");
        if (schema.getMetadata() != null) {
          Map<String, String> props = schema.getMetadata().getProperties();
          if (props != null && props.entrySet().containsAll(metadata.entrySet())) {
            return schema;
          }
        }
      }
    }

    return null;
  }

  public void checkIfSchemaWithIdExist(int id, Schema schema)
      throws SchemaRegistryException, StoreException {
    String qctx = QualifiedSubject.qualifiedContextFor(tenant(), schema.getSubject());
    SchemaKey existingKey = this.lookupCache.schemaKeyById(id, qctx);
    if (existingKey != null) {
      SchemaRegistryValue existingValue = this.lookupCache.get(existingKey);
      if (existingValue instanceof SchemaValue) {
        SchemaValue existingSchemaValue = (SchemaValue) existingValue;
        Schema existingSchema = toSchemaEntity(existingSchemaValue);
        Schema schemaCopy = schema.copy();
        schemaCopy.setId(existingSchema.getId());
        schemaCopy.setSubject(existingSchema.getSubject());
        schemaCopy.setVersion(existingSchema.getVersion());
        if (!existingSchema.equals(schemaCopy)) {
          String context = QualifiedSubject.qualifiedContextFor(tenant(), schema.getSubject());
          throw new OperationNotPermittedException(
              String.format("Overwrite new schema with id %s in context" 
              + " %s is not permitted.",
              id, context)
          );
        }
      }
    }
  }

  private Schema forwardRegisterRequestToLeader(
      String subject, RegisterSchemaRequest registerSchemaRequest, boolean normalize,
      Map<String, String> headerProperties)
      throws SchemaRegistryRequestForwardingException {
    final UrlList baseUrl = leaderRestService.getBaseUrls();

    log.debug(String.format("Forwarding registering schema request to %s", baseUrl));
    try {
      RegisterSchemaResponse response = leaderRestService.registerSchema(
          headerProperties, registerSchemaRequest, subject, normalize);
      return new Schema(subject, response);
    } catch (IOException e) {
      throw new SchemaRegistryRequestForwardingException(
          String.format("Unexpected error while forwarding the registering schema request to %s",
              baseUrl),
          e);
    } catch (RestClientException e) {
      throw new RestException(e.getMessage(), e.getStatus(), e.getErrorCode(), e);
    }
  }

  public Schema forwardModifySchemaTagsRequestToLeader(
      String subject, Schema schema, TagSchemaRequest request, Map<String, String> headerProperties)
      throws SchemaRegistryRequestForwardingException {

    final UrlList baseUrl = leaderRestService.getBaseUrls();

    log.debug(String.format("Forwarding register schema tags request to %s", baseUrl));
    try {
      RegisterSchemaResponse response = leaderRestService.modifySchemaTags(
          headerProperties, request, subject, String.valueOf(schema.getVersion()));
      return new Schema(subject, response);
    } catch (IOException e) {
      throw new SchemaRegistryRequestForwardingException(
          String.format("Unexpected error while forwarding the register schema tags request to %s",
              baseUrl),
          e);
    } catch (RestClientException e) {
      throw new RestException(e.getMessage(), e.getStatus(), e.getErrorCode(), e);
    }
  }

  private Config forwardUpdateConfigRequestToLeader(
      String subject, ConfigUpdateRequest configUpdateRequest,
      Map<String, String> headerProperties)
      throws SchemaRegistryRequestForwardingException {
    UrlList baseUrl = leaderRestService.getBaseUrls();
    log.debug(String.format("Forwarding update config request %s to %s",
                            configUpdateRequest, baseUrl));
    try {
      return new Config(
          leaderRestService.updateConfig(headerProperties, configUpdateRequest, subject)
      );
    } catch (IOException e) {
      throw new SchemaRegistryRequestForwardingException(
          String.format("Unexpected error while forwarding the update config request %s to %s",
                        configUpdateRequest, baseUrl),
          e);
    } catch (RestClientException e) {
      throw new RestException(e.getMessage(), e.getStatus(), e.getErrorCode(), e);
    }
  }

  private void forwardDeleteSchemaVersionRequestToLeader(
      Map<String, String> headerProperties,
      String subject,
      Integer version,
      boolean permanentDelete) throws SchemaRegistryRequestForwardingException {
    UrlList baseUrl = leaderRestService.getBaseUrls();

    log.debug(String.format("Forwarding deleteSchemaVersion schema version request %s-%s to %s",
                            subject, version, baseUrl));
    try {
      leaderRestService.deleteSchemaVersion(headerProperties, subject,
              String.valueOf(version), permanentDelete);
    } catch (IOException e) {
      throw new SchemaRegistryRequestForwardingException(
          String.format(
              "Unexpected error while forwarding deleteSchemaVersion schema version "
              + "request %s-%s to %s", subject, version, baseUrl), e);
    } catch (RestClientException e) {
      throw new RestException(e.getMessage(), e.getStatus(), e.getErrorCode(), e);
    }
  }

  private List<Integer> forwardDeleteSubjectRequestToLeader(
      Map<String, String> requestProperties,
      String subject,
      boolean permanentDelete) throws SchemaRegistryRequestForwardingException {
    UrlList baseUrl = leaderRestService.getBaseUrls();

    log.debug(String.format("Forwarding delete subject request for  %s to %s",
                            subject, baseUrl));
    try {
      return leaderRestService.deleteSubject(requestProperties, subject, permanentDelete);
    } catch (IOException e) {
      throw new SchemaRegistryRequestForwardingException(
          String.format(
              "Unexpected error while forwarding delete subject "
              + "request %s to %s", subject, baseUrl), e);
    } catch (RestClientException e) {
      throw new RestException(e.getMessage(), e.getStatus(), e.getErrorCode(), e);
    }
  }

  private void forwardDeleteConfigToLeader(
      Map<String, String> requestProperties,
      String subject
  ) throws SchemaRegistryRequestForwardingException {
    UrlList baseUrl = leaderRestService.getBaseUrls();

    log.debug(String.format("Forwarding delete subject compatibility config request %s to %s",
        subject, baseUrl));
    try {
      leaderRestService.deleteConfig(requestProperties, subject);
    } catch (IOException e) {
      throw new SchemaRegistryRequestForwardingException(
          String.format(
              "Unexpected error while forwarding delete subject compatibility config"
                  + "request %s to %s", subject, baseUrl), e);
    } catch (RestClientException e) {
      throw new RestException(e.getMessage(), e.getStatus(), e.getErrorCode(), e);
    }
  }

  private void forwardSetModeRequestToLeader(
      String subject, ModeUpdateRequest modeUpdateRequest, boolean force,
      Map<String, String> headerProperties)
      throws SchemaRegistryRequestForwardingException {
    UrlList baseUrl = leaderRestService.getBaseUrls();
    log.debug(String.format("Forwarding update mode request %s to %s",
        modeUpdateRequest, baseUrl));
    try {
      leaderRestService.setMode(headerProperties, modeUpdateRequest, subject, force);
    } catch (IOException e) {
      throw new SchemaRegistryRequestForwardingException(
          String.format("Unexpected error while forwarding the update mode request %s to %s",
              modeUpdateRequest, baseUrl),
          e);
    } catch (RestClientException e) {
      throw new RestException(e.getMessage(), e.getStatus(), e.getErrorCode(), e);
    }
  }

  private void forwardDeleteSubjectModeRequestToLeader(
      String subject,
      Map<String, String> headerProperties)
      throws SchemaRegistryRequestForwardingException {
    UrlList baseUrl = leaderRestService.getBaseUrls();

    log.debug(String.format("Forwarding delete subject mode request %s to %s",
        subject, baseUrl));
    try {
      leaderRestService.deleteSubjectMode(headerProperties, subject);
    } catch (IOException e) {
      throw new SchemaRegistryRequestForwardingException(
          String.format(
              "Unexpected error while forwarding delete subject mode"
                  + "request %s to %s", subject, baseUrl), e);
    } catch (RestClientException e) {
      throw new RestException(e.getMessage(), e.getStatus(), e.getErrorCode(), e);
    }
  }

  private ParsedSchema canonicalizeSchema(Schema schema,
                                          Config config,
                                          boolean isNew,
                                          boolean normalize) throws InvalidSchemaException {
    if (schema == null
        || schema.getSchema() == null
        || schema.getSchema().trim().isEmpty()) {
      return null;
    }
    ParsedSchema parsedSchema = parseSchema(schema, isNew, normalize);
    return maybeValidateAndNormalizeSchema(parsedSchema, schema, config, normalize);
  }

  private ParsedSchema maybeValidateAndNormalizeSchema(ParsedSchema parsedSchema,
                                                       Schema schema,
                                                       Config config,
                                                       boolean normalize)
          throws InvalidSchemaException {
    try {
      Mode mode = getModeInScope(schema.getSubject());
      if (!mode.isImportOrForwardMode()) {
        parsedSchema.validate(isSchemaFieldValidationEnabled(config));
      }
      if (normalize) {
        parsedSchema = parsedSchema.normalize();
      }
    } catch (Exception e) {
      String errMsg = "Invalid schema " + schema + ", details: " + e.getMessage();
      log.error(errMsg, e);
      throw new InvalidSchemaException(errMsg, e);
    }
    schema.setSchemaType(parsedSchema.schemaType());
    schema.setSchema(parsedSchema.canonicalString());
    schema.setReferences(parsedSchema.references());
    return parsedSchema;
  }

  public ParsedSchema parseSchema(Schema schema) throws InvalidSchemaException {
    return parseSchema(schema, false, false);
  }

  public ParsedSchema parseSchema(
          Schema schema,
          boolean isNew,
          boolean normalize) throws InvalidSchemaException {
    try {
      ParsedSchema parsedSchema = schemaCache.get(new RawSchema(schema.copy(), isNew, normalize));
      if (schema.getVersion() != null) {
        parsedSchema = parsedSchema.copy(schema.getVersion());
      }
      return parsedSchema;
    } catch (Exception e) {
      Throwable cause = e.getCause();
      if (cause instanceof InvalidSchemaException) {
        throw (InvalidSchemaException) cause;
      } else {
        throw new InvalidSchemaException(e);
      }
    }
  }

  private ParsedSchema loadSchema(
      Schema schema,
      boolean isNew,
      boolean normalize)
      throws InvalidSchemaException {
    String schemaType = schema.getSchemaType();
    if (schemaType == null) {
      schemaType = AvroSchema.TYPE;
    }
    SchemaProvider provider = schemaProvider(schemaType);
    if (provider == null) {
      String errMsg = "Invalid schema type " + schemaType;
      log.error(errMsg);
      throw new InvalidSchemaException(errMsg);
    }
    final String type = schemaType;

    try {
      return provider.parseSchemaOrElseThrow(schema, isNew, normalize);
    } catch (Exception e) {
      throw new InvalidSchemaException("Invalid schema " + schema
              + " with refs " + schema.getReferences()
              + " of type " + type + ", details: " + e.getMessage());
    }
  }

  public Schema getUsingContexts(String subject, int version, boolean
      returnDeletedSchema) throws SchemaRegistryException {
    Schema schema = get(subject, version, returnDeletedSchema);
    if (schema != null) {
      logSchemaOp(schema, "READ");
      return schema;
    }
    QualifiedSubject qs = QualifiedSubject.create(tenant(), subject);
    boolean isQualifiedSubject = qs != null && !DEFAULT_CONTEXT.equals(qs.getContext());
    if (isQualifiedSubject) {
      return null;
    }
    // Try qualifying the subject with each known context
    try (CloseableIterator<SchemaRegistryValue> iter = allContexts()) {
      while (iter.hasNext()) {
        ContextValue v = (ContextValue) iter.next();
        QualifiedSubject qualSub =
            new QualifiedSubject(v.getTenant(), v.getContext(), qs.getSubject());
        schema = get(qualSub.toQualifiedSubject(), version, returnDeletedSchema);
        if (schema != null) {
          logSchemaOp(schema, "READ");
          return schema;
        }
      }
    }
    return null;
  }

  public boolean schemaVersionExists(String subject, VersionId versionId, boolean
          returnDeletedSchema) throws SchemaRegistryException {
    final int version = versionId.getVersionId();
    Schema schema = this.get(subject, version, returnDeletedSchema);
    return (schema != null);
  }

  @Override
  public Schema get(String subject, int version, boolean returnDeletedSchema)
      throws SchemaRegistryException {
    VersionId versionId = new VersionId(version);
    if (versionId.isLatest()) {
      return getLatestVersion(subject);
    } else {
      SchemaValue schemaValue = getSchemaValue(new SchemaKey(subject, version));
      Schema schema = null;
      if (schemaValue != null && (!schemaValue.isDeleted() || returnDeletedSchema)) {
        schema = toSchemaEntity(schemaValue);
      }
      return schema;
    }
  }

  @Override
  public SchemaString get(int id, String subject) throws SchemaRegistryException {
    return get(id, subject, null, false);
  }

  public SchemaString get(
      int id,
      String subject,
      String format,
      boolean fetchMaxId
  ) throws SchemaRegistryException {
    SchemaValue schema;
    try {
      SchemaKey subjectVersionKey = getSchemaKeyUsingContexts(id, subject);
      if (subjectVersionKey == null) {
        return null;
      }
      schema = (SchemaValue) kafkaStore.get(subjectVersionKey);
    } catch (StoreException e) {
      throw new SchemaRegistryStoreException(
          "Error while retrieving schema with id "
          + id
          + " from the backend Kafka"
          + " store", e);
    }
    Schema schemaEntity = toSchemaEntity(schema);
    logSchemaOp(schemaEntity, "READ");
    SchemaString schemaString = subject != null
        ? new SchemaString(schemaEntity)
        : new SchemaString(null, null, schemaEntity);
    if (format != null && !format.trim().isEmpty()) {
      ParsedSchema parsedSchema = parseSchema(schemaEntity, false, false);
      schemaString.setSchemaString(parsedSchema.formattedString(format));
    } else {
      schemaString.setSchemaString(schema.getSchema());
    }
    if (fetchMaxId) {
      schemaString.setMaxId(idGenerator.getMaxId(schema));
    }
    return schemaString;
  }

  public Schema toSchemaEntity(SchemaValue schemaValue) throws SchemaRegistryStoreException {
    metadataEncoder.decodeMetadata(schemaValue);
    return schemaValue.toSchemaEntity();
  }

  protected SchemaValue getSchemaValue(SchemaKey key)
      throws SchemaRegistryException {
    try {
      return (SchemaValue) kafkaStore.get(key);
    } catch (StoreException e) {
      throw new SchemaRegistryStoreException(
          "Error while retrieving schema from the backend Kafka"
              + " store", e);
    }
  }

  private SchemaKey getSchemaKeyUsingContexts(int id, String subject)
          throws StoreException, SchemaRegistryException {
    QualifiedSubject qs = QualifiedSubject.create(tenant(), subject);
    boolean isQualifiedSubject = qs != null && !DEFAULT_CONTEXT.equals(qs.getContext());
    SchemaKey subjectVersionKey = lookupCache.schemaKeyById(id, subject);
    if (qs == null
        || qs.getSubject().isEmpty()
        || isQualifiedSubject
        || subjectVersionKey != null) {
      return subjectVersionKey;
    }
    // Try qualifying the subject with each known context
    try (CloseableIterator<SchemaRegistryValue> iter = allContexts()) {
      while (iter.hasNext()) {
        ContextValue v = (ContextValue) iter.next();
        QualifiedSubject qualSub =
            new QualifiedSubject(v.getTenant(), v.getContext(), qs.getSubject());
        SchemaKey key = lookupCache.schemaKeyById(id, qualSub.toQualifiedSubject());
        if (key != null) {
          return key;
        }
      }
    }
    // Could not find the id in subjects in other contexts,
    // just return the id in the given context if found
    return lookupCache.schemaKeyById(id, qs.toQualifiedContext());
  }

  private CloseableIterator<SchemaRegistryValue> allContexts() throws SchemaRegistryException {
    try {
      ContextKey key1 = new ContextKey(tenant(), String.valueOf(Character.MIN_VALUE));
      ContextKey key2 = new ContextKey(tenant(), String.valueOf(Character.MAX_VALUE));
      return kafkaStore.getAll(key1, key2);
    } catch (StoreException e) {
      throw new SchemaRegistryStoreException(
              "Error from the backend Kafka store", e);
    }
  }

  public SchemaString getByGuid(String guid, String format) throws SchemaRegistryException {
    try {
      Map.Entry<Integer, String> id = getIdUsingContexts(guid);
      if (id == null) {
        return null;
      }
      SchemaString schema = get(id.getKey(), id.getValue(), format, false);
      schema.setSubject(null);
      schema.setVersion(null);
      return schema;
    } catch (StoreException e) {
      throw new SchemaRegistryStoreException(
          "Error while retrieving schema with guid "
              + guid
              + " from the backend Kafka"
              + " store", e);
    }
  }

  private Map.Entry<Integer, String> getIdUsingContexts(String guid)
      throws StoreException, SchemaRegistryException {
    Integer id = lookupCache.idByGuid(guid, DEFAULT_CONTEXT);
    if (id != null) {
      return new AbstractMap.SimpleEntry<>(id, DEFAULT_CONTEXT);
    }
    try (CloseableIterator<SchemaRegistryValue> iter = allContexts()) {
      while (iter.hasNext()) {
        ContextValue v = (ContextValue) iter.next();
        QualifiedSubject qualSub = new QualifiedSubject(v.getTenant(), v.getContext(), null);
        String ctx = qualSub.toQualifiedContext();
        id = lookupCache.idByGuid(guid, ctx);
        if (id != null) {
          return new AbstractMap.SimpleEntry<>(id, ctx);
        }
      }
    }
    return null;
  }

  public List<ContextId> listIdsForGuid(String guid)
      throws SchemaRegistryException {
    try {
      List<ContextId> ids = new ArrayList<>();
      Integer id = lookupCache.idByGuid(guid, DEFAULT_CONTEXT);
      if (id != null) {
        ids.add(new ContextId(DEFAULT_CONTEXT, id));
      }
      try (CloseableIterator<SchemaRegistryValue> iter = allContexts()) {
        while (iter.hasNext()) {
          ContextValue v = (ContextValue) iter.next();
          QualifiedSubject qualSub = new QualifiedSubject(v.getTenant(), v.getContext(), null);
          String ctx = qualSub.toQualifiedContext();
          id = lookupCache.idByGuid(guid, ctx);
          if (id != null) {
            ids.add(new ContextId(qualSub.getContext(), id));
          }
        }
      }
      Collections.sort(ids);
      return ids;
    } catch (StoreException e) {
      throw new SchemaRegistryStoreException("Error while retrieving schema with guid "
          + guid + " from the backend Kafka store", e);
    }
  }

  public List<Integer> getReferencedBy(String subject, VersionId versionId)
      throws SchemaRegistryException {
    try {
      int version = versionId.getVersionId();
      if (versionId.isLatest()) {
        version = getLatestVersion(subject).getVersion();
      }
      SchemaKey key = new SchemaKey(subject, version);
      List<Integer> ids = new ArrayList<>(lookupCache.referencesSchema(key));
      Collections.sort(ids);
      return ids;
    } catch (StoreException e) {
      throw new SchemaRegistryStoreException(
          "Error from the backend Kafka store", e);
    }
  }

  public List<String> listContexts() throws SchemaRegistryException {
    List<String> contexts = new ArrayList<>();
    contexts.add(DEFAULT_CONTEXT);
    try (CloseableIterator<SchemaRegistryValue> iter = allContexts()) {
      while (iter.hasNext()) {
        ContextValue contextValue = (ContextValue) iter.next();
        contexts.add(contextValue.getContext());
      }
    }
    return contexts;
  }

  @Override
  public Set<String> listSubjects(LookupFilter filter)
          throws SchemaRegistryException {
    return listSubjectsWithPrefix(CONTEXT_WILDCARD, filter);
  }

  public Set<String> listSubjectsWithPrefix(String prefix, LookupFilter filter)
      throws SchemaRegistryException {
    try (CloseableIterator<SchemaRegistryValue> allVersions = allVersions(prefix, true)) {
      return extractUniqueSubjects(allVersions, filter);
    }
  }

  public Set<String> listSubjectsForId(int id, String subject) throws SchemaRegistryException {
    return listSubjectsForId(id, subject, false);
  }

  @Override
  public Set<String> listSubjectsForId(int id, String subject, boolean returnDeleted)
      throws SchemaRegistryException {
    List<SubjectVersion> versions = listVersionsForId(id, subject, returnDeleted);
    return versions != null
        ? versions.stream()
            .map(SubjectVersion::getSubject)
            .collect(Collectors.toCollection(LinkedHashSet::new))
        : null;
  }

  public List<SubjectVersion> listVersionsForId(int id, String subject)
      throws SchemaRegistryException {
    return listVersionsForId(id, subject, false);
  }

  public List<SubjectVersion> listVersionsForId(int id, String subject, boolean lookupDeleted)
      throws SchemaRegistryException {
    SchemaValue schema;
    try {
      SchemaKey subjectVersionKey = getSchemaKeyUsingContexts(id, subject);
      if (subjectVersionKey == null) {
        return null;
      }
      schema = (SchemaValue) kafkaStore.get(subjectVersionKey);
      if (schema == null) {
        return null;
      }
      Schema schemaEntity = toSchemaEntity(schema);
      logSchemaOp(schemaEntity, "READ");

      SchemaIdAndSubjects schemaIdAndSubjects =
          this.lookupCache.schemaIdAndSubjects(schemaEntity);
      if (schemaIdAndSubjects == null) {
        return null;
      }
      return schemaIdAndSubjects
          .allSubjectVersions()
          .entrySet()
          .stream()
          .flatMap(e -> {
            try {
              SchemaValue schemaValue =
                  (SchemaValue) kafkaStore.get(new SchemaKey(e.getKey(), e.getValue()));
              if (schemaValue != null && (!schemaValue.isDeleted() || lookupDeleted)) {
                return Stream.of(new SubjectVersion(e.getKey(), e.getValue()));
              } else {
                return Stream.empty();
              }
            } catch (StoreException ex) {
              return Stream.empty();
            }
          })
          .collect(Collectors.toList());
    } catch (StoreException e) {
      throw new SchemaRegistryStoreException("Error while retrieving schema with id "
                                              + id + " from the backend Kafka store", e);
    }
  }

  private Set<String> extractUniqueSubjects(Iterator<SchemaRegistryValue> allVersions,
                                            LookupFilter filter) {
    Map<String, Boolean> subjects = new HashMap<>();
    while (allVersions.hasNext()) {
      SchemaValue value = (SchemaValue) allVersions.next();
      subjects.merge(value.getSubject(), value.isDeleted(), (v1, v2) -> v1 && v2);
    }

    return subjects.keySet().stream()
        .filter(k -> shouldInclude(subjects.get(k), filter))
        .sorted()
        .collect(Collectors.toCollection(LinkedHashSet::new));
  }

  public Set<String> subjects(String subject,
                              boolean lookupDeletedSubjects)
      throws SchemaRegistryStoreException {
    try {
      return lookupCache.subjects(subject, lookupDeletedSubjects);
    } catch (StoreException e) {
      throw new SchemaRegistryStoreException(
          "Error from the backend Kafka store", e);
    }
  }

  public boolean hasSubjects(String subject,
                             boolean lookupDeletedSubjects)
          throws SchemaRegistryStoreException {
    try {
      return lookupCache.hasSubjects(subject, lookupDeletedSubjects);
    } catch (StoreException e) {
      throw new SchemaRegistryStoreException(
          "Error from the backend Kafka store", e);
    }
  }

  @Override
  public Iterator<SchemaKey> getAllVersions(String subject, LookupFilter filter)
      throws SchemaRegistryException {
    try (CloseableIterator<SchemaRegistryValue> allVersions = allVersions(subject, false)) {
      List<SchemaKey> schemaKeys = schemaKeysByVersion(allVersions, filter);
      Collections.sort(schemaKeys);
      return schemaKeys.iterator();
    }
  }

  @Override
  public Iterator<ExtendedSchema> getVersionsWithSubjectPrefix(String prefix,
      boolean includeAliases,
      LookupFilter filter,
      boolean returnLatestOnly,
      Predicate<Schema> postFilter)
      throws SchemaRegistryException {
    if (includeAliases) {
      return allVersionsIncludingAliasesWithSubjectPrefix(
          prefix, filter, returnLatestOnly, postFilter);
    } else {
      return allVersionsWithSubjectPrefix(prefix, filter, returnLatestOnly, postFilter);
    }
  }

  private Iterator<ExtendedSchema> allVersionsWithSubjectPrefix(String prefix,
      LookupFilter filter,
      boolean returnLatestOnly,
      Predicate<Schema> postFilter)
      throws SchemaRegistryException {
    try (CloseableIterator<SchemaRegistryValue> allVersions = allVersions(prefix, true)) {
      Map<String, List<ExtendedSchema>> schemas = schemasByVersion(
          Collections.emptyMap(), allVersions, filter, returnLatestOnly, postFilter);
      List<ExtendedSchema> result = new ArrayList<>();
      for (List<ExtendedSchema> schemaList : schemas.values()) {
        result.addAll(schemaList);
      }
      Collections.sort(result);
      return result.iterator();
    }
  }

  public Iterator<ExtendedSchema> allVersionsIncludingAliasesWithSubjectPrefix(String prefix,
      LookupFilter filter,
      boolean returnLatestOnly,
      Predicate<Schema> postFilter)
      throws SchemaRegistryException {
    Map<String, List<String>> aliases = getAliases(prefix);
    try (CloseableIterator<SchemaRegistryValue> allVersions = allVersions(prefix, true)) {
      Map<String, List<ExtendedSchema>> schemas = schemasByVersion(
          aliases, allVersions, filter, returnLatestOnly, postFilter);
      List<ExtendedSchema> result = new ArrayList<>();
      for (List<ExtendedSchema> schemaList : schemas.values()) {
        result.addAll(schemaList);
      }
      for (Map.Entry<String, List<String>> entry : aliases.entrySet()) {
        String subject = entry.getKey();
        if (!schemas.containsKey(subject)) {
          // Collect schemas for the aliased subject
          try (CloseableIterator<SchemaRegistryValue> subVersions = allVersions(subject, false)) {
            Map<String, List<ExtendedSchema>> subSchemas = schemasByVersion(
                aliases, subVersions, filter, returnLatestOnly, postFilter);
            for (List<ExtendedSchema> schemaList : subSchemas.values()) {
              result.addAll(schemaList);
            }
          }
        }
      }
      Collections.sort(result);
      return result.iterator();
    }
  }

  private Map<String, List<String>> getAliases(String subjectPrefix)
      throws SchemaRegistryException {
    try (CloseableIterator<SchemaRegistryValue> iter = allConfigs(subjectPrefix, true)) {
      Map<String, List<String>> subjectToAliases = new HashMap<>();
      while (iter.hasNext()) {
        ConfigValue configValue = (ConfigValue) iter.next();
        String alias = configValue.getAlias();
        if (alias == null) {
          continue;
        }
        // Use the subject of the configValue as the qualifying parent (not the subjectPrefix)
        QualifiedSubject qualAlias = QualifiedSubject.qualifySubjectWithParent(
            tenant(), configValue.getSubject(), alias, true);
        List<String> aliases = subjectToAliases.computeIfAbsent(
            qualAlias.toQualifiedSubject(), k -> new ArrayList<>());
        aliases.add(configValue.getSubject());
      }
      return subjectToAliases;
    }
  }

  private List<SchemaKey> getAllSchemaKeysDescending(String subject)
      throws SchemaRegistryException {
    try (CloseableIterator<SchemaRegistryValue> allVersions = allVersions(subject, false)) {
      List<SchemaKey> schemaKeys = schemaKeysByVersion(allVersions, LookupFilter.INCLUDE_DELETED);
      Collections.sort(schemaKeys, Collections.reverseOrder());
      return schemaKeys;
    }
  }

  @Override
  public Schema getLatestVersion(String subject) throws SchemaRegistryException {
    try (CloseableIterator<SchemaRegistryValue> allVersions = allVersions(subject, false)) {
      return getLatestVersionFromSubjectSchemas(allVersions);
    }
  }

  private Schema getLatestVersionFromSubjectSchemas(
          CloseableIterator<SchemaRegistryValue> schemas) throws SchemaRegistryException {
    int latestVersionId = -1;
    SchemaValue latestSchemaValue = null;

    while (schemas.hasNext()) {
      SchemaValue schemaValue = (SchemaValue) schemas.next();
      if (schemaValue.isDeleted()) {
        continue;
      }
      if (schemaValue.getVersion() > latestVersionId) {
        latestVersionId = schemaValue.getVersion();
        latestSchemaValue = schemaValue;
      }
    }

    return latestSchemaValue != null ? toSchemaEntity(latestSchemaValue) : null;
  }

  private CloseableIterator<SchemaRegistryValue> allConfigs(
      String subjectOrPrefix, boolean isPrefix) throws SchemaRegistryException {
    return allVersions((s, v) -> new ConfigKey(s), subjectOrPrefix, isPrefix);
  }

  private CloseableIterator<SchemaRegistryValue> allVersions(
      String subjectOrPrefix, boolean isPrefix) throws SchemaRegistryException {
    return allVersions(SchemaKey::new, subjectOrPrefix, isPrefix);
  }

  private CloseableIterator<SchemaRegistryValue> allVersions(
      BiFunction<String, Integer, SchemaRegistryKey> keyCreator,
      String subjectOrPrefix, boolean isPrefix) throws SchemaRegistryException {
    try {
      String start;
      String end;
      int idx = subjectOrPrefix.indexOf(CONTEXT_WILDCARD);
      if (idx >= 0) {
        // Context wildcard match (prefix may contain tenant)
        String tenantPrefix = subjectOrPrefix.substring(0, idx);
        String unqualifiedSubjectOrPrefix =
            subjectOrPrefix.substring(idx + CONTEXT_WILDCARD.length());
        if (!unqualifiedSubjectOrPrefix.isEmpty()) {
          return allVersionsFromAllContexts(
              keyCreator, tenantPrefix, unqualifiedSubjectOrPrefix, isPrefix);
        }
        start = tenantPrefix + CONTEXT_PREFIX + CONTEXT_DELIMITER;
        end = tenantPrefix + CONTEXT_PREFIX + Character.MAX_VALUE + CONTEXT_DELIMITER;
      } else {
        start = subjectOrPrefix;
        end = isPrefix ? subjectOrPrefix + Character.MAX_VALUE : subjectOrPrefix;
      }
      SchemaRegistryKey key1 = keyCreator.apply(start, MIN_VERSION);
      SchemaRegistryKey key2 = keyCreator.apply(end, MAX_VERSION);
      return filter(transform(kafkaStore.getAll(key1, key2), v -> {
        if (v instanceof SchemaValue) {
          try {
            metadataEncoder.decodeMetadata(((SchemaValue) v));
          } catch (SchemaRegistryStoreException e) {
            log.error("Failed to decode metadata for schema id {}", ((SchemaValue) v).getId(), e);
            return null;
          }
        }
        return v;
      }), Objects::nonNull);
    } catch (StoreException e) {
      throw new SchemaRegistryStoreException(
          "Error from the backend Kafka store", e);
    }
  }

  private CloseableIterator<SchemaRegistryValue> allVersionsFromAllContexts(
      BiFunction<String, Integer, SchemaRegistryKey> keyCreator,
      String tenantPrefix, String unqualifiedSubjectOrPrefix, boolean isPrefix)
      throws SchemaRegistryException {
    List<SchemaRegistryValue> versions = new ArrayList<>();
    // Add versions from default context
    try (CloseableIterator<SchemaRegistryValue> iter =
        allVersions(keyCreator, tenantPrefix + unqualifiedSubjectOrPrefix, isPrefix)) {
      while (iter.hasNext()) {
        versions.add(iter.next());
      }
    }
    List<ContextValue> contexts = new ArrayList<>();
    try (CloseableIterator<SchemaRegistryValue> iter = allContexts()) {
      while (iter.hasNext()) {
        contexts.add((ContextValue) iter.next());
      }
    }
    for (ContextValue v : contexts) {
      QualifiedSubject qualSub =
          new QualifiedSubject(v.getTenant(), v.getContext(), unqualifiedSubjectOrPrefix);
      try (CloseableIterator<SchemaRegistryValue> subiter =
          allVersions(keyCreator, qualSub.toQualifiedSubject(), isPrefix)) {
        while (subiter.hasNext()) {
          versions.add(subiter.next());
        }
      }
    }
    return new DelegatingIterator<>(versions.iterator());
  }

  @Override
  public void close() throws IOException {
    log.info("Shutting down schema registry");
    if (leaderElector != null) {
      leaderElector.close();
    }
    if (leaderRestService != null) {
      leaderRestService.close();
    }
    kafkaStore.close();
    metadataEncoder.close();
  }

  public Config updateConfig(String subject, ConfigUpdateRequest config)
      throws SchemaRegistryStoreException, OperationNotPermittedException, UnknownLeaderException {
    if (isReadOnlyMode(subject)) {
      String context = QualifiedSubject.qualifiedContextFor(tenant(), subject);
      throw new OperationNotPermittedException("Subject " + subject + " in context "
      + context + " is in read-only mode");
    }
    ConfigKey configKey = new ConfigKey(subject);
    try {
      kafkaStore.waitUntilKafkaReaderReachesLastOffset(subject, kafkaStoreTimeoutMs);
      ConfigValue oldConfig = (ConfigValue) kafkaStore.get(configKey);
      ConfigValue newConfig = ConfigValue.update(subject, oldConfig, config, ruleSetHandler);
      kafkaStore.put(configKey, newConfig);
      log.debug("Wrote new config: {} to the Kafka data store with key {}", config, configKey);
      return newConfig.toConfigEntity();
    } catch (StoreException e) {
      throw new SchemaRegistryStoreException("Failed to write new config value to the store",
                                             e);
    }
  }

  public Config updateConfigOrForward(String subject, ConfigUpdateRequest newConfig,
                                      Map<String, String> headerProperties)
      throws SchemaRegistryStoreException, SchemaRegistryRequestForwardingException,
      UnknownLeaderException, OperationNotPermittedException {
    kafkaStore.lockFor(subject).lock();
    try {
      if (isLeader()) {
        return updateConfig(subject, newConfig);
      } else {
        // forward update config request to the leader
        if (leaderIdentity != null) {
          return forwardUpdateConfigRequestToLeader(subject, newConfig, headerProperties);
        } else {
          throw new UnknownLeaderException("Update config request failed since leader is "
                                           + "unknown");
        }
      }
    } finally {
      kafkaStore.lockFor(subject).unlock();
    }
  }

  public void deleteSubjectConfig(String subject)
      throws SchemaRegistryStoreException, OperationNotPermittedException {
    if (isReadOnlyMode(subject)) {
      String context = QualifiedSubject.qualifiedContextFor(tenant(), subject);
      throw new OperationNotPermittedException("Subject " + subject + " in context "
      + context + " is in read-only mode");
    }
    try {
      kafkaStore.waitUntilKafkaReaderReachesLastOffset(subject, kafkaStoreTimeoutMs);
      deleteConfig(subject);
    } catch (StoreException e) {
      throw new SchemaRegistryStoreException("Failed to delete subject config value from store",
          e);
    }
  }

  public void deleteConfigOrForward(String subject,
                                    Map<String, String> headerProperties)
      throws SchemaRegistryStoreException, SchemaRegistryRequestForwardingException,
      OperationNotPermittedException, UnknownLeaderException {
    kafkaStore.lockFor(subject).lock();
    try {
      if (isLeader()) {
        deleteSubjectConfig(subject);
      } else {
        // forward delete subject config request to the leader
        if (leaderIdentity != null) {
          forwardDeleteConfigToLeader(headerProperties, subject);
        } else {
          throw new UnknownLeaderException("Delete config request failed since leader is "
              + "unknown");
        }
      }
    } finally {
      kafkaStore.lockFor(subject).unlock();
    }
  }

  private String kafkaClusterId(SchemaRegistryConfig config) throws SchemaRegistryException {
    Properties adminClientProps = new Properties();
    KafkaStore.addSchemaRegistryConfigsToClientProperties(config, adminClientProps);
    adminClientProps.put(AdminClientConfig.BOOTSTRAP_SERVERS_CONFIG, config.bootstrapBrokers());

    try (AdminClient adminClient = AdminClient.create(adminClientProps)) {
      return adminClient
              .describeCluster()
              .clusterId()
              .get(initTimeout, TimeUnit.MILLISECONDS);
    } catch (InterruptedException | ExecutionException | TimeoutException e) {
      throw new SchemaRegistryException("Failed to get Kafka cluster ID", e);
    }
  }

  public String getKafkaClusterId() {
    return kafkaClusterId;
  }

  public String getGroupId() {
    return groupId;
  }

  public Config getConfig(String subject)
      throws SchemaRegistryStoreException {
    try {
      return lookupCache.config(subject, false, new Config(defaultCompatibilityLevel.name));
    } catch (StoreException e) {
      throw new SchemaRegistryStoreException("Failed to write new config value to the store", e);
    }
  }

  public Config getConfigInScope(String subject)
      throws SchemaRegistryStoreException {
    try {
      return lookupCache.config(subject, true, new Config(defaultCompatibilityLevel.name));
    } catch (StoreException e) {
      throw new SchemaRegistryStoreException("Failed to write new config value to the store", e);
    }
  }

  /**
   * @param previousSchemas Full schema history in chronological order
   */
  @Override
  public List<String> isCompatible(String subject,
                                   Schema newSchema,
                                   List<SchemaKey> previousSchemas,
                                   boolean normalize)
      throws SchemaRegistryException {

    if (previousSchemas == null) {
      log.error("Previous schema not provided");
      throw new InvalidSchemaException("Previous schema not provided");
    }

    try {
      List<ParsedSchemaHolder> prevParsedSchemas = new ArrayList<>(previousSchemas.size());
      for (SchemaKey previousSchema : previousSchemas) {
        prevParsedSchemas.add(new LazyParsedSchemaHolder(this, previousSchema));
      }

      Config config = getConfigInScope(subject);
      ParsedSchema parsedSchema = canonicalizeSchema(newSchema, config, true, normalize);
      if (parsedSchema == null) {
        log.error("Empty schema");
        throw new InvalidSchemaException("Empty schema");
      }
      return isCompatibleWithPrevious(config, parsedSchema, prevParsedSchemas);
    } catch (IllegalStateException e) {
      if (e.getCause() instanceof SchemaRegistryException) {
        throw (SchemaRegistryException) e.getCause();
      }
      throw e;
    }
  }

  private List<String> isCompatibleWithPrevious(Config config,
                                                ParsedSchema parsedSchema,
                                                List<ParsedSchemaHolder> previousSchemas) {
    List<String> errorMessages = new ArrayList<>();
    ParsedSchemaHolder previousSchemaHolder = !previousSchemas.isEmpty()
                                                  ? previousSchemas.get(previousSchemas.size() - 1)
                                                  : null;
    if (isSchemaFieldValidationEnabled(config)) {
      errorMessages.addAll(validateReservedFields(parsedSchema, previousSchemaHolder));
    }
    CompatibilityLevel compatibility = CompatibilityLevel.forName(config.getCompatibilityLevel());
    String compatibilityGroup = config.getCompatibilityGroup();
    if (compatibilityGroup != null) {
      String groupValue = getCompatibilityGroupValue(parsedSchema, compatibilityGroup);
      // Only check compatibility against schemas with the same compatibility group value,
      // which may be null.
      previousSchemas = previousSchemas.stream()
          .filter(s -> Objects.equals(groupValue,
              getCompatibilityGroupValue(s.schema(), compatibilityGroup)))
          .collect(Collectors.toList());
    }
    errorMessages.addAll(parsedSchema.isCompatible(compatibility, previousSchemas));
    if (!errorMessages.isEmpty()) {
      try {
        errorMessages.add(String.format("{validateFields: '%b', compatibility: '%s'}",
            isSchemaFieldValidationEnabled(config),
            compatibility));
      } catch (UnsupportedOperationException e) {
        // Ignore and return errorMessages
        log.warn("Failed to append 'compatibility' to error messages");
      }
    }
    return errorMessages;
  }

  private List<String> validateReservedFields(ParsedSchema currentSchema,
                                              ParsedSchemaHolder previousSchema) {
    List<String> errorMessages = new ArrayList<>();
    Set<String> updatedReservedFields = currentSchema.getReservedFields();
    if (previousSchema != null) {
      // check to ensure that original reserved fields are not removed in the updated version
      Sets.SetView<String> removedFields =
          Sets.difference(previousSchema.schema().getReservedFields(), updatedReservedFields);
      if (!removedFields.isEmpty()) {
        removedFields.forEach(field -> errorMessages.add(String.format(RESERVED_FIELD_REMOVED,
            field)));
      }
    }
    updatedReservedFields.forEach(reservedField -> {
      // check if updated fields conflict with reserved fields
      if (currentSchema.hasTopLevelField(reservedField)) {
        errorMessages.add(String.format(FIELD_CONFLICTS_WITH_RESERVED_FIELD, reservedField));
      }
    });
    return errorMessages;
  }

  private static String getCompatibilityGroupValue(
      ParsedSchema parsedSchema, String compatibilityGroup) {
    if (parsedSchema.metadata() != null && parsedSchema.metadata().getProperties() != null) {
      return parsedSchema.metadata().getProperties().get(compatibilityGroup);
    }
    return null;
  }

  private void deleteMode(String subject) throws StoreException {
    ModeKey modeKey = new ModeKey(subject);
    this.kafkaStore.delete(modeKey);
  }

  private void deleteConfig(String subject) throws StoreException {
    ConfigKey configKey = new ConfigKey(subject);
    this.kafkaStore.delete(configKey);
  }

  public Mode getMode(String subject) throws SchemaRegistryStoreException {
    try {
      Mode globalMode = lookupCache.mode(null, false, defaultMode);
      Mode subjectMode = lookupCache.mode(subject, false, defaultMode);

      return globalMode == Mode.READONLY_OVERRIDE ? globalMode : subjectMode;
    } catch (StoreException e) {
      throw new SchemaRegistryStoreException("Failed to write new config value to the store", e);
    }
  }

  public Mode getModeInScope(String subject) throws SchemaRegistryStoreException {
    try {
      Mode globalMode = lookupCache.mode(null, true, defaultMode);
      Mode subjectMode = lookupCache.mode(subject, true, defaultMode);

      return globalMode == Mode.READONLY_OVERRIDE ? globalMode : subjectMode;
    } catch (StoreException e) {
      throw new SchemaRegistryStoreException("Failed to write new config value to the store", e);
    }
  }

  public void setMode(String subject, ModeUpdateRequest mode) throws SchemaRegistryException {
    setMode(subject, mode, false);
  }

  public void setMode(String subject, ModeUpdateRequest request, boolean force)
      throws SchemaRegistryException {
    if (!allowModeChanges) {
      throw new OperationNotPermittedException("Mode changes are not allowed");
    }
    Mode mode = null;
    if (request.getOptionalMode().isPresent()) {
      mode = Enum.valueOf(io.confluent.kafka.schemaregistry.storage.Mode.class,
          request.getMode().toUpperCase(Locale.ROOT));
    }
    ModeKey modeKey = new ModeKey(subject);
    try {
      kafkaStore.waitUntilKafkaReaderReachesLastOffset(subject, kafkaStoreTimeoutMs);
      if (mode == Mode.IMPORT && getModeInScope(subject) != Mode.IMPORT && !force) {
        // Changing to import mode requires that no schemas exist with matching subjects.
        if (hasSubjects(subject, false)) {
          throw new OperationNotPermittedException("Cannot import since found existing subjects");
        }

        // Hard delete any remaining versions
        List<SchemaKey> deletedVersions = new ArrayList<>();
        Set<String> allSubjects = subjects(subject, true);
        for (String s : allSubjects) {
          Iterator<SchemaKey> schemasToBeDeleted = getAllVersions(s, LookupFilter.INCLUDE_DELETED);
          while (schemasToBeDeleted.hasNext()) {
            SchemaKey key = schemasToBeDeleted.next();
            if (!lookupCache.referencesSchema(key).isEmpty()) {
              throw new ReferenceExistsException(key.toString());
            }
            deletedVersions.add(key);
          }
        }
        for (SchemaKey key : deletedVersions) {
          kafkaStore.put(key, null);
        }

        // At this point no schemas should exist with matching subjects.
        // Write an event to clear deleted schemas from the caches.
        kafkaStore.put(new ClearSubjectKey(subject), new ClearSubjectValue(subject));
      }
      kafkaStore.put(modeKey, mode != null ? new ModeValue(subject, mode) : null);
      log.debug("Wrote new mode: {} to the Kafka data store with key {}", mode, modeKey);
    } catch (StoreTimeoutException te) {
      throw new SchemaRegistryTimeoutException("Write to the Kafka store timed out while", te);
    } catch (StoreException e) {
      throw new SchemaRegistryStoreException("Failed to write new mode to the store", e);
    }
  }

  public void setModeOrForward(String subject, ModeUpdateRequest mode, boolean force,
      Map<String, String> headerProperties) throws SchemaRegistryException {
    kafkaStore.lockFor(subject).lock();
    try {
      if (isLeader()) {
        setMode(subject, mode, force);
      } else {
        // forward update mode request to the leader
        if (leaderIdentity != null) {
          forwardSetModeRequestToLeader(subject, mode, force, headerProperties);
        } else {
          throw new UnknownLeaderException("Update mode request failed since leader is "
              + "unknown");
        }
      }
    } finally {
      kafkaStore.lockFor(subject).unlock();
    }
  }

  public void deleteSubjectMode(String subject)
      throws SchemaRegistryStoreException, OperationNotPermittedException {
    if (!allowModeChanges) {
      throw new OperationNotPermittedException("Mode changes are not allowed");
    }
    try {
      kafkaStore.waitUntilKafkaReaderReachesLastOffset(subject, kafkaStoreTimeoutMs);
      deleteMode(subject);
    } catch (StoreException e) {
      throw new SchemaRegistryStoreException("Failed to delete subject config value from store",
          e);
    }
  }

  public void deleteSubjectModeOrForward(String subject, Map<String, String> headerProperties)
      throws SchemaRegistryStoreException, SchemaRegistryRequestForwardingException,
      OperationNotPermittedException, UnknownLeaderException {
    kafkaStore.lockFor(subject).lock();
    try {
      if (isLeader()) {
        deleteSubjectMode(subject);
      } else {
        // forward delete subject config request to the leader
        if (leaderIdentity != null) {
          forwardDeleteSubjectModeRequestToLeader(subject, headerProperties);
        } else {
          throw new UnknownLeaderException("Delete config request failed since leader is "
              + "unknown");
        }
      }
    } finally {
      kafkaStore.lockFor(subject).unlock();
    }
  }

  KafkaStore<SchemaRegistryKey, SchemaRegistryValue> getKafkaStore() {
    return this.kafkaStore;
  }

  private Map<String, List<ExtendedSchema>> schemasByVersion(
      Map<String, List<String>> subjectByAliases,
      CloseableIterator<SchemaRegistryValue> schemas,
      LookupFilter filter,
      boolean returnLatestOnly,
      Predicate<Schema> postFilter) {
    Map<String, List<ExtendedSchema>> schemaMap = new HashMap<>();
    ExtendedSchema previousSchema = null;
    while (schemas.hasNext()) {
      SchemaValue schemaValue = (SchemaValue) schemas.next();
      boolean shouldInclude = shouldInclude(schemaValue.isDeleted(), filter);
      if (!shouldInclude) {
        continue;
      }
      Schema schemaEntity;
      try {
        schemaEntity = toSchemaEntity(schemaValue);
      } catch (SchemaRegistryStoreException e) {
        log.error("Failed to decode metadata for schema id {}", schemaValue.getId(), e);
        continue;
      }
      List<String> aliases = subjectByAliases.get(schemaValue.getSubject());
      ExtendedSchema schema = new ExtendedSchema(schemaEntity, aliases);
      List<ExtendedSchema> schemaList = schemaMap.computeIfAbsent(
          schemaValue.getSubject(), k -> new ArrayList<>());
      if (returnLatestOnly) {
        if (previousSchema != null && !schema.getSubject().equals(previousSchema.getSubject())) {
          schemaList.add(previousSchema);
        }
      } else {
        schemaList.add(schema);
      }
      previousSchema = schema;
    }
    if (returnLatestOnly && previousSchema != null) {
      // handle last subject
      List<ExtendedSchema> schemaList = schemaMap.computeIfAbsent(
          previousSchema.getSubject(), k -> new ArrayList<>());
      schemaList.add(previousSchema);
    }
    if (postFilter != null) {
      for (Map.Entry<String, List<ExtendedSchema>> entry : schemaMap.entrySet()) {
        List<ExtendedSchema> schemaList = entry.getValue();
        schemaList = schemaList.stream()
            .filter(postFilter)
            .collect(Collectors.toList());
        entry.setValue(schemaList);
      }
    }
    return schemaMap;
  }

  private List<SchemaKey> schemaKeysByVersion(CloseableIterator<SchemaRegistryValue> schemas,
      LookupFilter filter) {
    List<SchemaKey> schemaList = new ArrayList<>();
    while (schemas.hasNext()) {
      SchemaValue schemaValue = (SchemaValue) schemas.next();
      boolean shouldInclude = shouldInclude(schemaValue.isDeleted(), filter);
      if (!shouldInclude) {
        continue;
      }
      SchemaKey schemaKey = schemaValue.toKey();
      schemaList.add(schemaKey);
    }
    return schemaList;
  }

  private boolean isSubjectVersionDeleted(String subject, int version)
      throws SchemaRegistryException {
    try {
      SchemaValue schemaValue = (SchemaValue) this.kafkaStore.get(new SchemaKey(subject, version));
      return schemaValue == null || schemaValue.isDeleted();
    } catch (StoreException e) {
      throw new SchemaRegistryStoreException(
          "Error while retrieving schema from the backend Kafka"
          + " store", e);
    }
  }

  private static boolean shouldInclude(boolean isDeleted, LookupFilter filter) {
    switch (filter) {
      case DEFAULT:
        return !isDeleted;
      case INCLUDE_DELETED:
        return true;
      case DELETED_ONLY:
        return isDeleted;
      default:
        return false;
    }
  }

  private void logSchemaOp(Schema schema, String operation) {
    try {
      MD5 md5 = MD5.ofSchema(schema);
      ByteBuffer byteBuffer = ByteBuffer.wrap(md5.bytes());
      long high = byteBuffer.getLong();
      long low = byteBuffer.getLong();
      UUID uuid = new UUID(high, low);
      log.info("Resource association log - (tenant, schemaHash, operation): ({}, {}, {})",
          tenant(), uuid.toString(), operation);
    } catch (Exception e) {
      log.warn("Error occurred while logging schema operation", e);
    }
  }

  @Override
  public SchemaRegistryConfig config() {
    return config;
  }

  @Override
  public Map<String, Object> properties() {
    return props;
  }

  public HostnameVerifier getHostnameVerifier() throws SchemaRegistryStoreException {
    String sslEndpointIdentificationAlgo =
            config.getString(RestConfig.SSL_ENDPOINT_IDENTIFICATION_ALGORITHM_CONFIG);

    if (sslEndpointIdentificationAlgo == null
            || sslEndpointIdentificationAlgo.equals("none")
            || sslEndpointIdentificationAlgo.isEmpty()) {
      return (hostname, session) -> true;
    }

    if (sslEndpointIdentificationAlgo.equalsIgnoreCase("https")) {
      return null;
    }

    throw new SchemaRegistryStoreException(
            RestConfig.SSL_ENDPOINT_IDENTIFICATION_ALGORITHM_CONFIG
                    + " "
                    + sslEndpointIdentificationAlgo
                    + " not supported");
  }

  private boolean isSchemaFieldValidationEnabled(Config config) {
    return config.isValidateFields() != null ? config.isValidateFields() : defaultValidateFields;
  }

  @Override
  public void onKeystoreCreated(KeyStore keystore) {
    metricsContainer.emitCertificateExpirationMetric(
        keystore, metricsContainer.getCertificateExpirationKeystore());
  }

  @Override
  public void onTruststoreCreated(KeyStore truststore) {
    metricsContainer.emitCertificateExpirationMetric(
        truststore, metricsContainer.getCertificateExpirationTruststore());
  }

  public List<Handler.Singleton> getCustomHandler() {
    return customHandler;
  }

  public void addCustomHandler(Handler.Singleton handler) {
    customHandler.add(handler);
  }

  public void removeCustomHandler(Handler.Singleton handler) {
    customHandler.remove(handler);
  }

  private static class RawSchema {
    private final Schema schema;
    private final boolean isNew;
    private final boolean normalize;

    public RawSchema(Schema schema, boolean isNew, boolean normalize) {
      this.schema = schema;
      this.isNew = isNew;
      this.normalize = normalize;
    }

    public Schema getSchema() {
      return schema;
    }

    public boolean isNew() {
      return isNew;
    }

    public boolean isNormalize() {
      return normalize;
    }

    @Override
    public boolean equals(Object o) {
      if (this == o) {
        return true;
      }
      if (o == null || getClass() != o.getClass()) {
        return false;
      }
      RawSchema that = (RawSchema) o;
      return isNew == that.isNew
          && normalize == that.normalize
          && Objects.equals(schema, that.schema);
    }

    @Override
    public int hashCode() {
      return Objects.hash(schema, isNew, normalize);
    }

    @Override
    public String toString() {
      return "RawSchema{"
          + "schema=" + schema
          + ", isNew=" + isNew
          + ", normalize=" + normalize
          + '}';
    }
  }

  public static class SchemeAndPort {
    public int port;
    public String scheme;

    public SchemeAndPort(String scheme, int port) {
      this.port = port;
      this.scheme = scheme;
    }
  }
}<|MERGE_RESOLUTION|>--- conflicted
+++ resolved
@@ -863,15 +863,9 @@
     }
 
     if (schema.getId() >= 0) {
-<<<<<<< HEAD
-      if (getModeInScope(subject) != Mode.IMPORT) {
-        throw new OperationNotPermittedException("Subject " + subject 
-        + " in context " + context + " is not in import mode");
-=======
       if (!getModeInScope(subject).isImportOrForwardMode()) {
-        throw new OperationNotPermittedException("Subject "
-                + subject + " is not in import or forward mode");
->>>>>>> 83f3704c
+        throw new OperationNotPermittedException("Subject "+ subject 
+        + " in context " + context + " is not in import or forward mode");
       }
     } else {
       if (getModeInScope(subject) != Mode.READWRITE) {
