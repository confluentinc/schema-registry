/*
 * Copyright 2018 Confluent Inc.
 *
 * Licensed under the Confluent Community License (the "License"); you may not use
 * this file except in compliance with the License.  You may obtain a copy of the
 * License at
 *
 * http://www.confluent.io/confluent-community-license
 *
 * Unless required by applicable law or agreed to in writing, software
 * distributed under the License is distributed on an "AS IS" BASIS, WITHOUT
 * WARRANTIES OF ANY KIND, either express or implied.  See the License for the
 * specific language governing permissions and limitations under the License.
 */

package io.confluent.kafka.schemaregistry.storage;

import com.google.common.cache.CacheBuilder;
import com.google.common.cache.CacheLoader;
import com.google.common.cache.LoadingCache;
import io.confluent.kafka.schemaregistry.CompatibilityLevel;
import io.confluent.kafka.schemaregistry.ParsedSchema;
import io.confluent.kafka.schemaregistry.SchemaProvider;
import io.confluent.kafka.schemaregistry.avro.AvroSchema;
import io.confluent.kafka.schemaregistry.avro.AvroSchemaProvider;
import io.confluent.kafka.schemaregistry.client.rest.RestService;
import io.confluent.kafka.schemaregistry.client.rest.entities.Config;
import io.confluent.kafka.schemaregistry.client.rest.entities.Schema;
import io.confluent.kafka.schemaregistry.client.rest.entities.SchemaString;
import io.confluent.kafka.schemaregistry.client.rest.entities.SubjectVersion;
import io.confluent.kafka.schemaregistry.client.rest.entities.requests.ConfigUpdateRequest;
import io.confluent.kafka.schemaregistry.client.rest.entities.requests.ModeUpdateRequest;
import io.confluent.kafka.schemaregistry.client.rest.entities.requests.RegisterSchemaRequest;
import io.confluent.kafka.schemaregistry.client.rest.exceptions.RestClientException;
import io.confluent.kafka.schemaregistry.client.rest.utils.UrlList;
import io.confluent.kafka.schemaregistry.client.security.SslFactory;
import io.confluent.kafka.schemaregistry.exceptions.IdGenerationException;
import io.confluent.kafka.schemaregistry.exceptions.IncompatibleSchemaException;
import io.confluent.kafka.schemaregistry.exceptions.InvalidSchemaException;
import io.confluent.kafka.schemaregistry.exceptions.OperationNotPermittedException;
import io.confluent.kafka.schemaregistry.exceptions.ReferenceExistsException;
import io.confluent.kafka.schemaregistry.exceptions.SchemaRegistryException;
import io.confluent.kafka.schemaregistry.exceptions.SchemaRegistryInitializationException;
import io.confluent.kafka.schemaregistry.exceptions.SchemaRegistryRequestForwardingException;
import io.confluent.kafka.schemaregistry.exceptions.SchemaRegistryStoreException;
import io.confluent.kafka.schemaregistry.exceptions.SchemaRegistryTimeoutException;
import io.confluent.kafka.schemaregistry.exceptions.SchemaTooLargeException;
import io.confluent.kafka.schemaregistry.exceptions.SchemaVersionNotSoftDeletedException;
import io.confluent.kafka.schemaregistry.exceptions.SubjectNotSoftDeletedException;
import io.confluent.kafka.schemaregistry.exceptions.UnknownLeaderException;
import io.confluent.kafka.schemaregistry.id.IdGenerator;
import io.confluent.kafka.schemaregistry.id.IncrementalIdGenerator;
import io.confluent.kafka.schemaregistry.json.JsonSchemaProvider;
import io.confluent.kafka.schemaregistry.leaderelector.kafka.KafkaGroupLeaderElector;
import io.confluent.kafka.schemaregistry.metrics.MetricsContainer;
import io.confluent.kafka.schemaregistry.protobuf.ProtobufSchemaProvider;
import io.confluent.kafka.schemaregistry.rest.SchemaRegistryConfig;
import io.confluent.kafka.schemaregistry.rest.VersionId;
import io.confluent.kafka.schemaregistry.storage.encoder.MetadataEncoderService;
import io.confluent.kafka.schemaregistry.storage.exceptions.EntryTooLargeException;
import io.confluent.kafka.schemaregistry.storage.exceptions.StoreException;
import io.confluent.kafka.schemaregistry.storage.exceptions.StoreInitializationException;
import io.confluent.kafka.schemaregistry.storage.exceptions.StoreTimeoutException;
import io.confluent.kafka.schemaregistry.storage.serialization.Serializer;
import io.confluent.kafka.schemaregistry.utils.QualifiedSubject;
import io.confluent.rest.RestConfig;
import io.confluent.rest.exceptions.RestException;
import io.confluent.rest.NamedURI;

import java.util.Map;
import java.util.List;
import java.util.Arrays;
import java.util.HashMap;
import java.util.Set;
import java.util.Collections;
import java.util.ArrayList;
import java.util.LinkedHashSet;
import java.util.Iterator;
import java.util.Properties;
import java.util.Objects;
import java.util.concurrent.ConcurrentHashMap;
import java.util.concurrent.CopyOnWriteArrayList;
import java.util.function.Consumer;
import java.util.stream.Stream;
import org.apache.avro.reflect.Nullable;
import org.apache.kafka.clients.admin.AdminClient;
import org.apache.kafka.clients.admin.AdminClientConfig;
import org.apache.kafka.common.config.ConfigDef;
import org.slf4j.Logger;
import org.slf4j.LoggerFactory;

import javax.net.ssl.HostnameVerifier;
import java.io.IOException;
import java.util.concurrent.ExecutionException;
import java.util.concurrent.TimeUnit;
import java.util.concurrent.TimeoutException;
import java.util.stream.Collectors;

import static io.confluent.kafka.schemaregistry.client.rest.entities.Metadata.mergeMetadata;
import static io.confluent.kafka.schemaregistry.client.rest.entities.RuleSet.mergeRuleSets;
import static io.confluent.kafka.schemaregistry.utils.QualifiedSubject.CONTEXT_DELIMITER;
import static io.confluent.kafka.schemaregistry.utils.QualifiedSubject.CONTEXT_PREFIX;
import static io.confluent.kafka.schemaregistry.utils.QualifiedSubject.CONTEXT_WILDCARD;
import static io.confluent.kafka.schemaregistry.utils.QualifiedSubject.DEFAULT_CONTEXT;

public class KafkaSchemaRegistry implements SchemaRegistry, LeaderAwareSchemaRegistry {

  /**
   * Schema versions under a particular subject are indexed from MIN_VERSION.
   */
  public static final int MIN_VERSION = 1;
  public static final int MAX_VERSION = Integer.MAX_VALUE;
  private static final Logger log = LoggerFactory.getLogger(KafkaSchemaRegistry.class);

  private final SchemaRegistryConfig config;
  private final Map<String, Object> props;
  private final LoadingCache<RawSchema, ParsedSchema> schemaCache;
  private final LookupCache<SchemaRegistryKey, SchemaRegistryValue> lookupCache;
  // visible for testing
  final KafkaStore<SchemaRegistryKey, SchemaRegistryValue> kafkaStore;
  private final MetadataEncoderService metadataEncoder;
  private RuleSetHandler ruleSetHandler;
  private final Serializer<SchemaRegistryKey, SchemaRegistryValue> serializer;
  private final SchemaRegistryIdentity myIdentity;
  private final CompatibilityLevel defaultCompatibilityLevel;
  private final Mode defaultMode;
  private final int kafkaStoreTimeoutMs;
  private final int initTimeout;
  private final int kafkaStoreMaxRetries;
  private final boolean isEligibleForLeaderElector;
  private final boolean delayLeaderElection;
  private final boolean allowModeChanges;
  private SchemaRegistryIdentity leaderIdentity;
  private RestService leaderRestService;
  private SslFactory sslFactory;
  private int leaderConnectTimeoutMs;
  private int leaderReadTimeoutMs;
  private IdGenerator idGenerator = null;
  private LeaderElector leaderElector = null;
  private final MetricsContainer metricsContainer;
  private final Map<String, SchemaProvider> providers;
  private final String kafkaClusterId;
  private final String groupId;
  private final List<Consumer<Boolean>> leaderChangeListeners = new CopyOnWriteArrayList<>();

  public KafkaSchemaRegistry(SchemaRegistryConfig config,
                             Serializer<SchemaRegistryKey, SchemaRegistryValue> serializer)
      throws SchemaRegistryException {
    if (config == null) {
      throw new SchemaRegistryException("Schema registry configuration is null");
    }
    this.config = config;
    this.props = new ConcurrentHashMap<>();
    Boolean leaderEligibility = config.getBoolean(SchemaRegistryConfig.MASTER_ELIGIBILITY);
    if (leaderEligibility == null) {
      leaderEligibility = config.getBoolean(SchemaRegistryConfig.LEADER_ELIGIBILITY);
    }
    this.isEligibleForLeaderElector = leaderEligibility;
    this.delayLeaderElection = config.getBoolean(SchemaRegistryConfig.LEADER_ELECTION_DELAY);
    this.allowModeChanges = config.getBoolean(SchemaRegistryConfig.MODE_MUTABILITY);

    String interInstanceListenerNameConfig = config.interInstanceListenerName();
    NamedURI internalListener = getInterInstanceListener(config.getListeners(),
        interInstanceListenerNameConfig,
        config.interInstanceProtocol());
    log.info("Found internal listener: " + internalListener.toString());
    SchemeAndPort schemeAndPort = new SchemeAndPort(internalListener.getUri().getScheme(),
        internalListener.getUri().getPort());
    String host = config.getString(SchemaRegistryConfig.HOST_NAME_CONFIG);
    this.myIdentity = new SchemaRegistryIdentity(host, schemeAndPort.port,
        isEligibleForLeaderElector, schemeAndPort.scheme);
    log.info("Setting my identity to " + myIdentity.toString());

    Map<String, Object> sslConfig = config.getOverriddenSslConfigs(internalListener);
    this.sslFactory =
        new SslFactory(ConfigDef.convertToStringMapWithPasswordValues(sslConfig));
    this.leaderConnectTimeoutMs = config.getInt(SchemaRegistryConfig.LEADER_CONNECT_TIMEOUT_MS);
    this.leaderReadTimeoutMs = config.getInt(SchemaRegistryConfig.LEADER_READ_TIMEOUT_MS);
    this.kafkaStoreTimeoutMs =
        config.getInt(SchemaRegistryConfig.KAFKASTORE_TIMEOUT_CONFIG);
    this.initTimeout = config.getInt(SchemaRegistryConfig.KAFKASTORE_INIT_TIMEOUT_CONFIG);
    this.kafkaStoreMaxRetries =
        config.getInt(SchemaRegistryConfig.KAFKASTORE_WRITE_MAX_RETRIES_CONFIG);
    this.serializer = serializer;
    this.defaultCompatibilityLevel = config.compatibilityType();
    this.defaultMode = Mode.READWRITE;
    this.kafkaClusterId = kafkaClusterId(config);
    this.groupId = config.getString(SchemaRegistryConfig.SCHEMAREGISTRY_GROUP_ID_CONFIG);
    this.metricsContainer = new MetricsContainer(config, this.kafkaClusterId);
    this.providers = initProviders(config);
    this.schemaCache = CacheBuilder.newBuilder()
        .maximumSize(config.getInt(SchemaRegistryConfig.SCHEMA_CACHE_SIZE_CONFIG))
        .expireAfterAccess(
            config.getInt(SchemaRegistryConfig.SCHEMA_CACHE_EXPIRY_SECS_CONFIG), TimeUnit.SECONDS)
        .build(new CacheLoader<RawSchema, ParsedSchema>() {
          @Override
          public ParsedSchema load(RawSchema s) throws Exception {
            return loadSchema(s.getSchema(), s.isNew(), s.isNormalize());
          }
        });
    this.lookupCache = lookupCache();
    this.idGenerator = identityGenerator(config);
    this.kafkaStore = kafkaStore(config);
    this.metadataEncoder = new MetadataEncoderService(this);
    this.ruleSetHandler = new RuleSetHandler();
  }

  private Map<String, SchemaProvider> initProviders(SchemaRegistryConfig config) {
    Map<String, Object> schemaProviderConfigs =
        config.originalsWithPrefix(SchemaRegistryConfig.SCHEMA_PROVIDERS_CONFIG + ".");
    schemaProviderConfigs.put(SchemaProvider.SCHEMA_VERSION_FETCHER_CONFIG, this);
    List<SchemaProvider> defaultSchemaProviders = Arrays.asList(
        new AvroSchemaProvider(), new JsonSchemaProvider(), new ProtobufSchemaProvider()
    );
    for (SchemaProvider provider : defaultSchemaProviders) {
      provider.configure(schemaProviderConfigs);
    }
    Map<String, SchemaProvider> providerMap = new HashMap<>();
    registerProviders(providerMap, defaultSchemaProviders);
    List<SchemaProvider> customSchemaProviders =
        config.getConfiguredInstances(SchemaRegistryConfig.SCHEMA_PROVIDERS_CONFIG,
            SchemaProvider.class,
            schemaProviderConfigs);
    // Allow custom providers to override default providers
    registerProviders(providerMap, customSchemaProviders);
    metricsContainer.getCustomSchemaProviderCount().record(customSchemaProviders.size());
    return providerMap;
  }

  private void registerProviders(
      Map<String, SchemaProvider> providerMap,
      List<SchemaProvider> schemaProviders
  ) {
    for (SchemaProvider schemaProvider : schemaProviders) {
      log.info("Registering schema provider for {}: {}",
          schemaProvider.schemaType(),
          schemaProvider.getClass().getName()
      );
      providerMap.put(schemaProvider.schemaType(), schemaProvider);
    }
  }

  protected KafkaStore<SchemaRegistryKey, SchemaRegistryValue> kafkaStore(
      SchemaRegistryConfig config) throws SchemaRegistryException {
    return new KafkaStore<SchemaRegistryKey, SchemaRegistryValue>(
        config,
        getSchemaUpdateHandler(config),
        this.serializer, lookupCache, new NoopKey());
  }

  protected SchemaUpdateHandler getSchemaUpdateHandler(SchemaRegistryConfig config) {
    Map<String, Object> handlerConfigs =
        config.originalsWithPrefix(SchemaRegistryConfig.KAFKASTORE_UPDATE_HANDLERS_CONFIG + ".");
    handlerConfigs.put(StoreUpdateHandler.SCHEMA_REGISTRY, this);
    List<SchemaUpdateHandler> customSchemaHandlers =
        config.getConfiguredInstances(SchemaRegistryConfig.KAFKASTORE_UPDATE_HANDLERS_CONFIG,
            SchemaUpdateHandler.class,
            handlerConfigs);
    KafkaStoreMessageHandler storeHandler =
        new KafkaStoreMessageHandler(this, getLookupCache(), getIdentityGenerator());
    for (SchemaUpdateHandler customSchemaHandler : customSchemaHandlers) {
      log.info("Registering custom schema handler: {}",
          customSchemaHandler.getClass().getName()
      );
    }
    customSchemaHandlers.add(storeHandler);
    return new CompositeSchemaUpdateHandler(customSchemaHandlers);
  }

  protected LookupCache<SchemaRegistryKey, SchemaRegistryValue> lookupCache() {
    return new InMemoryCache<SchemaRegistryKey, SchemaRegistryValue>(serializer);
  }

  public LookupCache<SchemaRegistryKey, SchemaRegistryValue> getLookupCache() {
    return lookupCache;
  }

  public Serializer<SchemaRegistryKey, SchemaRegistryValue> getSerializer() {
    return serializer;
  }

  public MetadataEncoderService getMetadataEncoder() {
    return metadataEncoder;
  }

  public RuleSetHandler getRuleSetHandler() {
    return ruleSetHandler;
  }

  public void setRuleSetHandler(RuleSetHandler ruleSetHandler) {
    this.ruleSetHandler = ruleSetHandler;
  }

  protected IdGenerator identityGenerator(SchemaRegistryConfig config) {
    config.checkBootstrapServers();
    IdGenerator idGenerator = new IncrementalIdGenerator(this);
    idGenerator.configure(config);
    return idGenerator;
  }

  public IdGenerator getIdentityGenerator() {
    return idGenerator;
  }

  public MetricsContainer getMetricsContainer() {
    return metricsContainer;
  }

  /**
   * <p>This method returns a listener to be used for inter-instance communication.
   * It iterates through the list of listeners until it finds one whose name
   * matches the inter.instance.listener.name config. If no such listener is found,
   * it returns the last listener matching the requested scheme.
   * </p>
   * <p>When there is no matching named listener, in theory, any port from any listener
   * would be sufficient. Choosing the last, instead of say the first, is arbitrary.
   * The port used by this listener also forms the identity of the schema registry instance
   * along with the host name.
   * </p>
   */
  // TODO: once RestConfig.PORT_CONFIG is deprecated, remove the port parameter.
  public static NamedURI getInterInstanceListener(List<NamedURI> listeners,
                                             String interInstanceListenerName,
                                             String requestedScheme)
      throws SchemaRegistryException {
    if (requestedScheme.isEmpty()) {
      requestedScheme = SchemaRegistryConfig.HTTP;
    }

    NamedURI internalListener = null;
    for (NamedURI listener : listeners) {
      if (listener.getName() !=  null
              && listener.getName().equalsIgnoreCase(interInstanceListenerName)) {
        internalListener = listener;
        break;
      } else if (listener.getUri().getScheme().equalsIgnoreCase(requestedScheme)) {
        internalListener = listener;
      }
    }
    if (internalListener == null) {
      throw new SchemaRegistryException(" No listener configured with requested scheme "
                                          + requestedScheme);
    }
    return internalListener;
  }

  @Override
  public void init() throws SchemaRegistryException {
    try {
      kafkaStore.init();
    } catch (StoreInitializationException e) {
      throw new SchemaRegistryInitializationException(
          "Error initializing kafka store while initializing schema registry", e);
    }
    try {
      metadataEncoder.init();
    } catch (Exception e) {
      throw new SchemaRegistryInitializationException(
          "Error initializing metadata encoder while initializing schema registry", e);
    }

    config.checkBootstrapServers();
    if (!delayLeaderElection) {
      electLeader();
    }
  }

  public void postInit() throws SchemaRegistryException {
    if (delayLeaderElection) {
      electLeader();
    }
  }

  private void electLeader() throws SchemaRegistryException {
    log.info("Joining schema registry with Kafka-based coordination");
    leaderElector = new KafkaGroupLeaderElector(config, myIdentity, this);
    try {
      leaderElector.init();
    } catch (SchemaRegistryStoreException e) {
      throw new SchemaRegistryInitializationException(
          "Error electing leader while initializing schema registry", e);
    } catch (SchemaRegistryTimeoutException e) {
      throw new SchemaRegistryInitializationException(e);
    }
  }

  public void waitForInit() throws InterruptedException {
    kafkaStore.waitForInit();
  }

  public boolean initialized() {
    return kafkaStore.initialized();
  }

  /**
   * Add a leader change listener.
   *
   * @param listener a function that takes whether this node is a leader
   */
  public void addLeaderChangeListener(Consumer<Boolean> listener) {
    leaderChangeListeners.add(listener);
  }

  public boolean isLeader() {
    kafkaStore.leaderLock().lock();
    try {
      if (leaderIdentity != null && leaderIdentity.equals(myIdentity)) {
        return true;
      } else {
        return false;
      }
    } finally {
      kafkaStore.leaderLock().unlock();
    }
  }

  /**
   * 'Inform' this SchemaRegistry instance which SchemaRegistry is the current leader.
   * If this instance is set as the new leader, ensure it is up-to-date with data in
   * the kafka store.
   *
   * @param newLeader Identity of the current leader. null means no leader is alive.
   */
  @Override
  public void setLeader(@Nullable SchemaRegistryIdentity newLeader)
      throws SchemaRegistryTimeoutException, SchemaRegistryStoreException, IdGenerationException {
    log.debug("Setting the leader to " + newLeader);

    // Only schema registry instances eligible for leader can be set to leader
    if (newLeader != null && !newLeader.getLeaderEligibility()) {
      throw new IllegalStateException(
          "Tried to set an ineligible node to leader: " + newLeader);
    }

    boolean isLeader;
    boolean leaderChanged;
    kafkaStore.leaderLock().lock();
    try {
      final SchemaRegistryIdentity previousLeader = leaderIdentity;
      leaderIdentity = newLeader;

      if (leaderIdentity == null) {
        leaderRestService = null;
      } else {
        leaderRestService = new RestService(leaderIdentity.getUrl());
        leaderRestService.setHttpConnectTimeoutMs(leaderConnectTimeoutMs);
        leaderRestService.setHttpReadTimeoutMs(leaderReadTimeoutMs);
        if (sslFactory != null && sslFactory.sslContext() != null) {
          leaderRestService.setSslSocketFactory(sslFactory.sslContext().getSocketFactory());
          leaderRestService.setHostnameVerifier(getHostnameVerifier());
        }
      }

      isLeader = isLeader();
      leaderChanged = leaderIdentity != null && !leaderIdentity.equals(previousLeader);
      if (leaderChanged && isLeader) {
        // The new leader may not know the exact last offset in the Kafka log. So, mark the
        // last offset invalid here
        kafkaStore.markLastWrittenOffsetInvalid();
        //ensure the new leader catches up with the offsets before it gets nextid and assigns
        // leader
        try {
          kafkaStore.waitUntilKafkaReaderReachesLastOffset(initTimeout);
        } catch (StoreException e) {
          throw new SchemaRegistryStoreException("Exception getting latest offset ", e);
        }
        idGenerator.init();
      }
      metricsContainer.getLeaderNode().record(isLeader() ? 1 : 0);
    } finally {
      kafkaStore.leaderLock().unlock();
    }

    if (leaderChanged) {
      for (Consumer<Boolean> listener : leaderChangeListeners) {
        try {
          listener.accept(isLeader);
        } catch (Exception e) {
          log.error("Could not invoke leader change listener", e);
        }
      }
    }
  }

  /**
   * Return json data encoding basic information about this SchemaRegistry instance, such as
   * host, port, etc.
   */
  public SchemaRegistryIdentity myIdentity() {
    return myIdentity;
  }

  /**
   * Return the identity of the SchemaRegistry that this instance thinks is current leader.
   * Any request that requires writing new data gets forwarded to the leader.
   */
  public SchemaRegistryIdentity leaderIdentity() {
    kafkaStore.leaderLock().lock();
    try {
      return leaderIdentity;
    } finally {
      kafkaStore.leaderLock().unlock();
    }
  }

  public RestService leaderRestService() {
    return leaderRestService;
  }

  public Set<String> schemaTypes() {
    return providers.keySet();
  }

  public SchemaProvider schemaProvider(String schemaType) {
    return providers.get(schemaType);
  }

  @Override
  public int register(String subject,
                      Schema schema,
                      boolean normalize)
      throws SchemaRegistryException {
    try {
      checkRegisterMode(subject, schema);

      // Ensure cache is up-to-date before any potential writes
      kafkaStore.waitUntilKafkaReaderReachesLastOffset(subject, kafkaStoreTimeoutMs);

      int schemaId = schema.getId();
      ParsedSchema parsedSchema = canonicalizeSchema(schema, schemaId < 0, normalize);

      if (parsedSchema != null) {
        // see if the schema to be registered already exists
        SchemaIdAndSubjects schemaIdAndSubjects = this.lookupCache.schemaIdAndSubjects(schema);
        if (schemaIdAndSubjects != null
            && (schemaId < 0 || schemaId == schemaIdAndSubjects.getSchemaId())) {
          if (schemaIdAndSubjects.hasSubject(subject)
              && !isSubjectVersionDeleted(subject, schemaIdAndSubjects.getVersion(subject))) {
            // return only if the schema was previously registered under the input subject
            return schemaIdAndSubjects.getSchemaId();
          } else {
            // need to register schema under the input subject
            schemaId = schemaIdAndSubjects.getSchemaId();
          }
        }
      }

      // determine the latest version of the schema in the subject
      List<SchemaValue> allVersions = getAllSchemaValues(subject);
      Collections.reverse(allVersions);

      List<SchemaValue> deletedVersions = new ArrayList<>();
      List<ParsedSchema> undeletedVersions = new ArrayList<>();
      int newVersion = MIN_VERSION;
      for (SchemaValue schemaValue : allVersions) {
        newVersion = Math.max(newVersion, schemaValue.getVersion() + 1);
        if (schemaValue.isDeleted()) {
          deletedVersions.add(schemaValue);
        } else {
          ParsedSchema undeletedSchema = parseSchema(getSchemaEntityFromSchemaValue(schemaValue));
          if (parsedSchema != null
              && parsedSchema.references().isEmpty()
              && !undeletedSchema.references().isEmpty()
              && parsedSchema.deepEquals(undeletedSchema)) {
            // This handles the case where a schema is sent with all references resolved
            return schemaValue.getId();
          }
          undeletedVersions.add(undeletedSchema);
        }
      }
      Collections.reverse(undeletedVersions);

      Config config = getConfigInScope(subject);
      if (schemaId < 0) {
        parsedSchema = maybePopulateFromPrevious(config, schema, parsedSchema, undeletedVersions);
      }

      final List<String> compatibilityErrorLogs = isCompatibleWithPrevious(
              config, parsedSchema, undeletedVersions);
      final boolean isCompatible = compatibilityErrorLogs.isEmpty();

      maybeValidateAndNormalizeSchema(parsedSchema, schema, false, normalize);

      // see if the schema to be registered already exists, after population and re-normalization
      SchemaIdAndSubjects schemaIdAndSubjects = this.lookupCache.schemaIdAndSubjects(schema);
      if (schemaIdAndSubjects != null
          && (schemaId < 0 || schemaId == schemaIdAndSubjects.getSchemaId())) {
        if (schemaIdAndSubjects.hasSubject(subject)
            && !isSubjectVersionDeleted(subject, schemaIdAndSubjects.getVersion(subject))) {
          // return only if the schema was previously registered under the input subject
          return schemaIdAndSubjects.getSchemaId();
        } else {
          // need to register schema under the input subject
          schemaId = schemaIdAndSubjects.getSchemaId();
        }
      }

      Mode mode = getModeInScope(subject);
      if (isCompatible || mode == Mode.IMPORT) {
        // save the context key
        QualifiedSubject qs = QualifiedSubject.create(tenant(), subject);
        if (qs != null && !DEFAULT_CONTEXT.equals(qs.getContext())) {
          ContextKey contextKey = new ContextKey(qs.getTenant(), qs.getContext());
          if (kafkaStore.get(contextKey) == null) {
            ContextValue contextValue = new ContextValue(qs.getTenant(), qs.getContext());
            kafkaStore.put(contextKey, contextValue);
          }
        }

        // assign a guid and put the schema in the kafka store
        if (schema.getVersion() <= 0) {
          schema.setVersion(newVersion);
        } else if (newVersion != schema.getVersion() && mode != Mode.IMPORT) {
          throw new InvalidSchemaException("Version is not one more than previous version");
        }

        SchemaKey schemaKey = new SchemaKey(subject, schema.getVersion());
        SchemaValue schemaValue = new SchemaValue(schema, ruleSetHandler);
        metadataEncoder.encodeMetadata(schemaValue);
        if (schemaId >= 0) {
          checkIfSchemaWithIdExist(schemaId, schema);
          schema.setId(schemaId);
          schemaValue.setId(schemaId);
          kafkaStore.put(schemaKey, schemaValue);
        } else {
          String qctx = QualifiedSubject.qualifiedContextFor(tenant(), subject);
          int retries = 0;
          while (retries++ < kafkaStoreMaxRetries) {
            int newId = idGenerator.id(schemaValue);
            // Verify id is not already in use
            if (lookupCache.schemaKeyById(newId, qctx) == null) {
              schema.setId(newId);
              schemaValue.setId(newId);
              if (retries > 1) {
                log.warn(String.format("Retrying to register the schema with ID %s", newId));
              }
              kafkaStore.put(schemaKey, schemaValue);
              break;
            }
          }
          if (retries >= kafkaStoreMaxRetries) {
            throw new SchemaRegistryStoreException("Error while registering the schema due "
                + "to generating an ID that is already in use.");
          }
        }
        for (SchemaValue deleted : deletedVersions) {
          if (deleted.getId().equals(schema.getId())
                  && deleted.getVersion().compareTo(schema.getVersion()) < 0) {
            // Tombstone previous version with the same ID
            SchemaKey key = new SchemaKey(deleted.getSubject(), deleted.getVersion());
            kafkaStore.put(key, null);
          }
        }

        return schema.getId();
      } else {
        throw new IncompatibleSchemaException(compatibilityErrorLogs.toString());
      }
    } catch (EntryTooLargeException e) {
      throw new SchemaTooLargeException("Write failed because schema is too large", e);
    } catch (StoreTimeoutException te) {
      throw new SchemaRegistryTimeoutException("Write to the Kafka store timed out while", te);
    } catch (StoreException e) {
      throw new SchemaRegistryStoreException("Error while registering the schema in the"
                                             + " backend Kafka store", e);
    }
  }

  private void checkRegisterMode(
      String subject, Schema schema
  ) throws OperationNotPermittedException, SchemaRegistryStoreException {
    if (isReadOnlyMode(subject)) {
      throw new OperationNotPermittedException("Subject " + subject + " is in read-only mode");
    }

    if (schema.getId() >= 0) {
      if (getModeInScope(subject) != Mode.IMPORT) {
        throw new OperationNotPermittedException("Subject " + subject + " is not in import mode");
      }
    } else {
      if (getModeInScope(subject) != Mode.READWRITE) {
        throw new OperationNotPermittedException(
            "Subject " + subject + " is not in read-write mode"
        );
      }
    }
  }

  private boolean isReadOnlyMode(String subject) throws SchemaRegistryStoreException {
    Mode subjectMode = getModeInScope(subject);
    return subjectMode == Mode.READONLY || subjectMode == Mode.READONLY_OVERRIDE;
  }

  private ParsedSchema maybePopulateFromPrevious(
      Config config, Schema schema, ParsedSchema parsedSchema, List<ParsedSchema> undeletedVersions)
      throws InvalidSchemaException {
    ParsedSchema previousSchema =
        undeletedVersions.size() > 0 ? undeletedVersions.get(0) : null;
    if (parsedSchema == null) {
      if (previousSchema != null) {
        parsedSchema = previousSchema.copy(schema.getMetadata(), schema.getRuleSet());
      } else {
        throw new InvalidSchemaException("Empty schema");
      }
    }
    return maybeSetMetadataRuleSet(config, schema, parsedSchema, previousSchema);
  }

  private ParsedSchema maybeSetMetadataRuleSet(
      Config config, Schema schema, ParsedSchema parsedSchema, ParsedSchema previousSchema) {
    io.confluent.kafka.schemaregistry.client.rest.entities.Metadata specificMetadata = null;
    if (parsedSchema.metadata() != null) {
      specificMetadata = parsedSchema.metadata();
    } else if (previousSchema != null) {
      specificMetadata = previousSchema.metadata();
    }
    io.confluent.kafka.schemaregistry.client.rest.entities.Metadata mergedMetadata;
    io.confluent.kafka.schemaregistry.client.rest.entities.Metadata defaultMetadata;
    io.confluent.kafka.schemaregistry.client.rest.entities.Metadata overrideMetadata;
    defaultMetadata = config.getDefaultMetadata();
    overrideMetadata = config.getOverrideMetadata();
    mergedMetadata =
        mergeMetadata(mergeMetadata(defaultMetadata, specificMetadata), overrideMetadata);
    io.confluent.kafka.schemaregistry.client.rest.entities.RuleSet specificRuleSet = null;
    if (parsedSchema.ruleSet() != null) {
      specificRuleSet = parsedSchema.ruleSet();
    } else if (previousSchema != null) {
      specificRuleSet = previousSchema.ruleSet();
    }
    io.confluent.kafka.schemaregistry.client.rest.entities.RuleSet mergedRuleSet;
    io.confluent.kafka.schemaregistry.client.rest.entities.RuleSet defaultRuleSet;
    io.confluent.kafka.schemaregistry.client.rest.entities.RuleSet overrideRuleSet;
    defaultRuleSet = config.getDefaultRuleSet();
    overrideRuleSet = config.getOverrideRuleSet();
    mergedRuleSet = mergeRuleSets(mergeRuleSets(defaultRuleSet, specificRuleSet), overrideRuleSet);
    if (mergedMetadata != null || mergedRuleSet != null) {
      parsedSchema = parsedSchema.copy(mergedMetadata, mergedRuleSet);
      schema.setMetadata(parsedSchema.metadata());
      schema.setRuleSet(parsedSchema.ruleSet());
    }
    return parsedSchema;
  }

  public int registerOrForward(String subject,
                               Schema schema,
                               boolean normalize,
                               Map<String, String> headerProperties)
      throws SchemaRegistryException {
    Schema existingSchema = lookUpSchemaUnderSubject(subject, schema, normalize, false);
    if (existingSchema != null) {
      if (schema.getId() == null
          || schema.getId() < 0
          || schema.getId().equals(existingSchema.getId())
      ) {
        return existingSchema.getId();
      }
    }

    kafkaStore.lockFor(subject).lock();
    try {
      if (isLeader()) {
        return register(subject, schema, normalize);
      } else {
        // forward registering request to the leader
        if (leaderIdentity != null) {
          return forwardRegisterRequestToLeader(subject, schema, normalize, headerProperties);
        } else {
          throw new UnknownLeaderException("Register schema request failed since leader is "
                                           + "unknown");
        }
      }
    } finally {
      kafkaStore.lockFor(subject).unlock();
    }
  }

  @Override
  public void deleteSchemaVersion(String subject,
                                  Schema schema,
                                  boolean permanentDelete)
      throws SchemaRegistryException {
    try {
      if (isReadOnlyMode(subject)) {
        throw new OperationNotPermittedException("Subject " + subject + " is in read-only mode");
      }
      SchemaKey key = new SchemaKey(subject, schema.getVersion());
      if (!lookupCache.referencesSchema(key).isEmpty()) {
        throw new ReferenceExistsException(key.toString());
      }
      SchemaValue schemaValue = (SchemaValue) lookupCache.get(key);
      if (permanentDelete && schemaValue != null && !schemaValue.isDeleted()) {
        throw new SchemaVersionNotSoftDeletedException(subject, schema.getVersion().toString());
      }
      // Ensure cache is up-to-date before any potential writes
      kafkaStore.waitUntilKafkaReaderReachesLastOffset(subject, kafkaStoreTimeoutMs);
      if (!permanentDelete) {
        schemaValue = new SchemaValue(schema);
        schemaValue.setDeleted(true);
        metadataEncoder.encodeMetadata(schemaValue);
        kafkaStore.put(key, schemaValue);
        if (!getAllVersions(subject, LookupFilter.DEFAULT).hasNext()) {
          if (getMode(subject) != null) {
            deleteMode(subject);
          }
          if (getConfig(subject) != null) {
            deleteConfig(subject);
          }
        }
      } else {
        kafkaStore.put(key, null);
      }
    } catch (StoreTimeoutException te) {
      throw new SchemaRegistryTimeoutException("Write to the Kafka store timed out while", te);
    } catch (StoreException e) {
      throw new SchemaRegistryStoreException("Error while deleting the schema for subject '"
                                            + subject + "' in the backend Kafka store", e);
    }
  }

  public void deleteSchemaVersionOrForward(
      Map<String, String> headerProperties, String subject,
      Schema schema, boolean permanentDelete) throws SchemaRegistryException {

    kafkaStore.lockFor(subject).lock();
    try {
      if (isLeader()) {
        deleteSchemaVersion(subject, schema, permanentDelete);
      } else {
        // forward registering request to the leader
        if (leaderIdentity != null) {
          forwardDeleteSchemaVersionRequestToLeader(headerProperties, subject,
                  schema.getVersion(), permanentDelete);
        } else {
          throw new UnknownLeaderException("Register schema request failed since leader is "
                                           + "unknown");
        }
      }
    } finally {
      kafkaStore.lockFor(subject).unlock();
    }
  }

  @Override
  public List<Integer> deleteSubject(String subject,
                                     boolean permanentDelete) throws SchemaRegistryException {
    // Ensure cache is up-to-date before any potential writes
    try {
      if (isReadOnlyMode(subject)) {
        throw new OperationNotPermittedException("Subject " + subject + " is in read-only mode");
      }
      kafkaStore.waitUntilKafkaReaderReachesLastOffset(subject, kafkaStoreTimeoutMs);
      List<Integer> deletedVersions = new ArrayList<>();
      int deleteWatermarkVersion = 0;
      Iterator<Schema> schemasToBeDeleted = getAllVersions(subject,
          permanentDelete ? LookupFilter.INCLUDE_DELETED : LookupFilter.DEFAULT);
      while (schemasToBeDeleted.hasNext()) {
        deleteWatermarkVersion = schemasToBeDeleted.next().getVersion();
        SchemaKey key = new SchemaKey(subject, deleteWatermarkVersion);
        if (!lookupCache.referencesSchema(key).isEmpty()) {
          throw new ReferenceExistsException(key.toString());
        }
        if (permanentDelete) {
          SchemaValue schemaValue = (SchemaValue) lookupCache.get(key);
          if (schemaValue != null && !schemaValue.isDeleted()) {
            throw new SubjectNotSoftDeletedException(subject);
          }
        }
        deletedVersions.add(deleteWatermarkVersion);
      }

      if (!permanentDelete) {
        DeleteSubjectKey key = new DeleteSubjectKey(subject);
        DeleteSubjectValue value = new DeleteSubjectValue(subject, deleteWatermarkVersion);
        kafkaStore.put(key, value);
        if (getMode(subject) != null) {
          deleteMode(subject);
        }
        if (getConfig(subject) != null) {
          deleteConfig(subject);
        }
      } else {
        for (Integer version : deletedVersions) {
          kafkaStore.put(new SchemaKey(subject, version), null);
        }
      }
      return deletedVersions;

    } catch (StoreTimeoutException te) {
      throw new SchemaRegistryTimeoutException("Write to the Kafka store timed out while", te);
    } catch (StoreException e) {
      throw new SchemaRegistryStoreException("Error while deleting the subject in the"
                                             + " backend Kafka store", e);
    }
  }

  public List<Integer> deleteSubjectOrForward(
      Map<String, String> requestProperties,
      String subject,
      boolean permanentDelete) throws SchemaRegistryException {
    kafkaStore.lockFor(subject).lock();
    try {
      if (isLeader()) {
        return deleteSubject(subject, permanentDelete);
      } else {
        // forward registering request to the leader
        if (leaderIdentity != null) {
          return forwardDeleteSubjectRequestToLeader(requestProperties,
                  subject,
                  permanentDelete);
        } else {
          throw new UnknownLeaderException("Register schema request failed since leader is "
                                           + "unknown");
        }
      }
    } finally {
      kafkaStore.lockFor(subject).unlock();
    }
  }

  public Schema lookUpSchemaUnderSubjectUsingContexts(
      String subject, Schema schema, boolean normalize, boolean lookupDeletedSchema)
      throws SchemaRegistryException {
    Schema matchingSchema =
        lookUpSchemaUnderSubject(subject, schema, normalize, lookupDeletedSchema);
    if (matchingSchema != null) {
      return matchingSchema;
    }
    QualifiedSubject qs = QualifiedSubject.create(tenant(), subject);
    boolean isQualifiedSubject = qs != null && !DEFAULT_CONTEXT.equals(qs.getContext());
    if (isQualifiedSubject) {
      return null;
    }
    // Try qualifying the subject with each known context
    try (CloseableIterator<SchemaRegistryValue> iter = allContexts()) {
      while (iter.hasNext()) {
        ContextValue v = (ContextValue) iter.next();
        QualifiedSubject qualSub =
            new QualifiedSubject(v.getTenant(), v.getContext(), qs.getSubject());
        Schema qualSchema = schema.copy();
        qualSchema.setSubject(qualSub.toQualifiedSubject());
        matchingSchema = lookUpSchemaUnderSubject(
            qualSub.toQualifiedSubject(), qualSchema, normalize, lookupDeletedSchema);
        if (matchingSchema != null) {
          return matchingSchema;
        }
      }
    }
    return null;
  }

  /**
   * Checks if given schema was ever registered under a subject. If found, it returns the version of
   * the schema under the subject. If not, returns -1
   */
  public Schema lookUpSchemaUnderSubject(
      String subject, Schema schema, boolean normalize, boolean lookupDeletedSchema)
      throws SchemaRegistryException {
    try {
      ParsedSchema parsedSchema = canonicalizeSchema(schema, false, normalize);
      if (parsedSchema != null) {
        SchemaIdAndSubjects schemaIdAndSubjects = this.lookupCache.schemaIdAndSubjects(schema);
        if (schemaIdAndSubjects != null) {
          if (schemaIdAndSubjects.hasSubject(subject)
              && (lookupDeletedSchema || !isSubjectVersionDeleted(subject, schemaIdAndSubjects
              .getVersion(subject)))) {
            Schema matchingSchema = schema.copy();
            matchingSchema.setSubject(subject);
            matchingSchema.setVersion(schemaIdAndSubjects.getVersion(subject));
            matchingSchema.setId(schemaIdAndSubjects.getSchemaId());
            return matchingSchema;
          }
        }
      }

      List<SchemaValue> allVersions = getAllSchemaValues(subject);
      Collections.reverse(allVersions);

      for (SchemaValue schemaValue : allVersions) {
        if ((lookupDeletedSchema || !schemaValue.isDeleted())
            && parsedSchema != null
            && parsedSchema.references().isEmpty()
            && !schemaValue.getReferences().isEmpty()) {
          Schema prev = getSchemaEntityFromSchemaValue(schemaValue);
          ParsedSchema prevSchema = parseSchema(prev);
          if (parsedSchema.deepEquals(prevSchema)) {
            // This handles the case where a schema is sent with all references resolved
            return prev;
          }
        }
      }

      return null;
    } catch (StoreException e) {
      throw new SchemaRegistryStoreException(
          "Error from the backend Kafka store", e);
    }
  }

  public Schema getLatestWithMetadata(
      String subject, Map<String, String> metadata, boolean lookupDeletedSchema)
      throws SchemaRegistryException {
    List<SchemaValue> allVersions = getAllSchemaValues(subject);
    Collections.reverse(allVersions);

    for (SchemaValue schemaValue : allVersions) {
      if (lookupDeletedSchema || !schemaValue.isDeleted()) {
        Schema schema = getSchemaEntityFromSchemaValue(schemaValue);
        if (schema.getMetadata() != null) {
          Map<String, String> props = schema.getMetadata().getProperties();
          if (props != null && props.entrySet().containsAll(metadata.entrySet())) {
            return schema;
          }
        }
      }
    }

    return null;
  }

  public void checkIfSchemaWithIdExist(int id, Schema schema)
      throws SchemaRegistryException, StoreException {
    String qctx = QualifiedSubject.qualifiedContextFor(tenant(), schema.getSubject());
    SchemaKey existingKey = this.lookupCache.schemaKeyById(id, qctx);
    if (existingKey != null) {
      SchemaRegistryValue existingValue = this.lookupCache.get(existingKey);
      if (existingValue != null
          && existingValue instanceof SchemaValue
          && !((SchemaValue) existingValue).getSchema().equals(schema.getSchema())) {
        throw new OperationNotPermittedException(
            String.format("Overwrite new schema with id %s is not permitted.", id)
        );
      }
    }
  }

  private int forwardRegisterRequestToLeader(String subject, Schema schema, boolean normalize,
                                             Map<String, String> headerProperties)
      throws SchemaRegistryRequestForwardingException {
    final UrlList baseUrl = leaderRestService.getBaseUrls();

    RegisterSchemaRequest registerSchemaRequest = new RegisterSchemaRequest(schema);
    log.debug(String.format("Forwarding registering schema request to %s", baseUrl));
    try {
      int id = leaderRestService.registerSchema(
          headerProperties, registerSchemaRequest, subject, normalize);
      return id;
    } catch (IOException e) {
      throw new SchemaRegistryRequestForwardingException(
          String.format("Unexpected error while forwarding the registering schema request to %s",
              baseUrl),
          e);
    } catch (RestClientException e) {
      throw new RestException(e.getMessage(), e.getStatus(), e.getErrorCode(), e);
    }
  }

  private void forwardUpdateConfigRequestToLeader(
      String subject, Config config,
      Map<String, String> headerProperties)
      throws SchemaRegistryRequestForwardingException {
    UrlList baseUrl = leaderRestService.getBaseUrls();

    ConfigUpdateRequest configUpdateRequest = new ConfigUpdateRequest(config);
    log.debug(String.format("Forwarding update config request %s to %s",
                            configUpdateRequest, baseUrl));
    try {
      leaderRestService.updateConfig(headerProperties, configUpdateRequest, subject);
    } catch (IOException e) {
      throw new SchemaRegistryRequestForwardingException(
          String.format("Unexpected error while forwarding the update config request %s to %s",
                        configUpdateRequest, baseUrl),
          e);
    } catch (RestClientException e) {
      throw new RestException(e.getMessage(), e.getStatus(), e.getErrorCode(), e);
    }
  }

  private void forwardDeleteSchemaVersionRequestToLeader(
      Map<String, String> headerProperties,
      String subject,
      Integer version,
      boolean permanentDelete) throws SchemaRegistryRequestForwardingException {
    UrlList baseUrl = leaderRestService.getBaseUrls();

    log.debug(String.format("Forwarding deleteSchemaVersion schema version request %s-%s to %s",
                            subject, version, baseUrl));
    try {
      leaderRestService.deleteSchemaVersion(headerProperties, subject,
              String.valueOf(version), permanentDelete);
    } catch (IOException e) {
      throw new SchemaRegistryRequestForwardingException(
          String.format(
              "Unexpected error while forwarding deleteSchemaVersion schema version "
              + "request %s-%s to %s", subject, version, baseUrl), e);
    } catch (RestClientException e) {
      throw new RestException(e.getMessage(), e.getStatus(), e.getErrorCode(), e);
    }
  }

  private List<Integer> forwardDeleteSubjectRequestToLeader(
      Map<String, String> requestProperties,
      String subject,
      boolean permanentDelete) throws SchemaRegistryRequestForwardingException {
    UrlList baseUrl = leaderRestService.getBaseUrls();

    log.debug(String.format("Forwarding delete subject request for  %s to %s",
                            subject, baseUrl));
    try {
      return leaderRestService.deleteSubject(requestProperties, subject, permanentDelete);
    } catch (IOException e) {
      throw new SchemaRegistryRequestForwardingException(
          String.format(
              "Unexpected error while forwarding delete subject "
              + "request %s to %s", subject, baseUrl), e);
    } catch (RestClientException e) {
      throw new RestException(e.getMessage(), e.getStatus(), e.getErrorCode(), e);
    }
  }

  private void forwardDeleteConfigToLeader(
      Map<String, String> requestProperties,
      String subject
  ) throws SchemaRegistryRequestForwardingException {
    UrlList baseUrl = leaderRestService.getBaseUrls();

    log.debug(String.format("Forwarding delete subject compatibility config request %s to %s",
        subject, baseUrl));
    try {
      leaderRestService.deleteConfig(requestProperties, subject);
    } catch (IOException e) {
      throw new SchemaRegistryRequestForwardingException(
          String.format(
              "Unexpected error while forwarding delete subject compatibility config"
                  + "request %s to %s", subject, baseUrl), e);
    } catch (RestClientException e) {
      throw new RestException(e.getMessage(), e.getStatus(), e.getErrorCode(), e);
    }
  }

  private void forwardSetModeRequestToLeader(
      String subject, Mode mode, boolean force,
      Map<String, String> headerProperties)
      throws SchemaRegistryRequestForwardingException {
    UrlList baseUrl = leaderRestService.getBaseUrls();

    ModeUpdateRequest modeUpdateRequest = new ModeUpdateRequest();
    modeUpdateRequest.setMode(mode.name());
    log.debug(String.format("Forwarding update mode request %s to %s",
        modeUpdateRequest, baseUrl));
    try {
      leaderRestService.setMode(headerProperties, modeUpdateRequest, subject, force);
    } catch (IOException e) {
      throw new SchemaRegistryRequestForwardingException(
          String.format("Unexpected error while forwarding the update mode request %s to %s",
              modeUpdateRequest, baseUrl),
          e);
    } catch (RestClientException e) {
      throw new RestException(e.getMessage(), e.getStatus(), e.getErrorCode(), e);
    }
  }

  private void forwardDeleteSubjectModeRequestToLeader(
      String subject,
      Map<String, String> headerProperties)
      throws SchemaRegistryRequestForwardingException {
    UrlList baseUrl = leaderRestService.getBaseUrls();

    log.debug(String.format("Forwarding delete subject mode request %s to %s",
        subject, baseUrl));
    try {
      leaderRestService.deleteSubjectMode(headerProperties, subject);
    } catch (IOException e) {
      throw new SchemaRegistryRequestForwardingException(
          String.format(
              "Unexpected error while forwarding delete subject mode"
                  + "request %s to %s", subject, baseUrl), e);
    } catch (RestClientException e) {
      throw new RestException(e.getMessage(), e.getStatus(), e.getErrorCode(), e);
    }
  }

  private ParsedSchema canonicalizeSchema(Schema schema, boolean isNew, boolean normalize)
          throws InvalidSchemaException {
    if (schema == null
        || schema.getSchema() == null
        || schema.getSchema().trim().isEmpty()) {
      return null;
    }
    ParsedSchema parsedSchema = parseSchema(schema, isNew, normalize);
    return maybeValidateAndNormalizeSchema(parsedSchema, schema, true, normalize);
  }

  private ParsedSchema maybeValidateAndNormalizeSchema(
      ParsedSchema parsedSchema, Schema schema, boolean validate, boolean normalize)
          throws InvalidSchemaException {
    try {
      if (validate) {
        parsedSchema.validate();
      }
      if (normalize) {
        parsedSchema = parsedSchema.normalize();
      }
    } catch (Exception e) {
      String errMsg = "Invalid schema " + schema + ", details: " + e.getMessage();
      log.error(errMsg, e);
      throw new InvalidSchemaException(errMsg, e);
    }
    schema.setSchemaType(parsedSchema.schemaType());
    schema.setSchema(parsedSchema.canonicalString());
    schema.setReferences(parsedSchema.references());
    return parsedSchema;
  }

  public ParsedSchema parseSchema(Schema schema) throws InvalidSchemaException {
    return parseSchema(schema, false, false);
  }

  public ParsedSchema parseSchema(
          Schema schema,
          boolean isNew,
          boolean normalize) throws InvalidSchemaException {
    try {
      ParsedSchema parsedSchema = schemaCache.get(new RawSchema(schema, isNew, normalize));
      if (schema.getVersion() != null) {
        parsedSchema = parsedSchema.copy(schema.getVersion());
      }
      return parsedSchema;
    } catch (ExecutionException e) {
      Throwable cause = e.getCause();
      if (cause instanceof InvalidSchemaException) {
        throw (InvalidSchemaException) cause;
      } else if (cause instanceof RuntimeException) {
        throw (RuntimeException) cause;
      } else {
        throw new RuntimeException(e);
      }
    }
  }

  private ParsedSchema loadSchema(
      Schema schema,
      boolean isNew,
      boolean normalize)
      throws InvalidSchemaException {
    String schemaType = schema.getSchemaType();
    if (schemaType == null) {
      schemaType = AvroSchema.TYPE;
    }
    SchemaProvider provider = schemaProvider(schemaType);
    if (provider == null) {
      String errMsg = "Invalid schema type " + schemaType;
      log.error(errMsg);
      throw new InvalidSchemaException(errMsg);
    }
    final String type = schemaType;

    try {
      return provider.parseSchemaOrElseThrow(schema, isNew, normalize);
    } catch (Exception e) {
      throw new InvalidSchemaException("Invalid schema " + schema
              + " with refs " + schema.getReferences()
              + " of type " + type + ", details: " + e.getMessage());
    }
  }

  public Schema getUsingContexts(String subject, int version, boolean
      returnDeletedSchema) throws SchemaRegistryException {
    Schema schema = get(subject, version, returnDeletedSchema);
    if (schema != null) {
      return schema;
    }
    QualifiedSubject qs = QualifiedSubject.create(tenant(), subject);
    boolean isQualifiedSubject = qs != null && !DEFAULT_CONTEXT.equals(qs.getContext());
    if (isQualifiedSubject) {
      return null;
    }
    // Try qualifying the subject with each known context
    try (CloseableIterator<SchemaRegistryValue> iter = allContexts()) {
      while (iter.hasNext()) {
        ContextValue v = (ContextValue) iter.next();
        QualifiedSubject qualSub =
            new QualifiedSubject(v.getTenant(), v.getContext(), qs.getSubject());
        schema = get(qualSub.toQualifiedSubject(), version, returnDeletedSchema);
        if (schema != null) {
          return schema;
        }
      }
    }
    return null;
  }

  public boolean schemaVersionExists(String subject, VersionId versionId, boolean
          returnDeletedSchema) throws SchemaRegistryException {
    final int version = versionId.getVersionId();
    Schema schema = this.get(subject, version, returnDeletedSchema);
    return (schema != null);
  }

  @Override
  public Schema get(String subject, int version, boolean returnDeletedSchema)
      throws SchemaRegistryException {
    VersionId versionId = new VersionId(version);
    if (versionId.isLatest()) {
      return getLatestVersion(subject);
    } else {
      SchemaKey key = new SchemaKey(subject, version);
      try {
        SchemaValue schemaValue = (SchemaValue) kafkaStore.get(key);
        metadataEncoder.decodeMetadata(schemaValue);
        Schema schema = null;
        if ((schemaValue != null && !schemaValue.isDeleted()) || returnDeletedSchema) {
          schema = getSchemaEntityFromSchemaValue(schemaValue);
        }
        return schema;
      } catch (StoreException e) {
        throw new SchemaRegistryStoreException(
            "Error while retrieving schema from the backend Kafka"
            + " store", e);
      }
    }
  }

  @Override
  public SchemaString get(int id, String subject) throws SchemaRegistryException {
    return get(id, subject, null, false);
  }

  public SchemaString get(
      int id,
      String subject,
      String format,
      boolean fetchMaxId
  ) throws SchemaRegistryException {
    SchemaValue schema = null;
    try {
      SchemaKey subjectVersionKey = getSchemaKeyUsingContexts(id, subject);
      if (subjectVersionKey == null) {
        return null;
      }
      schema = (SchemaValue) kafkaStore.get(subjectVersionKey);
      if (schema == null) {
        return null;
      }
      metadataEncoder.decodeMetadata(schema);
    } catch (StoreException e) {
      throw new SchemaRegistryStoreException(
          "Error while retrieving schema with id "
          + id
          + " from the backend Kafka"
          + " store", e);
    }
    Schema schemaEntity = schema.toSchemaEntity();
    SchemaString schemaString = new SchemaString(schemaEntity);
    if (format != null && !format.trim().isEmpty()) {
      ParsedSchema parsedSchema = parseSchema(schemaEntity, false, false);
      schemaString.setSchemaString(parsedSchema.formattedString(format));
    } else {
      schemaString.setSchemaString(schema.getSchema());
    }
    if (fetchMaxId) {
      schemaString.setMaxId(idGenerator.getMaxId(schema));
    }
    return schemaString;
  }

  private SchemaKey getSchemaKeyUsingContexts(int id, String subject)
          throws StoreException, SchemaRegistryException {
    QualifiedSubject qs = QualifiedSubject.create(tenant(), subject);
    boolean isQualifiedSubject = qs != null && !DEFAULT_CONTEXT.equals(qs.getContext());
    SchemaKey subjectVersionKey = lookupCache.schemaKeyById(id, subject);
    if (qs == null
        || qs.getSubject().isEmpty()
        || isQualifiedSubject
        || subjectVersionKey != null) {
      return subjectVersionKey;
    }
    // Try qualifying the subject with each known context
    try (CloseableIterator<SchemaRegistryValue> iter = allContexts()) {
      while (iter.hasNext()) {
        ContextValue v = (ContextValue) iter.next();
        QualifiedSubject qualSub =
            new QualifiedSubject(v.getTenant(), v.getContext(), qs.getSubject());
        SchemaKey key = lookupCache.schemaKeyById(id, qualSub.toQualifiedSubject());
        if (key != null) {
          return key;
        }
      }
    }
    // Could not find the id in subjects in other contexts,
    // just return the id in the given context if found
    return lookupCache.schemaKeyById(id, qs.toQualifiedContext());
  }

  private CloseableIterator<SchemaRegistryValue> allContexts() throws SchemaRegistryException {
    try {
      ContextKey key1 = new ContextKey(tenant(), String.valueOf(Character.MIN_VALUE));
      ContextKey key2 = new ContextKey(tenant(), String.valueOf(Character.MAX_VALUE));
      return kafkaStore.getAll(key1, key2);
    } catch (StoreException e) {
      throw new SchemaRegistryStoreException(
              "Error from the backend Kafka store", e);
    }
  }

  public List<Integer> getReferencedBy(String subject, VersionId versionId)
      throws SchemaRegistryException {
    try {
      int version = versionId.getVersionId();
      if (versionId.isLatest()) {
        version = getLatestVersion(subject).getVersion();
      }
      SchemaKey key = new SchemaKey(subject, version);
      List<Integer> ids = new ArrayList<>(lookupCache.referencesSchema(key));
      Collections.sort(ids);
      return ids;
    } catch (StoreException e) {
      throw new SchemaRegistryStoreException(
          "Error from the backend Kafka store", e);
    }
  }

  public List<String> listContexts() throws SchemaRegistryException {
    List<String> contexts = new ArrayList<>();
    contexts.add(DEFAULT_CONTEXT);
    try (CloseableIterator<SchemaRegistryValue> iter = allContexts()) {
      while (iter.hasNext()) {
        ContextValue contextValue = (ContextValue) iter.next();
        contexts.add(contextValue.getContext());
      }
    }
    return contexts;
  }

  @Override
  public Set<String> listSubjects(LookupFilter filter)
          throws SchemaRegistryException {
    return listSubjectsWithPrefix(CONTEXT_WILDCARD, filter);
  }

  public Set<String> listSubjectsWithPrefix(String prefix, LookupFilter filter)
      throws SchemaRegistryException {
    try (CloseableIterator<SchemaRegistryValue> allVersions = allVersions(prefix, true)) {
      return extractUniqueSubjects(allVersions, filter);
    }
  }

  public Set<String> listSubjectsForId(int id, String subject) throws SchemaRegistryException {
    return listSubjectsForId(id, subject, false);
  }

  @Override
  public Set<String> listSubjectsForId(int id, String subject, boolean returnDeleted)
      throws SchemaRegistryException {
    List<SubjectVersion> versions = listVersionsForId(id, subject, returnDeleted);
    return versions != null
        ? versions.stream()
            .map(SubjectVersion::getSubject)
            .collect(Collectors.toCollection(LinkedHashSet::new))
        : null;
  }

  public List<SubjectVersion> listVersionsForId(int id, String subject)
      throws SchemaRegistryException {
    return listVersionsForId(id, subject, false);
  }

  public List<SubjectVersion> listVersionsForId(int id, String subject, boolean lookupDeleted)
      throws SchemaRegistryException {
    SchemaValue schema = null;
    try {
      SchemaKey subjectVersionKey = getSchemaKeyUsingContexts(id, subject);
      if (subjectVersionKey == null) {
        return null;
      }
      schema = (SchemaValue) kafkaStore.get(subjectVersionKey);
      if (schema == null) {
        return null;
      }

      return lookupCache.schemaIdAndSubjects(getSchemaEntityFromSchemaValue(schema))
          .allSubjectVersions()
          .entrySet()
          .stream()
          .flatMap(e -> {
            try {
              SchemaValue schemaValue =
                  (SchemaValue) kafkaStore.get(new SchemaKey(e.getKey(), e.getValue()));
              if ((schemaValue != null && !schemaValue.isDeleted()) || lookupDeleted) {
                return Stream.of(new SubjectVersion(e.getKey(), e.getValue()));
              } else {
                return Stream.empty();
              }
            } catch (StoreException ex) {
              return Stream.empty();
            }
          })
          .collect(Collectors.toList());
    } catch (StoreException e) {
      throw new SchemaRegistryStoreException("Error while retrieving schema with id "
                                              + id + " from the backend Kafka store", e);
    }
  }

  private Set<String> extractUniqueSubjects(Iterator<SchemaRegistryValue> allVersions,
                                            LookupFilter filter) {
    Map<String, Boolean> subjects = new HashMap<>();
    while (allVersions.hasNext()) {
      SchemaValue value = (SchemaValue) allVersions.next();
      subjects.merge(value.getSubject(), value.isDeleted(), (v1, v2) -> v1 && v2);
    }

    return subjects.keySet().stream()
        .filter(k -> shouldInclude(subjects.get(k), filter))
        .sorted()
        .collect(Collectors.toCollection(LinkedHashSet::new));
  }

  public Set<String> subjects(String subject,
                              boolean lookupDeletedSubjects)
      throws SchemaRegistryStoreException {
    try {
      return lookupCache.subjects(subject, lookupDeletedSubjects);
    } catch (StoreException e) {
      throw new SchemaRegistryStoreException(
          "Error from the backend Kafka store", e);
    }
  }

  public boolean hasSubjects(String subject,
                             boolean lookupDeletedSubjects)
          throws SchemaRegistryStoreException {
    try {
      return lookupCache.hasSubjects(subject, lookupDeletedSubjects);
    } catch (StoreException e) {
      throw new SchemaRegistryStoreException(
          "Error from the backend Kafka store", e);
    }
  }

  @Override
  public Iterator<Schema> getAllVersions(String subject, LookupFilter filter)
      throws SchemaRegistryException {
    try (CloseableIterator<SchemaRegistryValue> allVersions = allVersions(subject, false)) {
      return sortSchemasByVersion(allVersions, filter).iterator();
    }
  }

  @Override
  public Iterator<Schema> getVersionsWithSubjectPrefix(String prefix,
                                                       LookupFilter filter,
                                                       boolean returnLatestOnly)
      throws SchemaRegistryException {
    try (CloseableIterator<SchemaRegistryValue> allVersions = allVersions(prefix, true)) {
      return sortSchemasByVersion(allVersions, filter, returnLatestOnly)
          .iterator();
    }
  }

  private List<SchemaValue> getAllSchemaValues(String subject)
      throws SchemaRegistryException {
    try (CloseableIterator<SchemaRegistryValue> allVersions = allVersions(subject, false)) {
      return sortSchemaValuesByVersion(allVersions);
    }
  }

  @Override
  public Schema getLatestVersion(String subject) throws SchemaRegistryException {
    try (CloseableIterator<SchemaRegistryValue> allVersions = allVersions(subject, false)) {
      return getLatestVersionFromSubjectSchemas(allVersions);
    }
  }

  private Schema getLatestVersionFromSubjectSchemas(
          CloseableIterator<SchemaRegistryValue> schemas) {
    int latestVersionId = -1;
    SchemaValue latestSchemaValue = null;

    while (schemas.hasNext()) {
      SchemaValue schemaValue = (SchemaValue) schemas.next();
      if (schemaValue.isDeleted()) {
        continue;
      }
      if (schemaValue.getVersion() > latestVersionId) {
        latestVersionId = schemaValue.getVersion();
        latestSchemaValue = schemaValue;
      }
    }

    return latestSchemaValue != null ? getSchemaEntityFromSchemaValue(latestSchemaValue) : null;
  }

  private CloseableIterator<SchemaRegistryValue> allVersions(
      String subjectOrPrefix, boolean isPrefix) throws SchemaRegistryException {
    try {
      String start;
      String end;
      int idx = subjectOrPrefix.indexOf(CONTEXT_WILDCARD);
      if (idx >= 0) {
        // Context wildcard match (prefix may contain tenant)
        String prefix = subjectOrPrefix.substring(0, idx);
        String unqualifiedSubjectOrPrefix =
            subjectOrPrefix.substring(idx + CONTEXT_WILDCARD.length());
        if (!unqualifiedSubjectOrPrefix.isEmpty()) {
          return allVersionsFromAllContexts(prefix, unqualifiedSubjectOrPrefix, isPrefix);
        }
        start = prefix + CONTEXT_PREFIX + CONTEXT_DELIMITER;
        end = prefix + CONTEXT_PREFIX + Character.MAX_VALUE + CONTEXT_DELIMITER;
      } else {
        start = subjectOrPrefix;
        end = isPrefix ? subjectOrPrefix + Character.MAX_VALUE : subjectOrPrefix;
      }
      SchemaKey key1 = new SchemaKey(start, MIN_VERSION);
      SchemaKey key2 = new SchemaKey(end, MAX_VERSION);
      return TransformedIterator.transform(kafkaStore.getAll(key1, key2), v -> {
        if (v instanceof SchemaValue) {
          metadataEncoder.decodeMetadata(((SchemaValue) v));
        }
        return v;
      });
    } catch (StoreException e) {
      throw new SchemaRegistryStoreException(
          "Error from the backend Kafka store", e);
    }
  }

  private CloseableIterator<SchemaRegistryValue> allVersionsFromAllContexts(
      String tenantPrefix, String unqualifiedSubjectOrPrefix, boolean isPrefix)
      throws SchemaRegistryException {
    List<SchemaRegistryValue> versions = new ArrayList<>();
    // Add versions from default context
    try (CloseableIterator<SchemaRegistryValue> iter =
        allVersions(tenantPrefix + unqualifiedSubjectOrPrefix, isPrefix)) {
      while (iter.hasNext()) {
        versions.add(iter.next());
      }
    }
    List<ContextValue> contexts = new ArrayList<>();
    try (CloseableIterator<SchemaRegistryValue> iter = allContexts()) {
      while (iter.hasNext()) {
        contexts.add((ContextValue) iter.next());
      }
    }
    for (ContextValue v : contexts) {
      QualifiedSubject qualSub =
          new QualifiedSubject(v.getTenant(), v.getContext(), unqualifiedSubjectOrPrefix);
      try (CloseableIterator<SchemaRegistryValue> subiter =
          allVersions(qualSub.toQualifiedSubject(), isPrefix)) {
        while (subiter.hasNext()) {
          versions.add(subiter.next());
        }
      }
    }
    return new DelegatingIterator<>(versions.iterator());
  }

  @Override
  public void close() {
    log.info("Shutting down schema registry");
    kafkaStore.close();
    metadataEncoder.close();
    if (leaderElector != null) {
      leaderElector.close();
    }
  }

  public void updateConfig(String subject, Config config)
      throws SchemaRegistryStoreException, OperationNotPermittedException, UnknownLeaderException {
    if (isReadOnlyMode(subject)) {
      throw new OperationNotPermittedException("Subject " + subject + " is in read-only mode");
    }
    ConfigKey configKey = new ConfigKey(subject);
    try {
      kafkaStore.waitUntilKafkaReaderReachesLastOffset(subject, kafkaStoreTimeoutMs);
      ConfigValue oldConfig = (ConfigValue) kafkaStore.get(configKey);
      ConfigValue newConfig = new ConfigValue(subject, config, ruleSetHandler);
      kafkaStore.put(configKey, ConfigValue.update(oldConfig, newConfig));
      log.debug("Wrote new config : " + config + " to the Kafka data store with key " + configKey);
    } catch (StoreException e) {
      throw new SchemaRegistryStoreException("Failed to write new config value to the store",
                                             e);
    }
  }

  public void updateConfigOrForward(String subject, Config newConfig,
                                    Map<String, String> headerProperties)
      throws SchemaRegistryStoreException, SchemaRegistryRequestForwardingException,
      UnknownLeaderException, OperationNotPermittedException {
    kafkaStore.lockFor(subject).lock();
    try {
      if (isLeader()) {
        updateConfig(subject, newConfig);
      } else {
        // forward update config request to the leader
        if (leaderIdentity != null) {
          forwardUpdateConfigRequestToLeader(subject, newConfig, headerProperties);
        } else {
          throw new UnknownLeaderException("Update config request failed since leader is "
                                           + "unknown");
        }
      }
    } finally {
      kafkaStore.lockFor(subject).unlock();
    }
  }

  public void deleteSubjectConfig(String subject)
      throws SchemaRegistryStoreException, OperationNotPermittedException {
    if (isReadOnlyMode(subject)) {
      throw new OperationNotPermittedException("Subject " + subject + " is in read-only mode");
    }
    try {
      kafkaStore.waitUntilKafkaReaderReachesLastOffset(subject, kafkaStoreTimeoutMs);
      deleteConfig(subject);
    } catch (StoreException e) {
      throw new SchemaRegistryStoreException("Failed to delete subject config value from store",
          e);
    }
  }

  public void deleteConfigOrForward(String subject,
                                    Map<String, String> headerProperties)
      throws SchemaRegistryStoreException, SchemaRegistryRequestForwardingException,
      OperationNotPermittedException, UnknownLeaderException {
    kafkaStore.lockFor(subject).lock();
    try {
      if (isLeader()) {
        deleteSubjectConfig(subject);
      } else {
        // forward delete subject config request to the leader
        if (leaderIdentity != null) {
          forwardDeleteConfigToLeader(headerProperties, subject);
        } else {
          throw new UnknownLeaderException("Delete config request failed since leader is "
              + "unknown");
        }
      }
    } finally {
      kafkaStore.lockFor(subject).unlock();
    }
  }

  private String kafkaClusterId(SchemaRegistryConfig config) throws SchemaRegistryException {
    Properties adminClientProps = new Properties();
    KafkaStore.addSchemaRegistryConfigsToClientProperties(config, adminClientProps);
    adminClientProps.put(AdminClientConfig.BOOTSTRAP_SERVERS_CONFIG, config.bootstrapBrokers());

    try (AdminClient adminClient = AdminClient.create(adminClientProps)) {
      return adminClient
              .describeCluster()
              .clusterId()
              .get(initTimeout, TimeUnit.MILLISECONDS);
    } catch (InterruptedException | ExecutionException | TimeoutException e) {
      throw new SchemaRegistryException("Failed to get Kafka cluster ID", e);
    }
  }

  public String getKafkaClusterId() {
    return kafkaClusterId;
  }

  public String getGroupId() {
    return groupId;
  }

  public Config getConfig(String subject)
      throws SchemaRegistryStoreException {
    try {
      return lookupCache.config(subject, false, new Config(defaultCompatibilityLevel.name));
    } catch (StoreException e) {
      throw new SchemaRegistryStoreException("Failed to write new config value to the store", e);
    }
  }

  public Config getConfigInScope(String subject)
      throws SchemaRegistryStoreException {
    try {
      return lookupCache.config(subject, true, new Config(defaultCompatibilityLevel.name));
    } catch (StoreException e) {
      throw new SchemaRegistryStoreException("Failed to write new config value to the store", e);
    }
  }

  @Override
  public List<String> isCompatible(String subject,
                                   Schema newSchema,
                                   Schema latestSchema)
      throws SchemaRegistryException {
    if (latestSchema == null) {
      log.error("Latest schema not provided");
      throw new InvalidSchemaException("Latest schema not provided");
    }
    return isCompatible(subject, newSchema, Collections.singletonList(latestSchema), false);
  }

  /**
   * @param previousSchemas Full schema history in chronological order
   */
  @Override
  public List<String> isCompatible(String subject,
                                   Schema newSchema,
                                   List<Schema> previousSchemas,
                                   boolean normalize)
      throws SchemaRegistryException {

    if (previousSchemas == null) {
      log.error("Previous schema not provided");
      throw new InvalidSchemaException("Previous schema not provided");
    }

    List<ParsedSchema> prevParsedSchemas = new ArrayList<>(previousSchemas.size());
    for (Schema previousSchema : previousSchemas) {
      ParsedSchema prevParsedSchema = parseSchema(previousSchema);
      prevParsedSchemas.add(prevParsedSchema);
    }

<<<<<<< HEAD
    ParsedSchema parsedSchema = canonicalizeSchema(newSchema, true, false);
    if (parsedSchema == null) {
      log.error("Empty schema");
      throw new InvalidSchemaException("Empty schema");
    }
    Config config = getConfigInScope(subject);
    return isCompatibleWithPrevious(config, parsedSchema, prevParsedSchemas);
=======
    ParsedSchema parsedSchema = canonicalizeSchema(newSchema, true, normalize);
    return isCompatibleWithPrevious(subject, parsedSchema, prevParsedSchemas);
>>>>>>> e0a14548
  }

  private List<String> isCompatibleWithPrevious(Config config,
                                                ParsedSchema parsedSchema,
                                                List<ParsedSchema> previousSchemas)
      throws SchemaRegistryException {

    CompatibilityLevel compatibility = CompatibilityLevel.forName(config.getCompatibilityLevel());
    String compatibilityGroup = config.getCompatibilityGroup();
    if (compatibilityGroup != null) {
      String groupValue = getCompatibilityGroupValue(parsedSchema, compatibilityGroup);
      if (groupValue != null) {
        // Only check compatibility against schemas with the same compatibility group value
        previousSchemas = previousSchemas.stream()
            .filter(s -> groupValue.equals(getCompatibilityGroupValue(s, compatibilityGroup)))
            .collect(Collectors.toList());
      }
    }
    List<String> errorMessages = parsedSchema.isCompatible(compatibility, previousSchemas);
    if (errorMessages.size() > 0) {
      errorMessages.add(String.format("{compatibility: '%s'}", compatibility));
    }
    return errorMessages;
  }

  private static String getCompatibilityGroupValue(
      ParsedSchema parsedSchema, String compatibilityGroup) {
    if (parsedSchema.metadata() != null && parsedSchema.metadata().getProperties() != null) {
      return parsedSchema.metadata().getProperties().get(compatibilityGroup);
    }
    return null;
  }

  private void deleteMode(String subject) throws StoreException {
    ModeKey modeKey = new ModeKey(subject);
    this.kafkaStore.delete(modeKey);
  }

  private void deleteConfig(String subject) throws StoreException {
    ConfigKey configKey = new ConfigKey(subject);
    this.kafkaStore.delete(configKey);
  }

  public Mode getMode(String subject) throws SchemaRegistryStoreException {
    try {
      Mode globalMode = lookupCache.mode(null, false, defaultMode);
      Mode subjectMode = lookupCache.mode(subject, false, defaultMode);

      return globalMode == Mode.READONLY_OVERRIDE ? globalMode : subjectMode;
    } catch (StoreException e) {
      throw new SchemaRegistryStoreException("Failed to write new config value to the store", e);
    }
  }

  public Mode getModeInScope(String subject) throws SchemaRegistryStoreException {
    try {
      Mode globalMode = lookupCache.mode(null, true, defaultMode);
      Mode subjectMode = lookupCache.mode(subject, true, defaultMode);

      return globalMode == Mode.READONLY_OVERRIDE ? globalMode : subjectMode;
    } catch (StoreException e) {
      throw new SchemaRegistryStoreException("Failed to write new config value to the store", e);
    }
  }

  public void setMode(String subject, Mode mode)
      throws SchemaRegistryStoreException, OperationNotPermittedException {
    setMode(subject, mode, false);
  }

  public void setMode(String subject, Mode mode, boolean force)
      throws SchemaRegistryStoreException, OperationNotPermittedException {
    if (!allowModeChanges) {
      throw new OperationNotPermittedException("Mode changes are not allowed");
    }
    ModeKey modeKey = new ModeKey(subject);
    try {
      kafkaStore.waitUntilKafkaReaderReachesLastOffset(subject, kafkaStoreTimeoutMs);
      if (mode == Mode.IMPORT && getMode(subject) != Mode.IMPORT && !force) {
        // Changing to import mode requires that no schemas exist with matching subjects.
        if (hasSubjects(subject, false)) {
          throw new OperationNotPermittedException("Cannot import since found existing subjects");
        }
        // At this point no schemas should exist with matching subjects.
        // Write an event to clear deleted schemas from the caches.
        kafkaStore.put(new ClearSubjectKey(subject), new ClearSubjectValue(subject));
      }
      kafkaStore.put(modeKey, new ModeValue(subject, mode));
      log.debug("Wrote new mode: " + mode.name() + " to the"
          + " Kafka data store with key " + modeKey.toString());
    } catch (StoreException e) {
      throw new SchemaRegistryStoreException("Failed to write new mode to the store", e);
    }
  }

  public void setModeOrForward(String subject, Mode mode, boolean force,
      Map<String, String> headerProperties)
      throws SchemaRegistryStoreException, SchemaRegistryRequestForwardingException,
      OperationNotPermittedException, UnknownLeaderException {
    kafkaStore.lockFor(subject).lock();
    try {
      if (isLeader()) {
        setMode(subject, mode, force);
      } else {
        // forward update mode request to the leader
        if (leaderIdentity != null) {
          forwardSetModeRequestToLeader(subject, mode, force, headerProperties);
        } else {
          throw new UnknownLeaderException("Update mode request failed since leader is "
              + "unknown");
        }
      }
    } finally {
      kafkaStore.lockFor(subject).unlock();
    }
  }

  public void deleteSubjectMode(String subject)
      throws SchemaRegistryStoreException, OperationNotPermittedException {
    if (!allowModeChanges) {
      throw new OperationNotPermittedException("Mode changes are not allowed");
    }
    try {
      kafkaStore.waitUntilKafkaReaderReachesLastOffset(subject, kafkaStoreTimeoutMs);
      deleteMode(subject);
    } catch (StoreException e) {
      throw new SchemaRegistryStoreException("Failed to delete subject config value from store",
          e);
    }
  }

  public void deleteSubjectModeOrForward(String subject, Map<String, String> headerProperties)
      throws SchemaRegistryStoreException, SchemaRegistryRequestForwardingException,
      OperationNotPermittedException, UnknownLeaderException {
    kafkaStore.lockFor(subject).lock();
    try {
      if (isLeader()) {
        deleteSubjectMode(subject);
      } else {
        // forward delete subject config request to the leader
        if (leaderIdentity != null) {
          forwardDeleteSubjectModeRequestToLeader(subject, headerProperties);
        } else {
          throw new UnknownLeaderException("Delete config request failed since leader is "
              + "unknown");
        }
      }
    } finally {
      kafkaStore.lockFor(subject).unlock();
    }
  }

  KafkaStore<SchemaRegistryKey, SchemaRegistryValue> getKafkaStore() {
    return this.kafkaStore;
  }

  private List<Schema> sortSchemasByVersion(CloseableIterator<SchemaRegistryValue> schemas,
                                            LookupFilter filter) {
    return sortSchemasByVersion(schemas, filter, false);
  }

  private List<Schema> sortSchemasByVersion(CloseableIterator<SchemaRegistryValue> schemas,
                                            LookupFilter filter,
                                            boolean returnLatestOnly) {
    List<Schema> schemaList = new ArrayList<>();
    Schema previousSchema = null;
    while (schemas.hasNext()) {
      SchemaValue schemaValue = (SchemaValue) schemas.next();
      boolean shouldInclude = shouldInclude(schemaValue.isDeleted(), filter);
      if (!shouldInclude) {
        continue;
      }
      Schema schema = getSchemaEntityFromSchemaValue(schemaValue);
      if (returnLatestOnly) {
        if (previousSchema != null && !schema.getSubject().equals(previousSchema.getSubject())) {
          schemaList.add(previousSchema);
        }
      } else {
        schemaList.add(schema);
      }
      previousSchema = schema;
    }
    if (returnLatestOnly && previousSchema != null) {
      // handle last subject
      Schema lastSchema = schemaList.isEmpty() ? null : schemaList.get(schemaList.size() - 1);
      if (lastSchema == null || !lastSchema.getSubject().equals(previousSchema.getSubject())) {
        schemaList.add(previousSchema);
      }
    }
    Collections.sort(schemaList);
    return schemaList;
  }

  private List<SchemaValue> sortSchemaValuesByVersion(
          CloseableIterator<SchemaRegistryValue> schemas) {
    List<SchemaValue> schemaList = new ArrayList<>();
    while (schemas.hasNext()) {
      SchemaValue schemaValue = (SchemaValue) schemas.next();
      schemaList.add(schemaValue);
    }
    Collections.sort(schemaList);
    return schemaList;
  }

  private Schema getSchemaEntityFromSchemaValue(SchemaValue schemaValue) {
    return schemaValue != null ? schemaValue.toSchemaEntity() : null;
  }

  private boolean isSubjectVersionDeleted(String subject, int version)
      throws SchemaRegistryException {
    try {
      SchemaValue schemaValue = (SchemaValue) this.kafkaStore.get(new SchemaKey(subject, version));
      return schemaValue == null || schemaValue.isDeleted();
    } catch (StoreException e) {
      throw new SchemaRegistryStoreException(
          "Error while retrieving schema from the backend Kafka"
          + " store", e);
    }
  }

  private static boolean shouldInclude(boolean isDeleted, LookupFilter filter) {
    switch (filter) {
      case DEFAULT:
        return !isDeleted;
      case INCLUDE_DELETED:
        return true;
      case DELETED_ONLY:
        return isDeleted;
      default:
        return false;
    }
  }

  @Override
  public SchemaRegistryConfig config() {
    return config;
  }

  @Override
  public Map<String, Object> properties() {
    return props;
  }

  public HostnameVerifier getHostnameVerifier() throws SchemaRegistryStoreException {
    String sslEndpointIdentificationAlgo =
            config.getString(RestConfig.SSL_ENDPOINT_IDENTIFICATION_ALGORITHM_CONFIG);

    if (sslEndpointIdentificationAlgo == null
            || sslEndpointIdentificationAlgo.equals("none")
            || sslEndpointIdentificationAlgo.isEmpty()) {
      return (hostname, session) -> true;
    }

    if (sslEndpointIdentificationAlgo.equalsIgnoreCase("https")) {
      return null;
    }

    throw new SchemaRegistryStoreException(
            RestConfig.SSL_ENDPOINT_IDENTIFICATION_ALGORITHM_CONFIG
                    + " "
                    + sslEndpointIdentificationAlgo
                    + " not supported");
  }

  private static class RawSchema {
    private Schema schema;
    private boolean isNew;
    private boolean normalize;

    public RawSchema(Schema schema, boolean isNew, boolean normalize) {
      this.schema = schema;
      this.isNew = isNew;
      this.normalize = normalize;
    }

    public Schema getSchema() {
      return schema;
    }

    public boolean isNew() {
      return isNew;
    }

    public boolean isNormalize() {
      return normalize;
    }

    @Override
    public boolean equals(Object o) {
      if (this == o) {
        return true;
      }
      if (o == null || getClass() != o.getClass()) {
        return false;
      }
      RawSchema that = (RawSchema) o;
      return isNew == that.isNew
          && normalize == that.normalize
          && Objects.equals(schema, that.schema);
    }

    @Override
    public int hashCode() {
      return Objects.hash(schema, isNew, normalize);
    }
  }

  public static class SchemeAndPort {
    public int port;
    public String scheme;

    public SchemeAndPort(String scheme, int port) {
      this.port = port;
      this.scheme = scheme;
    }
  }
}<|MERGE_RESOLUTION|>--- conflicted
+++ resolved
@@ -1813,18 +1813,13 @@
       prevParsedSchemas.add(prevParsedSchema);
     }
 
-<<<<<<< HEAD
-    ParsedSchema parsedSchema = canonicalizeSchema(newSchema, true, false);
+    ParsedSchema parsedSchema = canonicalizeSchema(newSchema, true, normalize);
     if (parsedSchema == null) {
       log.error("Empty schema");
       throw new InvalidSchemaException("Empty schema");
     }
     Config config = getConfigInScope(subject);
     return isCompatibleWithPrevious(config, parsedSchema, prevParsedSchemas);
-=======
-    ParsedSchema parsedSchema = canonicalizeSchema(newSchema, true, normalize);
-    return isCompatibleWithPrevious(subject, parsedSchema, prevParsedSchemas);
->>>>>>> e0a14548
   }
 
   private List<String> isCompatibleWithPrevious(Config config,
