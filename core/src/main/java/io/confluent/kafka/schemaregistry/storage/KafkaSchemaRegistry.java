--- conflicted
+++ resolved
@@ -1436,17 +1436,12 @@
           boolean isNew,
           boolean normalize) throws InvalidSchemaException {
     try {
-<<<<<<< HEAD
-      return schemaCache.get(new RawSchema(schema.copy(), isNew, normalize));
-    } catch (ExecutionException e) {
-=======
-      ParsedSchema parsedSchema = schemaCache.get(new RawSchema(schema, isNew, normalize));
+      ParsedSchema parsedSchema = schemaCache.get(new RawSchema(schema.copy(), isNew, normalize));
       if (schema.getVersion() != null) {
         parsedSchema = parsedSchema.copy(schema.getVersion());
       }
       return parsedSchema;
     } catch (Exception e) {
->>>>>>> 878c7274
       Throwable cause = e.getCause();
       if (cause instanceof InvalidSchemaException) {
         throw (InvalidSchemaException) cause;
