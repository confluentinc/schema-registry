/*
 * Copyright 2018 Confluent Inc.
 *
 * Licensed under the Confluent Community License (the "License"); you may not use
 * this file except in compliance with the License.  You may obtain a copy of the
 * License at
 *
 * http://www.confluent.io/confluent-community-license
 *
 * Unless required by applicable law or agreed to in writing, software
 * distributed under the License is distributed on an "AS IS" BASIS, WITHOUT
 * WARRANTIES OF ANY KIND, either express or implied.  See the License for the
 * specific language governing permissions and limitations under the License.
 */

package io.confluent.kafka.schemaregistry.storage;

import static io.confluent.kafka.schemaregistry.client.rest.entities.Metadata.mergeMetadata;
import static io.confluent.kafka.schemaregistry.client.rest.entities.RuleSet.mergeRuleSets;
import static io.confluent.kafka.schemaregistry.storage.FilteredIterator.filter;
import static io.confluent.kafka.schemaregistry.storage.TransformedIterator.transform;
import static io.confluent.kafka.schemaregistry.utils.QualifiedSubject.CONTEXT_DELIMITER;
import static io.confluent.kafka.schemaregistry.utils.QualifiedSubject.CONTEXT_PREFIX;
import static io.confluent.kafka.schemaregistry.utils.QualifiedSubject.CONTEXT_WILDCARD;
import static io.confluent.kafka.schemaregistry.utils.QualifiedSubject.DEFAULT_CONTEXT;

import com.github.benmanes.caffeine.cache.Caffeine;
import com.github.benmanes.caffeine.cache.LoadingCache;
import com.google.common.annotations.VisibleForTesting;
import com.google.common.collect.Sets;
import io.confluent.kafka.schemaregistry.CompatibilityLevel;
import io.confluent.kafka.schemaregistry.ParsedSchema;
import io.confluent.kafka.schemaregistry.ParsedSchemaHolder;
import io.confluent.kafka.schemaregistry.SchemaProvider;
import io.confluent.kafka.schemaregistry.avro.AvroSchema;
import io.confluent.kafka.schemaregistry.avro.AvroSchemaProvider;
import io.confluent.kafka.schemaregistry.client.rest.RestService;
import io.confluent.kafka.schemaregistry.client.rest.entities.Config;
import io.confluent.kafka.schemaregistry.client.rest.entities.ContextId;
import io.confluent.kafka.schemaregistry.client.rest.entities.Metadata;
import io.confluent.kafka.schemaregistry.client.rest.entities.Rule;
import io.confluent.kafka.schemaregistry.client.rest.entities.RuleSet;
import io.confluent.kafka.schemaregistry.client.rest.entities.Schema;
import io.confluent.kafka.schemaregistry.client.rest.entities.SchemaEntity;
import io.confluent.kafka.schemaregistry.client.rest.entities.SchemaString;
import io.confluent.kafka.schemaregistry.client.rest.entities.SchemaTags;
import io.confluent.kafka.schemaregistry.client.rest.entities.ExtendedSchema;
import io.confluent.kafka.schemaregistry.client.rest.entities.SubjectVersion;
import io.confluent.kafka.schemaregistry.client.rest.entities.requests.ConfigUpdateRequest;
import io.confluent.kafka.schemaregistry.client.rest.entities.requests.ModeUpdateRequest;
import io.confluent.kafka.schemaregistry.client.rest.entities.requests.RegisterSchemaRequest;
import io.confluent.kafka.schemaregistry.client.rest.entities.requests.RegisterSchemaResponse;
import io.confluent.kafka.schemaregistry.client.rest.entities.requests.TagSchemaRequest;
import io.confluent.kafka.schemaregistry.client.rest.exceptions.RestClientException;
import io.confluent.kafka.schemaregistry.client.rest.utils.UrlList;
import io.confluent.kafka.schemaregistry.client.security.SslFactory;
import io.confluent.kafka.schemaregistry.exceptions.IdGenerationException;
import io.confluent.kafka.schemaregistry.exceptions.IncompatibleSchemaException;
import io.confluent.kafka.schemaregistry.exceptions.InvalidSchemaException;
import io.confluent.kafka.schemaregistry.exceptions.OperationNotPermittedException;
import io.confluent.kafka.schemaregistry.exceptions.ReferenceExistsException;
import io.confluent.kafka.schemaregistry.exceptions.SchemaRegistryException;
import io.confluent.kafka.schemaregistry.exceptions.SchemaRegistryInitializationException;
import io.confluent.kafka.schemaregistry.exceptions.SchemaRegistryRequestForwardingException;
import io.confluent.kafka.schemaregistry.exceptions.SchemaRegistryStoreException;
import io.confluent.kafka.schemaregistry.exceptions.SchemaRegistryTimeoutException;
import io.confluent.kafka.schemaregistry.exceptions.SchemaTooLargeException;
import io.confluent.kafka.schemaregistry.exceptions.SchemaVersionNotSoftDeletedException;
import io.confluent.kafka.schemaregistry.exceptions.SubjectNotSoftDeletedException;
import io.confluent.kafka.schemaregistry.exceptions.UnknownLeaderException;
import io.confluent.kafka.schemaregistry.id.IdGenerator;
import io.confluent.kafka.schemaregistry.id.IncrementalIdGenerator;
import io.confluent.kafka.schemaregistry.json.JsonSchemaProvider;
import io.confluent.kafka.schemaregistry.leaderelector.kafka.KafkaGroupLeaderElector;
import io.confluent.kafka.schemaregistry.metrics.MetricsContainer;
import io.confluent.kafka.schemaregistry.protobuf.ProtobufSchemaProvider;
import io.confluent.kafka.schemaregistry.rest.SchemaRegistryConfig;
import io.confluent.kafka.schemaregistry.rest.VersionId;
import io.confluent.kafka.schemaregistry.rest.extensions.SchemaRegistryResourceExtension;
import io.confluent.kafka.schemaregistry.rest.handlers.CompositeUpdateRequestHandler;
import io.confluent.kafka.schemaregistry.rest.handlers.UpdateRequestHandler;
import io.confluent.kafka.schemaregistry.storage.encoder.MetadataEncoderService;
import io.confluent.kafka.schemaregistry.storage.exceptions.EntryTooLargeException;
import io.confluent.kafka.schemaregistry.storage.exceptions.StoreException;
import io.confluent.kafka.schemaregistry.storage.exceptions.StoreInitializationException;
import io.confluent.kafka.schemaregistry.storage.exceptions.StoreTimeoutException;
import io.confluent.kafka.schemaregistry.storage.serialization.Serializer;
import io.confluent.kafka.schemaregistry.utils.QualifiedSubject;
import io.confluent.rest.NamedURI;
import io.confluent.rest.RestConfig;
import io.confluent.rest.exceptions.RestException;
import java.io.IOException;
import java.security.KeyStore;
import java.util.AbstractMap;
import java.util.ArrayList;
import java.util.Arrays;
import java.util.Collections;
import java.util.HashMap;
import java.util.Iterator;
import java.util.LinkedHashSet;
import java.util.List;
import java.util.Locale;
import java.util.Map;
import java.util.Objects;
import java.util.Properties;
import java.util.Set;
import java.util.concurrent.ConcurrentHashMap;
import java.util.concurrent.CopyOnWriteArrayList;
import java.util.concurrent.ExecutionException;
import java.util.concurrent.TimeUnit;
import java.util.concurrent.TimeoutException;
import java.util.concurrent.atomic.AtomicBoolean;
import java.util.function.BiFunction;
import java.util.function.Consumer;
import java.util.function.Predicate;
import java.util.stream.Collectors;
import java.util.stream.Stream;
import javax.net.ssl.HostnameVerifier;
import org.apache.avro.reflect.Nullable;
import org.apache.kafka.clients.admin.AdminClient;
import org.apache.kafka.clients.admin.AdminClientConfig;
import org.apache.kafka.common.config.ConfigDef;
import org.apache.kafka.common.utils.Time;
import org.eclipse.jetty.server.Handler;
import org.slf4j.Logger;
import org.slf4j.LoggerFactory;

public class KafkaSchemaRegistry implements SchemaRegistry,
    LeaderAwareSchemaRegistry, SslFactory.SslFactoryCreated {

  /**
   * Schema versions under a particular subject are indexed from MIN_VERSION.
   */
  public static final int MIN_VERSION = 1;
  public static final int MAX_VERSION = Integer.MAX_VALUE;
  private static final Logger log = LoggerFactory.getLogger(KafkaSchemaRegistry.class);
  private static final String RESERVED_FIELD_REMOVED = "The new schema has reserved field %s "
      + "removed from its metadata which is present in the old schema's metadata.";
  private static final String FIELD_CONFLICTS_WITH_RESERVED_FIELD = "The new schema has field that"
      + " conflicts with the reserved field %s.";
  private final SchemaRegistryConfig config;
  private final List<SchemaRegistryResourceExtension> resourceExtensions;
  private final List<Handler.Singleton> customHandler;

  private final Map<String, Object> props;
  private final LoadingCache<RawSchema, ParsedSchema> schemaCache;
  private final LookupCache<SchemaRegistryKey, SchemaRegistryValue> lookupCache;
  // visible for testing
  final KafkaStore<SchemaRegistryKey, SchemaRegistryValue> kafkaStore;
  private final MetadataEncoderService metadataEncoder;
  private RuleSetHandler ruleSetHandler;
  private final List<UpdateRequestHandler> updateRequestHandlers = new CopyOnWriteArrayList<>();
  private final Serializer<SchemaRegistryKey, SchemaRegistryValue> serializer;
  private final SchemaRegistryIdentity myIdentity;
  private final CompatibilityLevel defaultCompatibilityLevel;
  private final boolean defaultValidateFields;
  private final Mode defaultMode;
  private final int kafkaStoreTimeoutMs;
  private final int initTimeout;
  private final boolean initWaitForReader;
  private final int kafkaStoreMaxRetries;
  private final int schemaSearchDefaultLimit;
  private final int schemaSearchMaxLimit;
  private final int subjectVersionSearchDefaultLimit;
  private final int subjectVersionSearchMaxLimit;
  private final int subjectSearchDefaultLimit;
  private final int contextSearchMaxLimit;
  private final int contextSearchDefaultLimit;
  private final int subjectSearchMaxLimit;
  private final boolean delayLeaderElection;
  private final boolean allowModeChanges;
  private final boolean enableStoreHealthCheck;
  private SchemaRegistryIdentity leaderIdentity;
  private RestService leaderRestService;
  private final SslFactory sslFactory;
  private final int leaderConnectTimeoutMs;
  private final int leaderReadTimeoutMs;
  private final IdGenerator idGenerator;
  private LeaderElector leaderElector = null;
  private final MetricsContainer metricsContainer;
  private final Map<String, SchemaProvider> providers;
  private final String kafkaClusterId;
  private final String groupId;
  private final List<Consumer<Boolean>> leaderChangeListeners = new CopyOnWriteArrayList<>();
  private final AtomicBoolean initialized = new AtomicBoolean(false);
  private final Time time;

  public KafkaSchemaRegistry(SchemaRegistryConfig config,
                             Serializer<SchemaRegistryKey, SchemaRegistryValue> serializer)
      throws SchemaRegistryException {
    if (config == null) {
      throw new SchemaRegistryException("Schema registry configuration is null");
    }
    this.config = config;
    this.resourceExtensions = config.getConfiguredInstances(
        config.definedResourceExtensionConfigName(),
        SchemaRegistryResourceExtension.class);
    this.props = new ConcurrentHashMap<>();
    Boolean leaderEligibility = config.getBoolean(SchemaRegistryConfig.MASTER_ELIGIBILITY);
    if (leaderEligibility == null) {
      leaderEligibility = config.getBoolean(SchemaRegistryConfig.LEADER_ELIGIBILITY);
    }
    this.delayLeaderElection = config.getBoolean(SchemaRegistryConfig.LEADER_ELECTION_DELAY);
    this.allowModeChanges = config.getBoolean(SchemaRegistryConfig.MODE_MUTABILITY);
    this.enableStoreHealthCheck = config.getBoolean(SchemaRegistryConfig.ENABLE_STORE_HEALTH_CHECK);

    String interInstanceListenerNameConfig = config.interInstanceListenerName();
    NamedURI internalListener = getInterInstanceListener(config.getListeners(),
        interInstanceListenerNameConfig,
        config.interInstanceProtocol());
    log.info("Found internal listener: {}", internalListener);
    boolean isEligibleForLeaderElector = leaderEligibility;
    this.myIdentity = getMyIdentity(internalListener, isEligibleForLeaderElector, config);
    log.info("Setting my identity to {}",  myIdentity);

    this.leaderConnectTimeoutMs = config.getInt(SchemaRegistryConfig.LEADER_CONNECT_TIMEOUT_MS);
    this.leaderReadTimeoutMs = config.getInt(SchemaRegistryConfig.LEADER_READ_TIMEOUT_MS);
    this.kafkaStoreTimeoutMs =
        config.getInt(SchemaRegistryConfig.KAFKASTORE_TIMEOUT_CONFIG);
    this.initTimeout = config.getInt(SchemaRegistryConfig.KAFKASTORE_INIT_TIMEOUT_CONFIG);
    this.initWaitForReader =
        config.getBoolean(SchemaRegistryConfig.KAFKASTORE_INIT_WAIT_FOR_READER_CONFIG);
    this.kafkaStoreMaxRetries =
        config.getInt(SchemaRegistryConfig.KAFKASTORE_WRITE_MAX_RETRIES_CONFIG);
    this.serializer = serializer;
    this.defaultCompatibilityLevel = config.compatibilityType();
    this.defaultValidateFields =
        config.getBoolean(SchemaRegistryConfig.SCHEMA_VALIDATE_FIELDS_CONFIG);
    this.defaultMode = Mode.READWRITE;
    this.kafkaClusterId = kafkaClusterId(config);
    this.groupId = config.getString(SchemaRegistryConfig.SCHEMAREGISTRY_GROUP_ID_CONFIG);
    this.metricsContainer = new MetricsContainer(config, this.kafkaClusterId);

    Map<String, Object> sslConfig = config.getOverriddenSslConfigs(internalListener);
    this.sslFactory =
        new SslFactory(ConfigDef.convertToStringMapWithPasswordValues(sslConfig), this);
    this.providers = initProviders(config);
    this.schemaCache = Caffeine.newBuilder()
        .maximumSize(config.getInt(SchemaRegistryConfig.SCHEMA_CACHE_SIZE_CONFIG))
        .expireAfterAccess(config.getInt(SchemaRegistryConfig.SCHEMA_CACHE_EXPIRY_SECS_CONFIG),
                TimeUnit.SECONDS)
        .build(s -> loadSchema(s.getSchema(), s.isNew(), s.isNormalize()));
    this.contextSearchDefaultLimit =
            config.getInt(SchemaRegistryConfig.CONTEXT_SEARCH_DEFAULT_LIMIT_CONFIG);
    this.contextSearchMaxLimit =
            config.getInt(SchemaRegistryConfig.CONTEXT_SEARCH_MAX_LIMIT_CONFIG);
    this.schemaSearchDefaultLimit =
            config.getInt(SchemaRegistryConfig.SCHEMA_SEARCH_DEFAULT_LIMIT_CONFIG);
    this.schemaSearchMaxLimit = config.getInt(SchemaRegistryConfig.SCHEMA_SEARCH_MAX_LIMIT_CONFIG);
    this.subjectVersionSearchDefaultLimit =
            config.getInt(SchemaRegistryConfig.SUBJECT_VERSION_SEARCH_DEFAULT_LIMIT_CONFIG);
    this.subjectVersionSearchMaxLimit =
            config.getInt(SchemaRegistryConfig.SUBJECT_VERSION_SEARCH_MAX_LIMIT_CONFIG);
    this.subjectSearchDefaultLimit =
            config.getInt(SchemaRegistryConfig.SUBJECT_SEARCH_DEFAULT_LIMIT_CONFIG);
    this.subjectSearchMaxLimit =
            config.getInt(SchemaRegistryConfig.SUBJECT_SEARCH_MAX_LIMIT_CONFIG);
    this.lookupCache = lookupCache();
    this.idGenerator = identityGenerator(config);
    this.kafkaStore = kafkaStore(config);
    this.metadataEncoder = new MetadataEncoderService(this);
    this.ruleSetHandler = new RuleSetHandler();
    this.time = config.getTime();
    this.customHandler = new ArrayList<>();
  }

  @VisibleForTesting
  static SchemaRegistryIdentity getMyIdentity(NamedURI internalListener,
      boolean isEligibleForLeaderElector, SchemaRegistryConfig config) {
    SchemeAndPort schemeAndPort = new SchemeAndPort(internalListener.getUri().getScheme(),
        // default value of 8081 is always set for `host.port`. only consider `host.port` if the
        // original properties has it. otherwise, use the port from the listener.
        config.originals().containsKey(SchemaRegistryConfig.HOST_PORT_CONFIG)
                ? config.getInt(SchemaRegistryConfig.HOST_PORT_CONFIG) :
                internalListener.getUri().getPort());
    String host = config.getString(SchemaRegistryConfig.HOST_NAME_CONFIG);
    return new SchemaRegistryIdentity(host, schemeAndPort.port, isEligibleForLeaderElector,
        schemeAndPort.scheme);
  }

  private Map<String, SchemaProvider> initProviders(SchemaRegistryConfig config) {
    Map<String, Object> schemaProviderConfigs =
        config.originalsWithPrefix(SchemaRegistryConfig.SCHEMA_PROVIDERS_CONFIG + ".");
    schemaProviderConfigs.put(SchemaProvider.SCHEMA_VERSION_FETCHER_CONFIG, this);
    List<SchemaProvider> defaultSchemaProviders = Arrays.asList(
        new AvroSchemaProvider(), new JsonSchemaProvider(), new ProtobufSchemaProvider()
    );
    for (SchemaProvider provider : defaultSchemaProviders) {
      provider.configure(schemaProviderConfigs);
    }
    Map<String, SchemaProvider> providerMap = new HashMap<>();
    registerProviders(providerMap, defaultSchemaProviders);
    List<SchemaProvider> customSchemaProviders =
        config.getConfiguredInstances(SchemaRegistryConfig.SCHEMA_PROVIDERS_CONFIG,
            SchemaProvider.class,
            schemaProviderConfigs);
    // Allow custom providers to override default providers
    registerProviders(providerMap, customSchemaProviders);
    metricsContainer.getCustomSchemaProviderCount().record(customSchemaProviders.size());
    return providerMap;
  }

  private void registerProviders(
      Map<String, SchemaProvider> providerMap,
      List<SchemaProvider> schemaProviders
  ) {
    for (SchemaProvider schemaProvider : schemaProviders) {
      log.info("Registering schema provider for {}: {}",
          schemaProvider.schemaType(),
          schemaProvider.getClass().getName()
      );
      providerMap.put(schemaProvider.schemaType(), schemaProvider);
    }
  }

  protected KafkaStore<SchemaRegistryKey, SchemaRegistryValue> kafkaStore(
      SchemaRegistryConfig config) throws SchemaRegistryException {
    return new KafkaStore<>(
            config,
            getSchemaUpdateHandler(config),
            this.serializer, lookupCache, new NoopKey());
  }

  protected SchemaUpdateHandler getSchemaUpdateHandler(SchemaRegistryConfig config) {
    Map<String, Object> handlerConfigs =
        config.originalsWithPrefix(SchemaRegistryConfig.KAFKASTORE_UPDATE_HANDLERS_CONFIG + ".");
    handlerConfigs.put(StoreUpdateHandler.SCHEMA_REGISTRY, this);
    List<SchemaUpdateHandler> customSchemaHandlers =
        config.getConfiguredInstances(SchemaRegistryConfig.KAFKASTORE_UPDATE_HANDLERS_CONFIG,
            SchemaUpdateHandler.class,
            handlerConfigs);
    KafkaStoreMessageHandler storeHandler =
        new KafkaStoreMessageHandler(this, getLookupCache(), getIdentityGenerator());
    for (SchemaUpdateHandler customSchemaHandler : customSchemaHandlers) {
      log.info("Registering custom schema handler: {}",
          customSchemaHandler.getClass().getName()
      );
    }
    customSchemaHandlers.add(storeHandler);
    return new CompositeSchemaUpdateHandler(customSchemaHandlers);
  }

  public List<SchemaRegistryResourceExtension> getResourceExtensions() {
    return resourceExtensions;
  }

  protected LookupCache<SchemaRegistryKey, SchemaRegistryValue> lookupCache() {
    return new InMemoryCache<>(serializer);
  }

  public LookupCache<SchemaRegistryKey, SchemaRegistryValue> getLookupCache() {
    return lookupCache;
  }

  public Serializer<SchemaRegistryKey, SchemaRegistryValue> getSerializer() {
    return serializer;
  }

  public MetadataEncoderService getMetadataEncoder() {
    return metadataEncoder;
  }

  public RuleSetHandler getRuleSetHandler() {
    return ruleSetHandler;
  }

  public void setRuleSetHandler(RuleSetHandler ruleSetHandler) {
    this.ruleSetHandler = ruleSetHandler;
  }

  public UpdateRequestHandler getCompositeUpdateRequestHandler() {
    List<UpdateRequestHandler> handlers = new ArrayList<>();
    handlers.add(ruleSetHandler);
    handlers.addAll(updateRequestHandlers);
    return new CompositeUpdateRequestHandler(handlers);
  }

  public void addUpdateRequestHandler(UpdateRequestHandler updateRequestHandler) {
    updateRequestHandlers.add(updateRequestHandler);
  }

  protected IdGenerator identityGenerator(SchemaRegistryConfig config) {
    config.checkBootstrapServers();
    IdGenerator idGenerator = new IncrementalIdGenerator(this);
    idGenerator.configure(config);
    return idGenerator;
  }

  public IdGenerator getIdentityGenerator() {
    return idGenerator;
  }

  public MetricsContainer getMetricsContainer() {
    return metricsContainer;
  }

  /**
   * <p>This method returns a listener to be used for inter-instance communication.
   * It iterates through the list of listeners until it finds one whose name
   * matches the inter.instance.listener.name config. If no such listener is found,
   * it returns the last listener matching the requested scheme.
   * </p>
   * <p>When there is no matching named listener, in theory, any port from any listener
   * would be sufficient. Choosing the last, instead of say the first, is arbitrary.
   * The port used by this listener also forms the identity of the schema registry instance
   * along with the host name.
   * </p>
   */
  // TODO: once RestConfig.PORT_CONFIG is deprecated, remove the port parameter.
  public static NamedURI getInterInstanceListener(List<NamedURI> listeners,
                                             String interInstanceListenerName,
                                             String requestedScheme)
      throws SchemaRegistryException {
    if (requestedScheme.isEmpty()) {
      requestedScheme = SchemaRegistryConfig.HTTP;
    }

    NamedURI internalListener = null;
    for (NamedURI listener : listeners) {
      if (listener.getName() !=  null
              && listener.getName().equalsIgnoreCase(interInstanceListenerName)) {
        internalListener = listener;
        break;
      } else if (listener.getUri().getScheme().equalsIgnoreCase(requestedScheme)) {
        internalListener = listener;
      }
    }
    if (internalListener == null) {
      throw new SchemaRegistryException(" No listener configured with requested scheme "
                                          + requestedScheme);
    }
    return internalListener;
  }

  @Override
  public void init() throws SchemaRegistryException {
    try {
      kafkaStore.init();
    } catch (StoreInitializationException e) {
      throw new SchemaRegistryInitializationException(
          "Error initializing kafka store while initializing schema registry", e);
    }
    try {
      metadataEncoder.init();
    } catch (Exception e) {
      throw new SchemaRegistryInitializationException(
          "Error initializing metadata encoder while initializing schema registry", e);
    }

    config.checkBootstrapServers();
    if (!delayLeaderElection) {
      electLeader();
    }
  }

  public void postInit() throws SchemaRegistryException {
    if (delayLeaderElection) {
      electLeader();
    }
    initialized.set(true);
  }

  private void electLeader() throws SchemaRegistryException {
    log.info("Joining schema registry with Kafka-based coordination");
    leaderElector = new KafkaGroupLeaderElector(config, myIdentity, this);
    try {
      leaderElector.init();
    } catch (SchemaRegistryStoreException e) {
      throw new SchemaRegistryInitializationException(
          "Error electing leader while initializing schema registry", e);
    } catch (SchemaRegistryTimeoutException e) {
      throw new SchemaRegistryInitializationException(e);
    }
  }

  public void waitForInit() throws InterruptedException {
    kafkaStore.waitForInit();
  }

  public boolean initialized() {
    return kafkaStore.initialized() && initialized.get();
  }

  public boolean healthy() {
    if (enableStoreHealthCheck) {
      // Get dummy context key
      try {
        // Should return null if key does not exist
        kafkaStore.get(new ContextKey(tenant(), "dummy"));
      } catch (Throwable t) {
        return false;
      }
    }
    return initialized()
        && getResourceExtensions().stream().allMatch(SchemaRegistryResourceExtension::healthy);
  }

  public SslFactory getSslFactory() {
    return sslFactory;
  }

  /**
   * Add a leader change listener.
   *
   * @param listener a function that takes whether this node is a leader
   */
  public void addLeaderChangeListener(Consumer<Boolean> listener) {
    leaderChangeListeners.add(listener);
  }

  public boolean isLeader() {
    kafkaStore.leaderLock().lock();
    try {
      return leaderIdentity != null && leaderIdentity.equals(myIdentity);
    } finally {
      kafkaStore.leaderLock().unlock();
    }
  }

  /**
   * 'Inform' this SchemaRegistry instance which SchemaRegistry is the current leader.
   * If this instance is set as the new leader, ensure it is up-to-date with data in
   * the kafka store.
   *
   * @param newLeader Identity of the current leader. null means no leader is alive.
   */
  @Override
  public void setLeader(@Nullable SchemaRegistryIdentity newLeader)
      throws SchemaRegistryTimeoutException, SchemaRegistryStoreException, IdGenerationException {
    final long started = time.hiResClockMs();
    log.info("Setting the leader to {}", newLeader);

    // Only schema registry instances eligible for leader can be set to leader
    if (newLeader != null && !newLeader.getLeaderEligibility()) {
      throw new IllegalStateException(
          "Tried to set an ineligible node to leader: " + newLeader);
    }

    boolean isLeader;
    boolean leaderChanged;
    kafkaStore.leaderLock().lock();
    try {
      final SchemaRegistryIdentity previousLeader = leaderIdentity;
      leaderIdentity = newLeader;

      if (leaderIdentity == null) {
        leaderRestService = null;
      } else {
        leaderRestService = new RestService(leaderIdentity.getUrl(),
            config.whitelistHeaders().contains(RestService.X_FORWARD_HEADER));
        leaderRestService.setHttpConnectTimeoutMs(leaderConnectTimeoutMs);
        leaderRestService.setHttpReadTimeoutMs(leaderReadTimeoutMs);
        if (sslFactory != null && sslFactory.sslContext() != null) {
          leaderRestService.setSslSocketFactory(sslFactory.sslContext().getSocketFactory());
          leaderRestService.setHostnameVerifier(getHostnameVerifier());
        }
      }

      isLeader = isLeader();
      leaderChanged = leaderIdentity != null && !leaderIdentity.equals(previousLeader);
      if (leaderChanged) {
        log.info("Leader changed from {} to {}", previousLeader, leaderIdentity);
        if (isLeader) {
          // The new leader may not know the exact last offset in the Kafka log. So, mark the
          // last offset invalid here
          kafkaStore.markLastWrittenOffsetInvalid();
          if (initWaitForReader) {
            //ensure the new leader catches up with the offsets before it gets nextid and assigns
            // leader
            try {
              kafkaStore.waitUntilKafkaReaderReachesLastOffset(initTimeout);
            } catch (StoreException e) {
              throw new SchemaRegistryStoreException("Exception getting latest offset ", e);
            }
          }
          idGenerator.init();
        }
      }
      metricsContainer.getLeaderNode().record(isLeader() ? 1 : 0);
    } finally {
      kafkaStore.leaderLock().unlock();
    }

    if (leaderChanged) {
      for (Consumer<Boolean> listener : leaderChangeListeners) {
        try {
          listener.accept(isLeader);
        } catch (Exception e) {
          log.error("Could not invoke leader change listener", e);
        }
      }
    }
    long elapsed = time.hiResClockMs() - started;
    metricsContainer.getLeaderInitializationLatencyMetric().record(elapsed);
  }

  /**
   * Return json data encoding basic information about this SchemaRegistry instance, such as
   * host, port, etc.
   */
  public SchemaRegistryIdentity myIdentity() {
    return myIdentity;
  }

  /**
   * Return the identity of the SchemaRegistry that this instance thinks is current leader.
   * Any request that requires writing new data gets forwarded to the leader.
   */
  public SchemaRegistryIdentity leaderIdentity() {
    kafkaStore.leaderLock().lock();
    try {
      return leaderIdentity;
    } finally {
      kafkaStore.leaderLock().unlock();
    }
  }

  public RestService leaderRestService() {
    return leaderRestService;
  }

  public Set<String> schemaTypes() {
    return providers.keySet();
  }

  public SchemaProvider schemaProvider(String schemaType) {
    return providers.get(schemaType);
  }

  public int normalizeLimit(int suppliedLimit, int defaultLimit, int maxLimit) {
    int limit = defaultLimit;
    if (suppliedLimit > 0 && suppliedLimit <= maxLimit) {
      limit = suppliedLimit;
    }
    return limit;
  }

  public int normalizeSchemaLimit(int suppliedLimit) {
    return normalizeLimit(suppliedLimit, schemaSearchDefaultLimit, schemaSearchMaxLimit);
  }

  public int normalizeSubjectLimit(int suppliedLimit) {
    return normalizeLimit(suppliedLimit, subjectSearchDefaultLimit, subjectSearchMaxLimit);
  }

  public int normalizeContextLimit(int suppliedLimit) {
    return normalizeLimit(suppliedLimit, contextSearchDefaultLimit, contextSearchMaxLimit);
  }

  public int normalizeSubjectVersionLimit(int suppliedLimit) {
    return normalizeLimit(suppliedLimit,
            subjectVersionSearchDefaultLimit, subjectVersionSearchMaxLimit);
  }

  public Schema register(String subject, RegisterSchemaRequest request, boolean normalize)
      throws SchemaRegistryException {
    try {
      Schema schema = new Schema(subject, request);

      if (request.hasSchemaTagsToAddOrRemove()) {
        ParsedSchema parsedSchema = parseSchema(schema);
        ParsedSchema newSchema = parsedSchema
            .copy(TagSchemaRequest.schemaTagsListToMap(request.getSchemaTagsToAdd()),
                TagSchemaRequest.schemaTagsListToMap(request.getSchemaTagsToRemove()));
        // If a version was not specified, then use the latest version
        // to ensure that the confluent:version metadata is added
        int version = request.getVersion() != null ? request.getVersion() : -1;
        schema = new Schema(subject, version, schema.getId(), newSchema);
      }

      return register(subject, schema, normalize, request.doPropagateSchemaTags());
    } catch (IllegalArgumentException e) {
      throw new InvalidSchemaException(e);
    }
  }

  /**
   * Register the given schema under the given subject.
   *
   * <p>If the schema already exists, it is returned.  During registration, the metadata and ruleSet
   * may be populated by the config that is in scope.</p>
   *
   * @param subject The subject
   * @param schema The schema
   * @param normalize Whether to normalize the schema before registration
   * @return A schema containing the id.  If the schema is different from the input parameter,
   *     it is set in the return object.
   */
  @Override
  public Schema register(String subject,
                         Schema schema,
                         boolean normalize,
                         boolean propagateSchemaTags)
      throws SchemaRegistryException {
    try {
      checkRegisterMode(subject, schema);

      // Ensure cache is up-to-date before any potential writes
      kafkaStore.waitUntilKafkaReaderReachesLastOffset(subject, kafkaStoreTimeoutMs);

      // determine the latest version of the schema in the subject
      List<SchemaKey> allVersions = getAllSchemaKeysDescending(subject);

      List<Schema> deletedVersions = new ArrayList<>();
      List<ParsedSchemaHolder> undeletedVersions = new ArrayList<>();
      int newVersion = MIN_VERSION;
      // iterate from the latest to first
      for (SchemaKey schemaKey : allVersions) {
        LazyParsedSchemaHolder schemaHolder = new LazyParsedSchemaHolder(this, schemaKey);
        SchemaValue schemaValue = schemaHolder.schemaValue();
        newVersion = Math.max(newVersion, schemaValue.getVersion() + 1);
        if (schemaValue.isDeleted()) {
          deletedVersions.add(
              new Schema(schemaValue.getSubject(), schemaValue.getVersion(), schemaValue.getId()));
        } else {
          if (!undeletedVersions.isEmpty()) {
            // minor optimization: clear the holder if it is not the latest
            schemaHolder.clear();
          }
          undeletedVersions.add(schemaHolder);
        }
      }

      Config config = getConfigInScope(subject);
      Mode mode = getModeInScope(subject);

      if (!mode.isImportOrForwardMode()) {
        maybePopulateFromPrevious(
            config, schema, undeletedVersions, newVersion, propagateSchemaTags);
      }

      int schemaId = schema.getId();
      ParsedSchema parsedSchema = canonicalizeSchema(schema, config, schemaId < 0, normalize);

      if (parsedSchema != null) {
        // see if the schema to be registered already exists
        SchemaIdAndSubjects schemaIdAndSubjects = this.lookupCache.schemaIdAndSubjects(schema);
        if (schemaIdAndSubjects != null
            && (schemaId < 0 || schemaId == schemaIdAndSubjects.getSchemaId())) {
          if (schema.getVersion() == 0
              && schemaIdAndSubjects.hasSubject(subject)
              && !isSubjectVersionDeleted(subject, schemaIdAndSubjects.getVersion(subject))) {
            // return only if the schema was previously registered under the input subject
            return schema.copy(
                schemaIdAndSubjects.getVersion(subject), schemaIdAndSubjects.getSchemaId());
          } else {
            // need to register schema under the input subject
            schemaId = schemaIdAndSubjects.getSchemaId();
          }
        }
      }

      // iterate from the latest to first
      if (schema.getVersion() == 0) {
        for (ParsedSchemaHolder schemaHolder : undeletedVersions) {
          SchemaValue schemaValue = ((LazyParsedSchemaHolder) schemaHolder).schemaValue();
          ParsedSchema undeletedSchema = schemaHolder.schema();
          if (parsedSchema != null
              && (schemaId < 0 || schemaId == schemaValue.getId())
              && parsedSchema.canLookup(undeletedSchema, this)) {
            // This handles the case where a schema is sent with all references resolved
            // or without confluent:version
            return schema.copy(schemaValue.getVersion(), schemaValue.getId());
          }
        }
      }

      boolean isCompatible = true;
      List<String> compatibilityErrorLogs = new ArrayList<>();
      if (!mode.isImportOrForwardMode()) {
        // sort undeleted in ascending
        Collections.reverse(undeletedVersions);
        compatibilityErrorLogs.addAll(isCompatibleWithPrevious(config,
            parsedSchema,
            undeletedVersions));
        isCompatible = compatibilityErrorLogs.isEmpty();
      }

      if (isCompatible) {
        // save the context key
        QualifiedSubject qs = QualifiedSubject.create(tenant(), subject);
        if (qs != null && !DEFAULT_CONTEXT.equals(qs.getContext())) {
          ContextKey contextKey = new ContextKey(qs.getTenant(), qs.getContext());
          if (kafkaStore.get(contextKey) == null) {
            ContextValue contextValue = new ContextValue(qs.getTenant(), qs.getContext());
            kafkaStore.put(contextKey, contextValue);
          }
        }

        // assign a guid and put the schema in the kafka store
        if (schema.getVersion() <= 0) {
          schema.setVersion(newVersion);
        } else if (newVersion != schema.getVersion()
                && !mode.isImportOrForwardMode()) {
          throw new InvalidSchemaException("Version is not one more than previous version");
        }

        final SchemaKey schemaKey = new SchemaKey(subject, schema.getVersion());
        final SchemaValue schemaValue = new SchemaValue(schema, ruleSetHandler);
        metadataEncoder.encodeMetadata(schemaValue);
        if (schemaId >= 0) {
          checkIfSchemaWithIdExist(schemaId, schema);
          schema.setId(schemaId);
          schemaValue.setId(schemaId);
        } else {
          String qctx = QualifiedSubject.qualifiedContextFor(tenant(), subject);
          int retries = 0;
          while (retries++ < kafkaStoreMaxRetries) {
            int newId = idGenerator.id(schemaValue);
            // Verify id is not already in use
            if (lookupCache.schemaKeyById(newId, qctx) == null) {
              schema.setId(newId);
              schemaValue.setId(newId);
              if (retries > 1) {
                log.warn(String.format("Retrying to register the schema with ID %s", newId));
              }
              break;
            }
          }
          if (retries >= kafkaStoreMaxRetries) {
            throw new SchemaRegistryStoreException("Error while registering the schema due "
                + "to generating an ID that is already in use.");
          }
        }
        for (Schema deleted : deletedVersions) {
          if (deleted.getId().equals(schema.getId())
                  && deleted.getVersion().compareTo(schema.getVersion()) < 0) {
            // Tombstone previous version with the same ID
            SchemaKey key = new SchemaKey(deleted.getSubject(), deleted.getVersion());
            kafkaStore.put(key, null);
          }
        }
        kafkaStore.put(schemaKey, schemaValue);
        logSchemaOp(schema, "REGISTER");
        return schema;
      } else {
        throw new IncompatibleSchemaException(compatibilityErrorLogs.toString());
      }
    } catch (EntryTooLargeException e) {
      throw new SchemaTooLargeException("Write failed because schema is too large", e);
    } catch (StoreTimeoutException te) {
      throw new SchemaRegistryTimeoutException("Write to the Kafka store timed out while", te);
    } catch (StoreException e) {
      throw new SchemaRegistryStoreException("Error while registering the schema in the"
                                             + " backend Kafka store", e);
    } catch (IllegalStateException e) {
      if (e.getCause() instanceof SchemaRegistryException) {
        throw (SchemaRegistryException) e.getCause();
      }
      throw e;
    }
  }

  private void checkRegisterMode(
      String subject, Schema schema
  ) throws OperationNotPermittedException, SchemaRegistryStoreException {
    String context = QualifiedSubject.qualifiedContextFor(tenant(), subject);
    if (isReadOnlyMode(subject)) {
      throw new OperationNotPermittedException("Subject " + subject 
      + " in context " + context + " is in read-only mode");
    }

    if (schema.getId() >= 0) {
      if (!getModeInScope(subject).isImportOrForwardMode()) {
        throw new OperationNotPermittedException("Subject " + subject 
        + " in context " + context + " is not in import or forward mode");
      }
    } else {
      if (getModeInScope(subject) != Mode.READWRITE) {
        throw new OperationNotPermittedException(
            "Subject " + subject + " in context "
            + context + " is not in read-write mode"
        );
      }
    }
  }

  private boolean isReadOnlyMode(String subject) throws SchemaRegistryStoreException {
    Mode subjectMode = getModeInScope(subject);
    return subjectMode == Mode.READONLY || subjectMode == Mode.READONLY_OVERRIDE;
  }

  private boolean maybePopulateFromPrevious(
      Config config, Schema schema, List<ParsedSchemaHolder> undeletedVersions, int newVersion,
      boolean propagateSchemaTags)
      throws SchemaRegistryException {
    boolean populatedSchema = false;
    LazyParsedSchemaHolder previousSchemaHolder = !undeletedVersions.isEmpty()
        ? (LazyParsedSchemaHolder) undeletedVersions.get(0)
        : null;
    Schema previousSchema = previousSchemaHolder != null
        ? toSchemaEntity(previousSchemaHolder.schemaValue())
        : null;
    if (schema == null
        || schema.getSchema() == null
        || schema.getSchema().trim().isEmpty()) {
      if (previousSchema != null) {
        schema.setSchema(previousSchema.getSchema());
        schema.setSchemaType(previousSchema.getSchemaType());
        schema.setReferences(previousSchema.getReferences());
        populatedSchema = true;
      } else {
        throw new InvalidSchemaException("Empty schema");
      }
    }
    boolean populatedSchemaTags = maybePropagateSchemaTags(
        schema, previousSchemaHolder, propagateSchemaTags);
    boolean populatedMetadataRuleSet = maybeSetMetadataRuleSet(
        config, schema, previousSchema, newVersion);
    return populatedSchema || populatedSchemaTags || populatedMetadataRuleSet;
  }

  private boolean maybePropagateSchemaTags(
      Schema schema, LazyParsedSchemaHolder previousSchema, boolean propagateSchemaTags)
      throws InvalidSchemaException {
    if (!propagateSchemaTags || previousSchema == null) {
      return false;
    }
    Map<SchemaEntity, Set<String>> schemaTags = previousSchema.schema().inlineTaggedEntities();
    if (schemaTags.isEmpty()) {
      return false;
    }
    ParsedSchema parsedSchema = parseSchema(schema);
    parsedSchema = parsedSchema.copy(schemaTags, Collections.emptyMap());
    schema.setSchema(parsedSchema.canonicalString());
    return true;
  }

  private boolean maybeSetMetadataRuleSet(
      Config config, Schema schema, Schema previousSchema, Integer newVersion) {
    io.confluent.kafka.schemaregistry.client.rest.entities.Metadata specificMetadata = null;
    if (schema.getMetadata() != null) {
      specificMetadata = schema.getMetadata();
    } else if (previousSchema != null) {
      specificMetadata = previousSchema.getMetadata();
    }
    io.confluent.kafka.schemaregistry.client.rest.entities.Metadata mergedMetadata;
    io.confluent.kafka.schemaregistry.client.rest.entities.Metadata defaultMetadata;
    io.confluent.kafka.schemaregistry.client.rest.entities.Metadata overrideMetadata;
    defaultMetadata = config.getDefaultMetadata();
    overrideMetadata = config.getOverrideMetadata();
    mergedMetadata =
        mergeMetadata(mergeMetadata(defaultMetadata, specificMetadata), overrideMetadata);
    io.confluent.kafka.schemaregistry.client.rest.entities.RuleSet specificRuleSet = null;
    if (schema.getRuleSet() != null) {
      specificRuleSet = schema.getRuleSet();
    } else if (previousSchema != null) {
      specificRuleSet = previousSchema.getRuleSet();
    }
    io.confluent.kafka.schemaregistry.client.rest.entities.RuleSet mergedRuleSet;
    io.confluent.kafka.schemaregistry.client.rest.entities.RuleSet defaultRuleSet;
    io.confluent.kafka.schemaregistry.client.rest.entities.RuleSet overrideRuleSet;
    defaultRuleSet = config.getDefaultRuleSet();
    overrideRuleSet = config.getOverrideRuleSet();
    mergedRuleSet = mergeRuleSets(mergeRuleSets(defaultRuleSet, specificRuleSet), overrideRuleSet);

    // Set confluent:version if passed in version is not 0,
    // or update confluent:version if it already exists in the metadata
    if (newVersion != null
        && (schema.getVersion() != 0 || getConfluentVersion(mergedMetadata) != null)) {
      mergedMetadata = Metadata.setConfluentVersion(mergedMetadata, newVersion);
    }

    if (mergedMetadata != null || mergedRuleSet != null) {
      schema.setMetadata(mergedMetadata);
      schema.setRuleSet(mergedRuleSet);
      return true;
    }
    return false;
  }

  private String getConfluentVersion(Metadata metadata) {
    return metadata != null ? metadata.getConfluentVersion() : null;
  }

  public Schema registerOrForward(String subject,
                                  RegisterSchemaRequest request,
                                  boolean normalize,
                                  Map<String, String> headerProperties)
      throws SchemaRegistryException {
    Schema schema = new Schema(subject, request);
    Config config = getConfigInScope(subject);
    boolean isLatestVersion = schema.getVersion() == -1;
    if (!request.hasSchemaTagsToAddOrRemove()
        && !request.doPropagateSchemaTags()
        && !config.hasDefaultsOrOverrides()) {
      Schema existingSchema = lookUpSchemaUnderSubject(
          config, subject, schema, normalize, false, isLatestVersion);
      if (existingSchema != null) {
        if (schema.getVersion() == 0 || isLatestVersion) {
          if (schema.getId() == null
              || schema.getId() < 0
              || schema.getId().equals(existingSchema.getId())
          ) {
            return existingSchema;
          }
        } else if (existingSchema.getId().equals(schema.getId())) {
          if (existingSchema.getVersion().equals(schema.getVersion())) {
            return existingSchema;
          } else {
            // In rare cases, a user may have imported the same schema with different versions
            Schema olderVersionSchema = get(subject, schema.getVersion(), false);
            if (olderVersionSchema != null
                && olderVersionSchema.getId().equals(existingSchema.getId())
                && MD5.ofSchema(olderVersionSchema).equals(MD5.ofSchema(existingSchema))) {
              return olderVersionSchema;
            }
          }
        }
      }
    }

    kafkaStore.lockFor(subject).lock();
    try {
      if (isLeader()) {
        return register(subject, request, normalize);
      } else {
        // forward registering request to the leader
        if (leaderIdentity != null) {
          return forwardRegisterRequestToLeader(subject, request, normalize, headerProperties);
        } else {
          throw new UnknownLeaderException("Register schema request failed since leader is "
                                           + "unknown");
        }
      }
    } finally {
      kafkaStore.lockFor(subject).unlock();
    }
  }

  public void extractSchemaTags(Schema schema, List<String> tags)
      throws SchemaRegistryException {
    ParsedSchema parsedSchema = parseSchema(schema);
    boolean isWildcard = tags.contains("*");
    List<SchemaTags> schemaTags = parsedSchema.inlineTaggedEntities().entrySet()
        .stream()
        .filter(e -> isWildcard || !Collections.disjoint(tags, e.getValue()))
        .map(e -> new SchemaTags(e.getKey(), new ArrayList<>(e.getValue())))
        .collect(Collectors.toList());
    schema.setSchemaTags(schemaTags);
  }

  public Schema modifySchemaTags(String subject, Schema schema, TagSchemaRequest request)
      throws SchemaRegistryException {
    ParsedSchema parsedSchema = parseSchema(schema);
    int newVersion = request.getNewVersion() != null ? request.getNewVersion() : 0;

    Metadata mergedMetadata = request.getMetadata() != null
        ? request.getMetadata()
        : parsedSchema.metadata();
    mergedMetadata = Metadata.setConfluentVersion(mergedMetadata, newVersion);

    RuleSet ruleSet = maybeModifyPreviousRuleSet(subject, request);

    try {
      ParsedSchema newSchema = parsedSchema
          .copy(TagSchemaRequest.schemaTagsListToMap(request.getTagsToAdd()),
              TagSchemaRequest.schemaTagsListToMap(request.getTagsToRemove()))
          .copy(mergedMetadata, ruleSet)
          .copy(newVersion);
      return register(subject, new Schema(subject, newVersion, -1, newSchema), false);
    } catch (IllegalArgumentException e) {
      throw new InvalidSchemaException(e);
    }
  }

  private RuleSet maybeModifyPreviousRuleSet(String subject, TagSchemaRequest request)
      throws SchemaRegistryException {
    if (request.getRulesToMerge() == null && request.getRulesToRemove() == null) {
      return request.getRuleSet();
    }
    int oldVersion = request.getNewVersion() != null ? request.getNewVersion() - 1 : -1;
    Schema oldSchema = get(subject, oldVersion, false);
    // Use the previous ruleSet instead of the passed in one
    RuleSet ruleSet = oldSchema != null ? oldSchema.getRuleSet() : null;
    if (request.getRulesToMerge() != null) {
      ruleSet = mergeRuleSets(ruleSet, request.getRulesToMerge());
    }
    if (ruleSet != null && request.getRulesToRemove() != null) {
      List<String> rulesToRemove = request.getRulesToRemove();
      List<Rule> migrationRules = ruleSet.getMigrationRules();
      if (migrationRules != null) {
        migrationRules = migrationRules.stream()
            .filter(r -> !rulesToRemove.contains(r.getName()))
            .collect(Collectors.toList());
      }
      List<Rule> domainRules = ruleSet.getDomainRules();
      if (domainRules != null) {
        domainRules = domainRules.stream()
            .filter(r -> !rulesToRemove.contains(r.getName()))
            .collect(Collectors.toList());
      }
      List<Rule> encodingRules = ruleSet.getEncodingRules();
      if (encodingRules != null) {
        encodingRules = encodingRules.stream()
            .filter(r -> !rulesToRemove.contains(r.getName()))
            .collect(Collectors.toList());
      }
      ruleSet = new RuleSet(migrationRules, domainRules, encodingRules);
    }
    return ruleSet;
  }

  public Schema modifySchemaTagsOrForward(String subject,
                                          Schema schema,
                                          TagSchemaRequest request,
                                          Map<String, String> headerProperties)
      throws SchemaRegistryException {
    kafkaStore.lockFor(subject).lock();
    try {
      if (isLeader()) {
        return modifySchemaTags(subject, schema, request);
      } else {
        // forward registering request to the leader
        if (leaderIdentity != null) {
          return forwardModifySchemaTagsRequestToLeader(
              subject, schema, request, headerProperties);
        } else {
          throw new UnknownLeaderException("Request failed since leader is unknown");
        }
      }
    } finally {
      kafkaStore.lockFor(subject).unlock();
    }
  }

  @Override
  public void deleteSchemaVersion(String subject,
                                  Schema schema,
                                  boolean permanentDelete)
      throws SchemaRegistryException {
    try {
      if (isReadOnlyMode(subject)) {
        String context = QualifiedSubject.qualifiedContextFor(tenant(), subject);
        throw new OperationNotPermittedException("Subject " + subject + " in context "
        + context + " is in read-only mode");
      }
      SchemaKey key = new SchemaKey(subject, schema.getVersion());
      if (!lookupCache.referencesSchema(key).isEmpty()) {
        throw new ReferenceExistsException(key.toString());
      }
      SchemaValue schemaValue = (SchemaValue) lookupCache.get(key);
      if (permanentDelete && schemaValue != null && !schemaValue.isDeleted()) {
        throw new SchemaVersionNotSoftDeletedException(subject, schema.getVersion().toString());
      }
      // Ensure cache is up-to-date before any potential writes
      kafkaStore.waitUntilKafkaReaderReachesLastOffset(subject, kafkaStoreTimeoutMs);
      if (!permanentDelete) {
        schemaValue = new SchemaValue(schema);
        schemaValue.setDeleted(true);
        metadataEncoder.encodeMetadata(schemaValue);
        kafkaStore.put(key, schemaValue);
        logSchemaOp(schema, "DELETE");
        if (!getAllVersions(subject, LookupFilter.DEFAULT).hasNext()) {
          if (getMode(subject) != null) {
            deleteMode(subject);
          }
          if (getConfig(subject) != null) {
            deleteConfig(subject);
          }
        }
      } else {
        kafkaStore.put(key, null);
      }
    } catch (StoreTimeoutException te) {
      throw new SchemaRegistryTimeoutException("Write to the Kafka store timed out while", te);
    } catch (StoreException e) {
      throw new SchemaRegistryStoreException("Error while deleting the schema for subject '"
                                            + subject + "' in the backend Kafka store", e);
    }
  }

  public void deleteSchemaVersionOrForward(
      Map<String, String> headerProperties, String subject,
      Schema schema, boolean permanentDelete) throws SchemaRegistryException {

    kafkaStore.lockFor(subject).lock();
    try {
      if (isLeader()) {
        deleteSchemaVersion(subject, schema, permanentDelete);
      } else {
        // forward registering request to the leader
        if (leaderIdentity != null) {
          forwardDeleteSchemaVersionRequestToLeader(headerProperties, subject,
                  schema.getVersion(), permanentDelete);
        } else {
          throw new UnknownLeaderException("Register schema request failed since leader is "
                                           + "unknown");
        }
      }
    } finally {
      kafkaStore.lockFor(subject).unlock();
    }
  }

  @Override
  public List<Integer> deleteSubject(String subject,
                                     boolean permanentDelete) throws SchemaRegistryException {
    // Ensure cache is up-to-date before any potential writes
    try {
      if (isReadOnlyMode(subject)) {
        String context = QualifiedSubject.qualifiedContextFor(tenant(), subject);
        throw new OperationNotPermittedException("Subject " + subject + " in context "
        + context + " is in read-only mode");
      }
      kafkaStore.waitUntilKafkaReaderReachesLastOffset(subject, kafkaStoreTimeoutMs);
      List<Integer> deletedVersions = new ArrayList<>();
      int deleteWatermarkVersion = 0;
      Iterator<SchemaKey> schemasToBeDeleted = getAllVersions(subject,
          permanentDelete ? LookupFilter.INCLUDE_DELETED : LookupFilter.DEFAULT);
      while (schemasToBeDeleted.hasNext()) {
        deleteWatermarkVersion = schemasToBeDeleted.next().getVersion();
        SchemaKey key = new SchemaKey(subject, deleteWatermarkVersion);
        if (!lookupCache.referencesSchema(key).isEmpty()) {
          throw new ReferenceExistsException(key.toString());
        }
        if (permanentDelete) {
          SchemaValue schemaValue = (SchemaValue) lookupCache.get(key);
          if (schemaValue != null && !schemaValue.isDeleted()) {
            throw new SubjectNotSoftDeletedException(subject);
          }
        }
        deletedVersions.add(deleteWatermarkVersion);
      }

      if (!permanentDelete) {
        DeleteSubjectKey key = new DeleteSubjectKey(subject);
        DeleteSubjectValue value = new DeleteSubjectValue(subject, deleteWatermarkVersion);
        kafkaStore.put(key, value);
        if (getMode(subject) != null) {
          deleteMode(subject);
        }
        if (getConfig(subject) != null) {
          deleteConfig(subject);
        }
      } else {
        for (Integer version : deletedVersions) {
          kafkaStore.put(new SchemaKey(subject, version), null);
        }
      }
      return deletedVersions;

    } catch (StoreTimeoutException te) {
      throw new SchemaRegistryTimeoutException("Write to the Kafka store timed out while", te);
    } catch (StoreException e) {
      throw new SchemaRegistryStoreException("Error while deleting the subject in the"
                                             + " backend Kafka store", e);
    }
  }

  public List<Integer> deleteSubjectOrForward(
      Map<String, String> requestProperties,
      String subject,
      boolean permanentDelete) throws SchemaRegistryException {
    kafkaStore.lockFor(subject).lock();
    try {
      if (isLeader()) {
        return deleteSubject(subject, permanentDelete);
      } else {
        // forward registering request to the leader
        if (leaderIdentity != null) {
          return forwardDeleteSubjectRequestToLeader(requestProperties,
                  subject,
                  permanentDelete);
        } else {
          throw new UnknownLeaderException("Register schema request failed since leader is "
                                           + "unknown");
        }
      }
    } finally {
      kafkaStore.lockFor(subject).unlock();
    }
  }

  @Override
  public void deleteContext(String delimitedContext) throws SchemaRegistryException {
    try {
      // Strip the context delimiters
      String rawContext = QualifiedSubject.contextFor(tenant(), delimitedContext);
      ContextKey contextKey = new ContextKey(tenant(), rawContext);
      this.kafkaStore.delete(contextKey);
    } catch (StoreTimeoutException te) {
      throw new SchemaRegistryTimeoutException("Write to the Kafka store timed out while", te);
    } catch (StoreException e) {
      throw new SchemaRegistryStoreException("Error while deleting the context in the"
                                             + " backend Kafka store", e);
    }
  }

  public void deleteContextOrForward(
      Map<String, String> requestProperties,
      String delimitedContext) throws SchemaRegistryException {
    kafkaStore.lockFor(delimitedContext).lock();
    try {
      if (isLeader()) {
        deleteContext(delimitedContext);
      } else {
        // forward registering request to the leader
        if (leaderIdentity != null) {
          forwardDeleteContextRequestToLeader(requestProperties, delimitedContext);
        } else {
          throw new UnknownLeaderException("Register schema request failed since leader is "
                                           + "unknown");
        }
      }
    } finally {
      kafkaStore.lockFor(delimitedContext).unlock();
    }
  }

  public Schema lookUpSchemaUnderSubjectUsingContexts(
      String subject, Schema schema, boolean normalize, boolean lookupDeletedSchema)
      throws SchemaRegistryException {
    Schema matchingSchema =
        lookUpSchemaUnderSubject(subject, schema, normalize, lookupDeletedSchema);
    if (matchingSchema != null) {
      logSchemaOp(matchingSchema, "READ");
      return matchingSchema;
    }
    QualifiedSubject qs = QualifiedSubject.create(tenant(), subject);
    boolean isQualifiedSubject = qs != null && !DEFAULT_CONTEXT.equals(qs.getContext());
    if (isQualifiedSubject) {
      return null;
    }
    // Try qualifying the subject with each known context
    try (CloseableIterator<SchemaRegistryValue> iter = allContexts()) {
      while (iter.hasNext()) {
        ContextValue v = (ContextValue) iter.next();
        QualifiedSubject qualSub =
            new QualifiedSubject(v.getTenant(), v.getContext(), qs.getSubject());
        Schema qualSchema = schema.copy();
        qualSchema.setSubject(qualSub.toQualifiedSubject());
        try {
          matchingSchema = lookUpSchemaUnderSubject(
              qualSub.toQualifiedSubject(), qualSchema, normalize, lookupDeletedSchema);
        } catch (InvalidSchemaException e) {
          // ignore
        }
        if (matchingSchema != null) {
          logSchemaOp(matchingSchema, "READ");
          return matchingSchema;
        }
      }
    }
    return null;
  }

  /**
   * Checks if given schema was ever registered under a subject. If found, it returns the version of
   * the schema under the subject. If not, returns -1
   */
  public Schema lookUpSchemaUnderSubject(
      String subject, Schema schema, boolean normalize, boolean lookupDeletedSchema)
      throws SchemaRegistryException {
    if (schema == null) {
      return null;
    }
    Config config = getConfigInScope(subject);
    Schema existingSchema = lookUpSchemaUnderSubject(
        config, subject, schema, normalize, lookupDeletedSchema, false);
    if (existingSchema != null) {
      return existingSchema;
    }
    Schema prev = getLatestVersion(subject);
    if (prev == null) {
      return null;
    }
    Schema next = schema.copy();
    // If a previous schema is available, possibly populate the new schema with the
    // metadata and rule set and perform another lookup.
    // This mimics the additional lookup during schema registration.
    maybeSetMetadataRuleSet(config, next, prev, null);
    if (next.equals(schema)) {
      return null;
    }
    return lookUpSchemaUnderSubject(
        config, subject, next, normalize, lookupDeletedSchema, false);
  }

  private Schema lookUpSchemaUnderSubject(
      Config config, String subject, Schema schema, boolean normalize, boolean lookupDeletedSchema,
      boolean lookupLatestOnly)
      throws SchemaRegistryException {
    try {
      // Pass a copy of the schema so the original is not modified during normalization
      // to ensure that invalid defaults are not dropped since default validation is disabled
      Schema newSchema = schema != null ? schema.copy() : null;
      ParsedSchema parsedSchema = canonicalizeSchema(newSchema, config, false, normalize);
      if (parsedSchema != null && !lookupLatestOnly) {
        SchemaIdAndSubjects schemaIdAndSubjects = this.lookupCache.schemaIdAndSubjects(newSchema);
        if (schemaIdAndSubjects != null) {
          if (schemaIdAndSubjects.hasSubject(subject)
              && (lookupDeletedSchema || !isSubjectVersionDeleted(subject, schemaIdAndSubjects
              .getVersion(subject)))) {
            Schema matchingSchema = newSchema.copy();
            matchingSchema.setSubject(subject);
            matchingSchema.setVersion(schemaIdAndSubjects.getVersion(subject));
            matchingSchema.setId(schemaIdAndSubjects.getSchemaId());
            return matchingSchema;
          }
        }
      }

      if (lookupLatestOnly) {
        Schema prev = getLatestVersion(subject);
        if (prev != null
            && parsedSchema != null
            && parsedSchema.canLookup(parseSchema(prev), this)) {
          // This handles the case where a schema is sent with all references resolved
          // or without confluent:version
          return prev;
        }
      } else {
        List<SchemaKey> allVersions = getAllSchemaKeysDescending(subject);

        for (SchemaKey schemaKey : allVersions) {
          Schema prev = get(schemaKey.getSubject(), schemaKey.getVersion(), lookupDeletedSchema);
          if (prev != null
              && parsedSchema != null
              && parsedSchema.canLookup(parseSchema(prev), this)) {
            // This handles the case where a schema is sent with all references resolved
            // or without confluent:version
            return prev;
          }
        }
      }

      return null;
    } catch (StoreException e) {
      throw new SchemaRegistryStoreException(
          "Error from the backend Kafka store", e);
    }
  }

  public Schema getLatestWithMetadata(
      String subject, Map<String, String> metadata, boolean lookupDeletedSchema)
      throws SchemaRegistryException {
    List<SchemaKey> allVersions = getAllSchemaKeysDescending(subject);

    for (SchemaKey schemaKey : allVersions) {
      Schema schema = get(schemaKey.getSubject(), schemaKey.getVersion(), lookupDeletedSchema);
      if (schema != null) {
        logSchemaOp(schema, "READ");
        if (schema.getMetadata() != null) {
          Map<String, String> props = schema.getMetadata().getProperties();
          if (props != null && props.entrySet().containsAll(metadata.entrySet())) {
            return schema;
          }
        }
      }
    }

    return null;
  }

  public void checkIfSchemaWithIdExist(int id, Schema schema)
      throws SchemaRegistryException, StoreException {
    String qctx = QualifiedSubject.qualifiedContextFor(tenant(), schema.getSubject());
    SchemaKey existingKey = this.lookupCache.schemaKeyById(id, qctx);
    if (existingKey != null) {
      SchemaRegistryValue existingValue = this.lookupCache.get(existingKey);
      if (existingValue instanceof SchemaValue) {
        SchemaValue existingSchemaValue = (SchemaValue) existingValue;
        Schema existingSchema = toSchemaEntity(existingSchemaValue);
        Schema schemaCopy = schema.copy();
        schemaCopy.setId(existingSchema.getId());
        schemaCopy.setSubject(existingSchema.getSubject());
        schemaCopy.setVersion(existingSchema.getVersion());
        if (!existingSchema.equals(schemaCopy)) {
          String context = QualifiedSubject.qualifiedContextFor(tenant(), schema.getSubject());
          throw new OperationNotPermittedException(
              String.format("Overwrite new schema with id %s in context" 
              + " %s is not permitted.",
              id, context)
          );
        }
      }
    }
  }

  private Schema forwardRegisterRequestToLeader(
      String subject, RegisterSchemaRequest registerSchemaRequest, boolean normalize,
      Map<String, String> headerProperties)
      throws SchemaRegistryRequestForwardingException {
    final UrlList baseUrl = leaderRestService.getBaseUrls();

    log.debug(String.format("Forwarding registering schema request to %s", baseUrl));
    try {
      RegisterSchemaResponse response = leaderRestService.registerSchema(
          headerProperties, registerSchemaRequest, subject, normalize);
      return new Schema(subject, response);
    } catch (IOException e) {
      throw new SchemaRegistryRequestForwardingException(
          String.format("Unexpected error while forwarding the registering schema request to %s",
              baseUrl),
          e);
    } catch (RestClientException e) {
      throw new RestException(e.getMessage(), e.getStatus(), e.getErrorCode(), e);
    }
  }

  public Schema forwardModifySchemaTagsRequestToLeader(
      String subject, Schema schema, TagSchemaRequest request, Map<String, String> headerProperties)
      throws SchemaRegistryRequestForwardingException {

    final UrlList baseUrl = leaderRestService.getBaseUrls();

    log.debug(String.format("Forwarding register schema tags request to %s", baseUrl));
    try {
      RegisterSchemaResponse response = leaderRestService.modifySchemaTags(
          headerProperties, request, subject, String.valueOf(schema.getVersion()));
      return new Schema(subject, response);
    } catch (IOException e) {
      throw new SchemaRegistryRequestForwardingException(
          String.format("Unexpected error while forwarding the register schema tags request to %s",
              baseUrl),
          e);
    } catch (RestClientException e) {
      throw new RestException(e.getMessage(), e.getStatus(), e.getErrorCode(), e);
    }
  }

  private Config forwardUpdateConfigRequestToLeader(
      String subject, ConfigUpdateRequest configUpdateRequest,
      Map<String, String> headerProperties)
      throws SchemaRegistryRequestForwardingException {
    UrlList baseUrl = leaderRestService.getBaseUrls();
    log.debug(String.format("Forwarding update config request %s to %s",
                            configUpdateRequest, baseUrl));
    try {
      return new Config(
          leaderRestService.updateConfig(headerProperties, configUpdateRequest, subject)
      );
    } catch (IOException e) {
      throw new SchemaRegistryRequestForwardingException(
          String.format("Unexpected error while forwarding the update config request %s to %s",
                        configUpdateRequest, baseUrl),
          e);
    } catch (RestClientException e) {
      throw new RestException(e.getMessage(), e.getStatus(), e.getErrorCode(), e);
    }
  }

  private void forwardDeleteSchemaVersionRequestToLeader(
      Map<String, String> headerProperties,
      String subject,
      Integer version,
      boolean permanentDelete) throws SchemaRegistryRequestForwardingException {
    UrlList baseUrl = leaderRestService.getBaseUrls();

    log.debug(String.format("Forwarding deleteSchemaVersion schema version request %s-%s to %s",
                            subject, version, baseUrl));
    try {
      leaderRestService.deleteSchemaVersion(headerProperties, subject,
              String.valueOf(version), permanentDelete);
    } catch (IOException e) {
      throw new SchemaRegistryRequestForwardingException(
          String.format(
              "Unexpected error while forwarding deleteSchemaVersion schema version "
              + "request %s-%s to %s", subject, version, baseUrl), e);
    } catch (RestClientException e) {
      throw new RestException(e.getMessage(), e.getStatus(), e.getErrorCode(), e);
    }
  }

  private List<Integer> forwardDeleteSubjectRequestToLeader(
      Map<String, String> requestProperties,
      String subject,
      boolean permanentDelete) throws SchemaRegistryRequestForwardingException {
    UrlList baseUrl = leaderRestService.getBaseUrls();

    log.debug(String.format("Forwarding delete subject request for %s to %s",
                            subject, baseUrl));
    try {
      return leaderRestService.deleteSubject(requestProperties, subject, permanentDelete);
    } catch (IOException e) {
      throw new SchemaRegistryRequestForwardingException(
          String.format(
              "Unexpected error while forwarding delete subject "
              + "request %s to %s", subject, baseUrl), e);
    } catch (RestClientException e) {
      throw new RestException(e.getMessage(), e.getStatus(), e.getErrorCode(), e);
    }
  }

  private void forwardDeleteContextRequestToLeader(
      Map<String, String> requestProperties,
      String delimitedContext) throws SchemaRegistryRequestForwardingException {
    UrlList baseUrl = leaderRestService.getBaseUrls();

    log.debug(String.format("Forwarding delete context request for %s to %s",
        delimitedContext, baseUrl));
    try {
      leaderRestService.deleteContext(requestProperties, delimitedContext);
    } catch (IOException e) {
      throw new SchemaRegistryRequestForwardingException(
          String.format(
              "Unexpected error while forwarding delete context "
                  + "request %s to %s", delimitedContext, baseUrl), e);
    } catch (RestClientException e) {
      throw new RestException(e.getMessage(), e.getStatus(), e.getErrorCode(), e);
    }
  }

  private void forwardDeleteConfigToLeader(
      Map<String, String> requestProperties,
      String subject
  ) throws SchemaRegistryRequestForwardingException {
    UrlList baseUrl = leaderRestService.getBaseUrls();

    log.debug(String.format("Forwarding delete subject compatibility config request %s to %s",
        subject, baseUrl));
    try {
      leaderRestService.deleteConfig(requestProperties, subject);
    } catch (IOException e) {
      throw new SchemaRegistryRequestForwardingException(
          String.format(
              "Unexpected error while forwarding delete subject compatibility config"
                  + "request %s to %s", subject, baseUrl), e);
    } catch (RestClientException e) {
      throw new RestException(e.getMessage(), e.getStatus(), e.getErrorCode(), e);
    }
  }

  private void forwardSetModeRequestToLeader(
      String subject, ModeUpdateRequest modeUpdateRequest, boolean force,
      Map<String, String> headerProperties)
      throws SchemaRegistryRequestForwardingException {
    UrlList baseUrl = leaderRestService.getBaseUrls();
    log.debug(String.format("Forwarding update mode request %s to %s",
        modeUpdateRequest, baseUrl));
    try {
      leaderRestService.setMode(headerProperties, modeUpdateRequest, subject, force);
    } catch (IOException e) {
      throw new SchemaRegistryRequestForwardingException(
          String.format("Unexpected error while forwarding the update mode request %s to %s",
              modeUpdateRequest, baseUrl),
          e);
    } catch (RestClientException e) {
      throw new RestException(e.getMessage(), e.getStatus(), e.getErrorCode(), e);
    }
  }

  private void forwardDeleteSubjectModeRequestToLeader(
      String subject,
      Map<String, String> headerProperties)
      throws SchemaRegistryRequestForwardingException {
    UrlList baseUrl = leaderRestService.getBaseUrls();

    log.debug(String.format("Forwarding delete subject mode request %s to %s",
        subject, baseUrl));
    try {
      leaderRestService.deleteSubjectMode(headerProperties, subject);
    } catch (IOException e) {
      throw new SchemaRegistryRequestForwardingException(
          String.format(
              "Unexpected error while forwarding delete subject mode"
                  + "request %s to %s", subject, baseUrl), e);
    } catch (RestClientException e) {
      throw new RestException(e.getMessage(), e.getStatus(), e.getErrorCode(), e);
    }
  }

  private ParsedSchema canonicalizeSchema(Schema schema,
                                          Config config,
                                          boolean isNew,
                                          boolean normalize) throws InvalidSchemaException {
    if (schema == null
        || schema.getSchema() == null
        || schema.getSchema().trim().isEmpty()) {
      return null;
    }
    ParsedSchema parsedSchema = parseSchema(schema, isNew, normalize);
    return maybeValidateAndNormalizeSchema(parsedSchema, schema, config, normalize);
  }

  private ParsedSchema maybeValidateAndNormalizeSchema(ParsedSchema parsedSchema,
                                                       Schema schema,
                                                       Config config,
                                                       boolean normalize)
          throws InvalidSchemaException {
    try {
      Mode mode = getModeInScope(schema.getSubject());
      if (!mode.isImportOrForwardMode()) {
        parsedSchema.validate(isSchemaFieldValidationEnabled(config));
      }
      if (normalize) {
        parsedSchema = parsedSchema.normalize();
      }
    } catch (Exception e) {
      String errMsg = "Invalid schema " + schema + ", details: " + e.getMessage();
      log.error(errMsg, e);
      throw new InvalidSchemaException(errMsg, e);
    }
    schema.setSchemaType(parsedSchema.schemaType());
    schema.setSchema(parsedSchema.canonicalString());
    schema.setReferences(parsedSchema.references());
    return parsedSchema;
  }

  public ParsedSchema parseSchema(Schema schema) throws InvalidSchemaException {
    return parseSchema(schema, false, false);
  }

  public ParsedSchema parseSchema(
          Schema schema,
          boolean isNew,
          boolean normalize) throws InvalidSchemaException {
    try {
      ParsedSchema parsedSchema = schemaCache.get(new RawSchema(schema.copy(), isNew, normalize));
      if (schema.getVersion() != null) {
        parsedSchema = parsedSchema.copy(schema.getVersion());
      }
      return parsedSchema;
    } catch (Exception e) {
      Throwable cause = e.getCause();
      if (cause instanceof InvalidSchemaException) {
        throw (InvalidSchemaException) cause;
      } else {
        throw new InvalidSchemaException(e);
      }
    }
  }

  private ParsedSchema loadSchema(
      Schema schema,
      boolean isNew,
      boolean normalize)
      throws InvalidSchemaException {
    String schemaType = schema.getSchemaType();
    if (schemaType == null) {
      schemaType = AvroSchema.TYPE;
    }
    SchemaProvider provider = schemaProvider(schemaType);
    if (provider == null) {
      String errMsg = "Invalid schema type " + schemaType;
      log.error(errMsg);
      throw new InvalidSchemaException(errMsg);
    }
    final String type = schemaType;

    try {
      return provider.parseSchemaOrElseThrow(schema, isNew, normalize);
    } catch (Exception e) {
      throw new InvalidSchemaException("Invalid schema " + schema
              + " with refs " + schema.getReferences()
              + " of type " + type + ", details: " + e.getMessage());
    }
  }

  public Schema getUsingContexts(String subject, int version, boolean
      returnDeletedSchema) throws SchemaRegistryException {
    Schema schema = get(subject, version, returnDeletedSchema);
    if (schema != null) {
      logSchemaOp(schema, "READ");
      return schema;
    }
    QualifiedSubject qs = QualifiedSubject.create(tenant(), subject);
    boolean isQualifiedSubject = qs != null && !DEFAULT_CONTEXT.equals(qs.getContext());
    if (isQualifiedSubject) {
      return null;
    }
    // Try qualifying the subject with each known context
    try (CloseableIterator<SchemaRegistryValue> iter = allContexts()) {
      while (iter.hasNext()) {
        ContextValue v = (ContextValue) iter.next();
        QualifiedSubject qualSub =
            new QualifiedSubject(v.getTenant(), v.getContext(), qs.getSubject());
        schema = get(qualSub.toQualifiedSubject(), version, returnDeletedSchema);
        if (schema != null) {
          logSchemaOp(schema, "READ");
          return schema;
        }
      }
    }
    return null;
  }

  public boolean schemaVersionExists(String subject, VersionId versionId, boolean
          returnDeletedSchema) throws SchemaRegistryException {
    final int version = versionId.getVersionId();
    Schema schema = this.get(subject, version, returnDeletedSchema);
    return (schema != null);
  }

  @Override
  public Schema get(String subject, int version, boolean returnDeletedSchema)
      throws SchemaRegistryException {
    VersionId versionId = new VersionId(version);
    if (versionId.isLatest()) {
      return getLatestVersion(subject);
    } else {
      SchemaValue schemaValue = getSchemaValue(new SchemaKey(subject, version));
      Schema schema = null;
      if (schemaValue != null && (!schemaValue.isDeleted() || returnDeletedSchema)) {
        schema = toSchemaEntity(schemaValue);
      }
      return schema;
    }
  }

  @Override
  public SchemaString get(int id, String subject) throws SchemaRegistryException {
    return get(id, subject, null, false);
  }

  public SchemaString get(
      int id,
      String subject,
      String format,
      boolean fetchMaxId
  ) throws SchemaRegistryException {
    SchemaValue schema;
    try {
      SchemaKey subjectVersionKey = getSchemaKeyUsingContexts(id, subject);
      if (subjectVersionKey == null) {
        return null;
      }
      schema = (SchemaValue) kafkaStore.get(subjectVersionKey);
    } catch (StoreException e) {
      throw new SchemaRegistryStoreException(
          "Error while retrieving schema with id "
          + id
          + " from the backend Kafka"
          + " store", e);
    }
    Schema schemaEntity = toSchemaEntity(schema);
    logSchemaOp(schemaEntity, "READ");
    SchemaString schemaString = subject != null
        ? new SchemaString(schemaEntity)
        : new SchemaString(null, null, schemaEntity);
    if (format != null && !format.trim().isEmpty()) {
      ParsedSchema parsedSchema = parseSchema(schemaEntity, false, false);
      schemaString.setSchemaString(parsedSchema.formattedString(format));
    } else {
      schemaString.setSchemaString(schema.getSchema());
    }
    if (fetchMaxId) {
      schemaString.setMaxId(idGenerator.getMaxId(schema));
    }
    return schemaString;
  }

  public Schema toSchemaEntity(SchemaValue schemaValue) throws SchemaRegistryStoreException {
    metadataEncoder.decodeMetadata(schemaValue);
    return schemaValue.toSchemaEntity();
  }

  protected SchemaValue getSchemaValue(SchemaKey key)
      throws SchemaRegistryException {
    try {
      return (SchemaValue) kafkaStore.get(key);
    } catch (StoreException e) {
      throw new SchemaRegistryStoreException(
          "Error while retrieving schema from the backend Kafka"
              + " store", e);
    }
  }

  private SchemaKey getSchemaKeyUsingContexts(int id, String subject)
          throws StoreException, SchemaRegistryException {
    QualifiedSubject qs = QualifiedSubject.create(tenant(), subject);
    boolean isQualifiedSubject = qs != null && !DEFAULT_CONTEXT.equals(qs.getContext());
    SchemaKey subjectVersionKey = lookupCache.schemaKeyById(id, subject);
    if (qs == null
        || qs.getSubject().isEmpty()
        || isQualifiedSubject
        || subjectVersionKey != null) {
      return subjectVersionKey;
    }
    // Try qualifying the subject with each known context
    try (CloseableIterator<SchemaRegistryValue> iter = allContexts()) {
      while (iter.hasNext()) {
        ContextValue v = (ContextValue) iter.next();
        QualifiedSubject qualSub =
            new QualifiedSubject(v.getTenant(), v.getContext(), qs.getSubject());
        SchemaKey key = lookupCache.schemaKeyById(id, qualSub.toQualifiedSubject());
        if (key != null) {
          return key;
        }
      }
    }
    // Could not find the id in subjects in other contexts,
    // just return the id in the given context if found
    return lookupCache.schemaKeyById(id, qs.toQualifiedContext());
  }

  private CloseableIterator<SchemaRegistryValue> allContexts() throws SchemaRegistryException {
    try {
      ContextKey key1 = new ContextKey(tenant(), String.valueOf(Character.MIN_VALUE));
      ContextKey key2 = new ContextKey(tenant(), String.valueOf(Character.MAX_VALUE));
      return kafkaStore.getAll(key1, key2);
    } catch (StoreException e) {
      throw new SchemaRegistryStoreException(
              "Error from the backend Kafka store", e);
    }
  }

  public SchemaString getByGuid(String guid, String format) throws SchemaRegistryException {
    try {
      Map.Entry<Integer, String> id = getIdUsingContexts(guid);
      if (id == null) {
        return null;
      }
      SchemaString schema = get(id.getKey(), id.getValue(), format, false);
      schema.setSubject(null);
      schema.setVersion(null);
      return schema;
    } catch (StoreException e) {
      throw new SchemaRegistryStoreException(
          "Error while retrieving schema with guid "
              + guid
              + " from the backend Kafka"
              + " store", e);
    }
  }

  private Map.Entry<Integer, String> getIdUsingContexts(String guid)
      throws StoreException, SchemaRegistryException {
    Integer id = lookupCache.idByGuid(guid, DEFAULT_CONTEXT);
    if (id != null) {
      return new AbstractMap.SimpleEntry<>(id, DEFAULT_CONTEXT);
    }
    try (CloseableIterator<SchemaRegistryValue> iter = allContexts()) {
      while (iter.hasNext()) {
        ContextValue v = (ContextValue) iter.next();
        QualifiedSubject qualSub = new QualifiedSubject(v.getTenant(), v.getContext(), null);
        String ctx = qualSub.toQualifiedContext();
        id = lookupCache.idByGuid(guid, ctx);
        if (id != null) {
          return new AbstractMap.SimpleEntry<>(id, ctx);
        }
      }
    }
    return null;
  }

  public List<ContextId> listIdsForGuid(String guid)
      throws SchemaRegistryException {
    try {
      List<ContextId> ids = new ArrayList<>();
      Integer id = lookupCache.idByGuid(guid, DEFAULT_CONTEXT);
      if (id != null) {
        ids.add(new ContextId(DEFAULT_CONTEXT, id));
      }
      try (CloseableIterator<SchemaRegistryValue> iter = allContexts()) {
        while (iter.hasNext()) {
          ContextValue v = (ContextValue) iter.next();
          QualifiedSubject qualSub = new QualifiedSubject(v.getTenant(), v.getContext(), null);
          String ctx = qualSub.toQualifiedContext();
          id = lookupCache.idByGuid(guid, ctx);
          if (id != null) {
            ids.add(new ContextId(qualSub.getContext(), id));
          }
        }
      }
      Collections.sort(ids);
      return ids;
    } catch (StoreException e) {
      throw new SchemaRegistryStoreException("Error while retrieving schema with guid "
          + guid + " from the backend Kafka store", e);
    }
  }

  public List<Integer> getReferencedBy(String subject, VersionId versionId)
      throws SchemaRegistryException {
    try {
      int version = versionId.getVersionId();
      if (versionId.isLatest()) {
        version = getLatestVersion(subject).getVersion();
      }
      SchemaKey key = new SchemaKey(subject, version);
      List<Integer> ids = new ArrayList<>(lookupCache.referencesSchema(key));
      Collections.sort(ids);
      return ids;
    } catch (StoreException e) {
      throw new SchemaRegistryStoreException(
          "Error from the backend Kafka store", e);
    }
  }

  public List<String> listContexts() throws SchemaRegistryException {
    List<String> contexts = new ArrayList<>();
    contexts.add(DEFAULT_CONTEXT);
    try (CloseableIterator<SchemaRegistryValue> iter = allContexts()) {
      while (iter.hasNext()) {
        ContextValue contextValue = (ContextValue) iter.next();
        contexts.add(contextValue.getContext());
      }
    }
    return contexts;
  }

  @Override
  public Set<String> listSubjects(LookupFilter filter)
          throws SchemaRegistryException {
    return listSubjectsWithPrefix(CONTEXT_WILDCARD, filter);
  }

  public Set<String> listSubjectsWithPrefix(String prefix, LookupFilter filter)
      throws SchemaRegistryException {
    try (CloseableIterator<SchemaRegistryValue> allVersions = allVersions(prefix, true)) {
      return extractUniqueSubjects(allVersions, filter);
    }
  }

  public Set<String> listSubjectsForId(int id, String subject) throws SchemaRegistryException {
    return listSubjectsForId(id, subject, false);
  }

  @Override
  public Set<String> listSubjectsForId(int id, String subject, boolean returnDeleted)
      throws SchemaRegistryException {
    List<SubjectVersion> versions = listVersionsForId(id, subject, returnDeleted);
    return versions != null
        ? versions.stream()
            .map(SubjectVersion::getSubject)
            .collect(Collectors.toCollection(LinkedHashSet::new))
        : null;
  }

  public List<SubjectVersion> listVersionsForId(int id, String subject)
      throws SchemaRegistryException {
    return listVersionsForId(id, subject, false);
  }

  public List<SubjectVersion> listVersionsForId(int id, String subject, boolean lookupDeleted)
      throws SchemaRegistryException {
    SchemaValue schema;
    try {
      SchemaKey subjectVersionKey = getSchemaKeyUsingContexts(id, subject);
      if (subjectVersionKey == null) {
        return null;
      }
      schema = (SchemaValue) kafkaStore.get(subjectVersionKey);
      if (schema == null) {
        return null;
      }
      Schema schemaEntity = toSchemaEntity(schema);
      logSchemaOp(schemaEntity, "READ");

      SchemaIdAndSubjects schemaIdAndSubjects =
          this.lookupCache.schemaIdAndSubjects(schemaEntity);
      if (schemaIdAndSubjects == null) {
        return null;
      }
      return schemaIdAndSubjects
          .allSubjectVersions()
          .entrySet()
          .stream()
          .flatMap(e -> {
            try {
              SchemaValue schemaValue =
                  (SchemaValue) kafkaStore.get(new SchemaKey(e.getKey(), e.getValue()));
              if (schemaValue != null && (!schemaValue.isDeleted() || lookupDeleted)) {
                return Stream.of(new SubjectVersion(e.getKey(), e.getValue()));
              } else {
                return Stream.empty();
              }
            } catch (StoreException ex) {
              return Stream.empty();
            }
          })
          .collect(Collectors.toList());
    } catch (StoreException e) {
      throw new SchemaRegistryStoreException("Error while retrieving schema with id "
                                              + id + " from the backend Kafka store", e);
    }
  }

  private Set<String> extractUniqueSubjects(Iterator<SchemaRegistryValue> allVersions,
                                            LookupFilter filter) {
    Map<String, Boolean> subjects = new HashMap<>();
    while (allVersions.hasNext()) {
      SchemaValue value = (SchemaValue) allVersions.next();
      subjects.merge(value.getSubject(), value.isDeleted(), (v1, v2) -> v1 && v2);
    }

    return subjects.keySet().stream()
        .filter(k -> shouldInclude(subjects.get(k), filter))
        .sorted()
        .collect(Collectors.toCollection(LinkedHashSet::new));
  }

  public Set<String> subjects(String subject,
                              boolean lookupDeletedSubjects)
      throws SchemaRegistryStoreException {
    try {
      return lookupCache.subjects(subject, lookupDeletedSubjects);
    } catch (StoreException e) {
      throw new SchemaRegistryStoreException(
          "Error from the backend Kafka store", e);
    }
  }

  public boolean hasSubjects(String subject,
                             boolean lookupDeletedSubjects)
          throws SchemaRegistryStoreException {
    try {
      return lookupCache.hasSubjects(subject, lookupDeletedSubjects);
    } catch (StoreException e) {
      throw new SchemaRegistryStoreException(
          "Error from the backend Kafka store", e);
    }
  }

  @Override
  public Iterator<SchemaKey> getAllVersions(String subject, LookupFilter filter)
      throws SchemaRegistryException {
    try (CloseableIterator<SchemaRegistryValue> allVersions = allVersions(subject, false)) {
      List<SchemaKey> schemaKeys = schemaKeysByVersion(allVersions, filter);
      Collections.sort(schemaKeys);
      return schemaKeys.iterator();
    }
  }

  @Override
  public Iterator<ExtendedSchema> getVersionsWithSubjectPrefix(String prefix,
      boolean includeAliases,
      LookupFilter filter,
      boolean returnLatestOnly,
      Predicate<Schema> postFilter)
      throws SchemaRegistryException {
    if (includeAliases) {
      return allVersionsIncludingAliasesWithSubjectPrefix(
          prefix, filter, returnLatestOnly, postFilter);
    } else {
      return allVersionsWithSubjectPrefix(prefix, filter, returnLatestOnly, postFilter);
    }
  }

  private Iterator<ExtendedSchema> allVersionsWithSubjectPrefix(String prefix,
      LookupFilter filter,
      boolean returnLatestOnly,
      Predicate<Schema> postFilter)
      throws SchemaRegistryException {
    try (CloseableIterator<SchemaRegistryValue> allVersions = allVersions(prefix, true)) {
      Map<String, List<ExtendedSchema>> schemas = schemasByVersion(
          Collections.emptyMap(), allVersions, filter, returnLatestOnly, postFilter);
      List<ExtendedSchema> result = new ArrayList<>();
      for (List<ExtendedSchema> schemaList : schemas.values()) {
        result.addAll(schemaList);
      }
      Collections.sort(result);
      return result.iterator();
    }
  }

  public Iterator<ExtendedSchema> allVersionsIncludingAliasesWithSubjectPrefix(String prefix,
      LookupFilter filter,
      boolean returnLatestOnly,
      Predicate<Schema> postFilter)
      throws SchemaRegistryException {
    Map<String, List<String>> aliases = getAliases(prefix);
    try (CloseableIterator<SchemaRegistryValue> allVersions = allVersions(prefix, true)) {
      Map<String, List<ExtendedSchema>> schemas = schemasByVersion(
          aliases, allVersions, filter, returnLatestOnly, postFilter);
      List<ExtendedSchema> result = new ArrayList<>();
      for (List<ExtendedSchema> schemaList : schemas.values()) {
        result.addAll(schemaList);
      }
      for (Map.Entry<String, List<String>> entry : aliases.entrySet()) {
        String subject = entry.getKey();
        if (!schemas.containsKey(subject)) {
          // Collect schemas for the aliased subject
          try (CloseableIterator<SchemaRegistryValue> subVersions = allVersions(subject, false)) {
            Map<String, List<ExtendedSchema>> subSchemas = schemasByVersion(
                aliases, subVersions, filter, returnLatestOnly, postFilter);
            for (List<ExtendedSchema> schemaList : subSchemas.values()) {
              result.addAll(schemaList);
            }
          }
        }
      }
      Collections.sort(result);
      return result.iterator();
    }
  }

  private Map<String, List<String>> getAliases(String subjectPrefix)
      throws SchemaRegistryException {
    try (CloseableIterator<SchemaRegistryValue> iter = allConfigs(subjectPrefix, true)) {
      Map<String, List<String>> subjectToAliases = new HashMap<>();
      while (iter.hasNext()) {
        ConfigValue configValue = (ConfigValue) iter.next();
        String alias = configValue.getAlias();
        if (alias == null) {
          continue;
        }
        // Use the subject of the configValue as the qualifying parent (not the subjectPrefix)
        QualifiedSubject qualAlias = QualifiedSubject.qualifySubjectWithParent(
            tenant(), configValue.getSubject(), alias, true);
        List<String> aliases = subjectToAliases.computeIfAbsent(
            qualAlias.toQualifiedSubject(), k -> new ArrayList<>());
        aliases.add(configValue.getSubject());
      }
      return subjectToAliases;
    }
  }

  private List<SchemaKey> getAllSchemaKeysDescending(String subject)
      throws SchemaRegistryException {
    try (CloseableIterator<SchemaRegistryValue> allVersions = allVersions(subject, false)) {
      List<SchemaKey> schemaKeys = schemaKeysByVersion(allVersions, LookupFilter.INCLUDE_DELETED);
      Collections.sort(schemaKeys, Collections.reverseOrder());
      return schemaKeys;
    }
  }

  @Override
  public Schema getLatestVersion(String subject) throws SchemaRegistryException {
    try (CloseableIterator<SchemaRegistryValue> allVersions = allVersions(subject, false)) {
      return getLatestVersionFromSubjectSchemas(allVersions);
    }
  }

  private Schema getLatestVersionFromSubjectSchemas(
          CloseableIterator<SchemaRegistryValue> schemas) throws SchemaRegistryException {
    int latestVersionId = -1;
    SchemaValue latestSchemaValue = null;

    while (schemas.hasNext()) {
      SchemaValue schemaValue = (SchemaValue) schemas.next();
      if (schemaValue.isDeleted()) {
        continue;
      }
      if (schemaValue.getVersion() > latestVersionId) {
        latestVersionId = schemaValue.getVersion();
        latestSchemaValue = schemaValue;
      }
    }

    return latestSchemaValue != null ? toSchemaEntity(latestSchemaValue) : null;
  }

  private CloseableIterator<SchemaRegistryValue> allConfigs(
      String subjectOrPrefix, boolean isPrefix) throws SchemaRegistryException {
    return allVersions((s, v) -> new ConfigKey(s), subjectOrPrefix, isPrefix);
  }

  private CloseableIterator<SchemaRegistryValue> allVersions(
      String subjectOrPrefix, boolean isPrefix) throws SchemaRegistryException {
    return allVersions(SchemaKey::new, subjectOrPrefix, isPrefix);
  }

  private CloseableIterator<SchemaRegistryValue> allVersions(
      BiFunction<String, Integer, SchemaRegistryKey> keyCreator,
      String subjectOrPrefix, boolean isPrefix) throws SchemaRegistryException {
    try {
      String start;
      String end;
      int idx = subjectOrPrefix.indexOf(CONTEXT_WILDCARD);
      if (idx >= 0) {
        // Context wildcard match (prefix may contain tenant)
        String tenantPrefix = subjectOrPrefix.substring(0, idx);
        String unqualifiedSubjectOrPrefix =
            subjectOrPrefix.substring(idx + CONTEXT_WILDCARD.length());
        if (!unqualifiedSubjectOrPrefix.isEmpty()) {
          return allVersionsFromAllContexts(
              keyCreator, tenantPrefix, unqualifiedSubjectOrPrefix, isPrefix);
        }
        start = tenantPrefix + CONTEXT_PREFIX + CONTEXT_DELIMITER;
        end = tenantPrefix + CONTEXT_PREFIX + Character.MAX_VALUE + CONTEXT_DELIMITER;
      } else {
        start = subjectOrPrefix;
        end = isPrefix ? subjectOrPrefix + Character.MAX_VALUE : subjectOrPrefix;
      }
      SchemaRegistryKey key1 = keyCreator.apply(start, MIN_VERSION);
      SchemaRegistryKey key2 = keyCreator.apply(end, MAX_VERSION);
      return filter(transform(kafkaStore.getAll(key1, key2), v -> {
        if (v instanceof SchemaValue) {
          try {
            metadataEncoder.decodeMetadata(((SchemaValue) v));
          } catch (SchemaRegistryStoreException e) {
            log.error("Failed to decode metadata for schema id {}", ((SchemaValue) v).getId(), e);
            return null;
          }
        }
        return v;
      }), Objects::nonNull);
    } catch (StoreException e) {
      throw new SchemaRegistryStoreException(
          "Error from the backend Kafka store", e);
    }
  }

  private CloseableIterator<SchemaRegistryValue> allVersionsFromAllContexts(
      BiFunction<String, Integer, SchemaRegistryKey> keyCreator,
      String tenantPrefix, String unqualifiedSubjectOrPrefix, boolean isPrefix)
      throws SchemaRegistryException {
    List<SchemaRegistryValue> versions = new ArrayList<>();
    // Add versions from default context
    try (CloseableIterator<SchemaRegistryValue> iter =
        allVersions(keyCreator, tenantPrefix + unqualifiedSubjectOrPrefix, isPrefix)) {
      while (iter.hasNext()) {
        versions.add(iter.next());
      }
    }
    List<ContextValue> contexts = new ArrayList<>();
    try (CloseableIterator<SchemaRegistryValue> iter = allContexts()) {
      while (iter.hasNext()) {
        contexts.add((ContextValue) iter.next());
      }
    }
    for (ContextValue v : contexts) {
      QualifiedSubject qualSub =
          new QualifiedSubject(v.getTenant(), v.getContext(), unqualifiedSubjectOrPrefix);
      try (CloseableIterator<SchemaRegistryValue> subiter =
          allVersions(keyCreator, qualSub.toQualifiedSubject(), isPrefix)) {
        while (subiter.hasNext()) {
          versions.add(subiter.next());
        }
      }
    }
    return new DelegatingIterator<>(versions.iterator());
  }

  @Override
  public void close() throws IOException {
    log.info("Shutting down schema registry");
    if (leaderElector != null) {
      leaderElector.close();
    }
    if (leaderRestService != null) {
      leaderRestService.close();
    }
    kafkaStore.close();
    metadataEncoder.close();
  }

  public Config updateConfig(String subject, ConfigUpdateRequest config)
      throws SchemaRegistryStoreException, OperationNotPermittedException, UnknownLeaderException {
    if (isReadOnlyMode(subject)) {
      String context = QualifiedSubject.qualifiedContextFor(tenant(), subject);
      throw new OperationNotPermittedException("Subject " + subject + " in context "
      + context + " is in read-only mode");
    }
    ConfigKey configKey = new ConfigKey(subject);
    try {
      kafkaStore.waitUntilKafkaReaderReachesLastOffset(subject, kafkaStoreTimeoutMs);
      ConfigValue oldConfig = (ConfigValue) kafkaStore.get(configKey);
      ConfigValue newConfig = ConfigValue.update(subject, oldConfig, config, ruleSetHandler);
      kafkaStore.put(configKey, newConfig);
      log.debug("Wrote new config: {} to the Kafka data store with key {}", config, configKey);
      return newConfig.toConfigEntity();
    } catch (StoreException e) {
      throw new SchemaRegistryStoreException("Failed to write new config value to the store",
                                             e);
    }
  }

  public Config updateConfigOrForward(String subject, ConfigUpdateRequest newConfig,
                                      Map<String, String> headerProperties)
      throws SchemaRegistryStoreException, SchemaRegistryRequestForwardingException,
      UnknownLeaderException, OperationNotPermittedException {
    kafkaStore.lockFor(subject).lock();
    try {
      if (isLeader()) {
        return updateConfig(subject, newConfig);
      } else {
        // forward update config request to the leader
        if (leaderIdentity != null) {
          return forwardUpdateConfigRequestToLeader(subject, newConfig, headerProperties);
        } else {
          throw new UnknownLeaderException("Update config request failed since leader is "
                                           + "unknown");
        }
      }
    } finally {
      kafkaStore.lockFor(subject).unlock();
    }
  }

  public void deleteSubjectConfig(String subject)
      throws SchemaRegistryStoreException, OperationNotPermittedException {
    if (isReadOnlyMode(subject)) {
      String context = QualifiedSubject.qualifiedContextFor(tenant(), subject);
      throw new OperationNotPermittedException("Subject " + subject + " in context "
      + context + " is in read-only mode");
    }
    try {
      kafkaStore.waitUntilKafkaReaderReachesLastOffset(subject, kafkaStoreTimeoutMs);
      deleteConfig(subject);
    } catch (StoreException e) {
      throw new SchemaRegistryStoreException("Failed to delete subject config value from store",
          e);
    }
  }

  public void deleteConfigOrForward(String subject,
                                    Map<String, String> headerProperties)
      throws SchemaRegistryStoreException, SchemaRegistryRequestForwardingException,
      OperationNotPermittedException, UnknownLeaderException {
    kafkaStore.lockFor(subject).lock();
    try {
      if (isLeader()) {
        deleteSubjectConfig(subject);
      } else {
        // forward delete subject config request to the leader
        if (leaderIdentity != null) {
          forwardDeleteConfigToLeader(headerProperties, subject);
        } else {
          throw new UnknownLeaderException("Delete config request failed since leader is "
              + "unknown");
        }
      }
    } finally {
      kafkaStore.lockFor(subject).unlock();
    }
  }

  private String kafkaClusterId(SchemaRegistryConfig config) throws SchemaRegistryException {
    Properties adminClientProps = new Properties();
    KafkaStore.addSchemaRegistryConfigsToClientProperties(config, adminClientProps);
    adminClientProps.put(AdminClientConfig.BOOTSTRAP_SERVERS_CONFIG, config.bootstrapBrokers());

    try (AdminClient adminClient = AdminClient.create(adminClientProps)) {
      return adminClient
              .describeCluster()
              .clusterId()
              .get(initTimeout, TimeUnit.MILLISECONDS);
    } catch (InterruptedException | ExecutionException | TimeoutException e) {
      throw new SchemaRegistryException("Failed to get Kafka cluster ID", e);
    }
  }

  public String getKafkaClusterId() {
    return kafkaClusterId;
  }

  public String getGroupId() {
    return groupId;
  }

  public Config getConfig(String subject)
      throws SchemaRegistryStoreException {
    try {
      return lookupCache.config(subject, false, new Config(defaultCompatibilityLevel.name));
    } catch (StoreException e) {
      throw new SchemaRegistryStoreException("Failed to write new config value to the store", e);
    }
  }

  public Config getConfigInScope(String subject)
      throws SchemaRegistryStoreException {
    try {
      return lookupCache.config(subject, true, new Config(defaultCompatibilityLevel.name));
    } catch (StoreException e) {
      throw new SchemaRegistryStoreException("Failed to write new config value to the store", e);
    }
  }

  /**
   * @param previousSchemas Full schema history in chronological order
   */
  @Override
  public List<String> isCompatible(String subject,
                                   Schema newSchema,
                                   List<SchemaKey> previousSchemas,
                                   boolean normalize)
      throws SchemaRegistryException {

    if (previousSchemas == null) {
      log.error("Previous schema not provided");
      throw new InvalidSchemaException("Previous schema not provided");
    }

    try {
      List<ParsedSchemaHolder> prevParsedSchemas = new ArrayList<>(previousSchemas.size());
      for (SchemaKey previousSchema : previousSchemas) {
        prevParsedSchemas.add(new LazyParsedSchemaHolder(this, previousSchema));
      }

      Config config = getConfigInScope(subject);
      ParsedSchema parsedSchema = canonicalizeSchema(newSchema, config, true, normalize);
      if (parsedSchema == null) {
        log.error("Empty schema");
        throw new InvalidSchemaException("Empty schema");
      }
      return isCompatibleWithPrevious(config, parsedSchema, prevParsedSchemas);
    } catch (IllegalStateException e) {
      if (e.getCause() instanceof SchemaRegistryException) {
        throw (SchemaRegistryException) e.getCause();
      }
      throw e;
    }
  }

  private List<String> isCompatibleWithPrevious(Config config,
                                                ParsedSchema parsedSchema,
                                                List<ParsedSchemaHolder> previousSchemas) {
    List<String> errorMessages = new ArrayList<>();
    ParsedSchemaHolder previousSchemaHolder = !previousSchemas.isEmpty()
                                                  ? previousSchemas.get(previousSchemas.size() - 1)
                                                  : null;
    if (isSchemaFieldValidationEnabled(config)) {
      errorMessages.addAll(validateReservedFields(parsedSchema, previousSchemaHolder));
    }
    CompatibilityLevel compatibility = CompatibilityLevel.forName(config.getCompatibilityLevel());
    String compatibilityGroup = config.getCompatibilityGroup();
    if (compatibilityGroup != null) {
      String groupValue = getCompatibilityGroupValue(parsedSchema, compatibilityGroup);
      // Only check compatibility against schemas with the same compatibility group value,
      // which may be null.
      previousSchemas = previousSchemas.stream()
          .filter(s -> Objects.equals(groupValue,
              getCompatibilityGroupValue(s.schema(), compatibilityGroup)))
          .collect(Collectors.toList());
    }
    errorMessages.addAll(parsedSchema.isCompatible(compatibility, previousSchemas));
    if (!errorMessages.isEmpty()) {
      try {
        errorMessages.add(String.format("{validateFields: '%b', compatibility: '%s'}",
            isSchemaFieldValidationEnabled(config),
            compatibility));
      } catch (UnsupportedOperationException e) {
        // Ignore and return errorMessages
        log.warn("Failed to append 'compatibility' to error messages");
      }
    }
    return errorMessages;
  }

  private List<String> validateReservedFields(ParsedSchema currentSchema,
                                              ParsedSchemaHolder previousSchema) {
    List<String> errorMessages = new ArrayList<>();
    Set<String> updatedReservedFields = currentSchema.getReservedFields();
    if (previousSchema != null) {
      // check to ensure that original reserved fields are not removed in the updated version
      Sets.SetView<String> removedFields =
          Sets.difference(previousSchema.schema().getReservedFields(), updatedReservedFields);
      if (!removedFields.isEmpty()) {
        removedFields.forEach(field -> errorMessages.add(String.format(RESERVED_FIELD_REMOVED,
            field)));
      }
    }
    updatedReservedFields.forEach(reservedField -> {
      // check if updated fields conflict with reserved fields
      if (currentSchema.hasTopLevelField(reservedField)) {
        errorMessages.add(String.format(FIELD_CONFLICTS_WITH_RESERVED_FIELD, reservedField));
      }
    });
    return errorMessages;
  }

  private static String getCompatibilityGroupValue(
      ParsedSchema parsedSchema, String compatibilityGroup) {
    if (parsedSchema.metadata() != null && parsedSchema.metadata().getProperties() != null) {
      return parsedSchema.metadata().getProperties().get(compatibilityGroup);
    }
    return null;
  }

  private void deleteMode(String subject) throws StoreException {
    ModeKey modeKey = new ModeKey(subject);
    this.kafkaStore.delete(modeKey);
  }

  private void deleteConfig(String subject) throws StoreException {
    ConfigKey configKey = new ConfigKey(subject);
    this.kafkaStore.delete(configKey);
  }

  public Mode getMode(String subject) throws SchemaRegistryStoreException {
    try {
      Mode globalMode = lookupCache.mode(null, false, defaultMode);
      Mode subjectMode = lookupCache.mode(subject, false, defaultMode);

      return globalMode == Mode.READONLY_OVERRIDE ? globalMode : subjectMode;
    } catch (StoreException e) {
      throw new SchemaRegistryStoreException("Failed to write new config value to the store", e);
    }
  }

  public Mode getModeInScope(String subject) throws SchemaRegistryStoreException {
    try {
      Mode globalMode = lookupCache.mode(null, true, defaultMode);
      Mode subjectMode = lookupCache.mode(subject, true, defaultMode);

      return globalMode == Mode.READONLY_OVERRIDE ? globalMode : subjectMode;
    } catch (StoreException e) {
      throw new SchemaRegistryStoreException("Failed to write new config value to the store", e);
    }
  }

  public void setMode(String subject, ModeUpdateRequest mode) throws SchemaRegistryException {
    setMode(subject, mode, false);
  }

  public void setMode(String subject, ModeUpdateRequest request, boolean force)
      throws SchemaRegistryException {
    if (!allowModeChanges) {
      throw new OperationNotPermittedException("Mode changes are not allowed");
    }
    Mode mode = null;
    if (request.getOptionalMode().isPresent()) {
      mode = Enum.valueOf(io.confluent.kafka.schemaregistry.storage.Mode.class,
          request.getMode().toUpperCase(Locale.ROOT));
    }
    ModeKey modeKey = new ModeKey(subject);
    try {
      kafkaStore.waitUntilKafkaReaderReachesLastOffset(subject, kafkaStoreTimeoutMs);
      if (mode == Mode.IMPORT && getModeInScope(subject) != Mode.IMPORT && !force) {
        // Changing to import mode requires that no schemas exist with matching subjects.
        if (hasSubjects(subject, false)) {
          throw new OperationNotPermittedException("Cannot import since found existing subjects");
        }

        // Hard delete any remaining versions
        List<SchemaKey> deletedVersions = new ArrayList<>();
        Set<String> allSubjects = subjects(subject, true);
        for (String s : allSubjects) {
          Iterator<SchemaKey> schemasToBeDeleted = getAllVersions(s, LookupFilter.INCLUDE_DELETED);
          while (schemasToBeDeleted.hasNext()) {
            SchemaKey key = schemasToBeDeleted.next();
            if (!lookupCache.referencesSchema(key).isEmpty()) {
              throw new ReferenceExistsException(key.toString());
            }
            deletedVersions.add(key);
          }
        }
        for (SchemaKey key : deletedVersions) {
          kafkaStore.put(key, null);
        }

        // At this point no schemas should exist with matching subjects.
        // Write an event to clear deleted schemas from the caches.
        kafkaStore.put(new ClearSubjectKey(subject), new ClearSubjectValue(subject));
      }
      kafkaStore.put(modeKey, mode != null ? new ModeValue(subject, mode) : null);
      log.debug("Wrote new mode: {} to the Kafka data store with key {}", mode, modeKey);
    } catch (StoreTimeoutException te) {
      throw new SchemaRegistryTimeoutException("Write to the Kafka store timed out while", te);
    } catch (StoreException e) {
      throw new SchemaRegistryStoreException("Failed to write new mode to the store", e);
    }
  }

  public void setModeOrForward(String subject, ModeUpdateRequest mode, boolean force,
      Map<String, String> headerProperties) throws SchemaRegistryException {
    kafkaStore.lockFor(subject).lock();
    try {
      if (isLeader()) {
        setMode(subject, mode, force);
      } else {
        // forward update mode request to the leader
        if (leaderIdentity != null) {
          forwardSetModeRequestToLeader(subject, mode, force, headerProperties);
        } else {
          throw new UnknownLeaderException("Update mode request failed since leader is "
              + "unknown");
        }
      }
    } finally {
      kafkaStore.lockFor(subject).unlock();
    }
  }

  public void deleteSubjectMode(String subject)
      throws SchemaRegistryStoreException, OperationNotPermittedException {
    if (!allowModeChanges) {
      throw new OperationNotPermittedException("Mode changes are not allowed");
    }
    try {
      kafkaStore.waitUntilKafkaReaderReachesLastOffset(subject, kafkaStoreTimeoutMs);
      deleteMode(subject);
    } catch (StoreException e) {
      throw new SchemaRegistryStoreException("Failed to delete subject config value from store",
          e);
    }
  }

  public void deleteSubjectModeOrForward(String subject, Map<String, String> headerProperties)
      throws SchemaRegistryStoreException, SchemaRegistryRequestForwardingException,
      OperationNotPermittedException, UnknownLeaderException {
    kafkaStore.lockFor(subject).lock();
    try {
      if (isLeader()) {
        deleteSubjectMode(subject);
      } else {
        // forward delete subject config request to the leader
        if (leaderIdentity != null) {
          forwardDeleteSubjectModeRequestToLeader(subject, headerProperties);
        } else {
          throw new UnknownLeaderException("Delete config request failed since leader is "
              + "unknown");
        }
      }
    } finally {
      kafkaStore.lockFor(subject).unlock();
    }
  }

  KafkaStore<SchemaRegistryKey, SchemaRegistryValue> getKafkaStore() {
    return this.kafkaStore;
  }

  private Map<String, List<ExtendedSchema>> schemasByVersion(
      Map<String, List<String>> subjectByAliases,
      CloseableIterator<SchemaRegistryValue> schemas,
      LookupFilter filter,
      boolean returnLatestOnly,
      Predicate<Schema> postFilter) {
    Map<String, List<ExtendedSchema>> schemaMap = new HashMap<>();
    ExtendedSchema previousSchema = null;
    while (schemas.hasNext()) {
      SchemaValue schemaValue = (SchemaValue) schemas.next();
      boolean shouldInclude = shouldInclude(schemaValue.isDeleted(), filter);
      if (!shouldInclude) {
        continue;
      }
      Schema schemaEntity;
      try {
        schemaEntity = toSchemaEntity(schemaValue);
      } catch (SchemaRegistryStoreException e) {
        log.error("Failed to decode metadata for schema id {}", schemaValue.getId(), e);
        continue;
      }
      List<String> aliases = subjectByAliases.get(schemaValue.getSubject());
      ExtendedSchema schema = new ExtendedSchema(schemaEntity, aliases);
      List<ExtendedSchema> schemaList = schemaMap.computeIfAbsent(
          schemaValue.getSubject(), k -> new ArrayList<>());
      if (returnLatestOnly) {
        if (previousSchema != null && !schema.getSubject().equals(previousSchema.getSubject())) {
          schemaList.add(previousSchema);
        }
      } else {
        schemaList.add(schema);
      }
      previousSchema = schema;
    }
    if (returnLatestOnly && previousSchema != null) {
      // handle last subject
      List<ExtendedSchema> schemaList = schemaMap.computeIfAbsent(
          previousSchema.getSubject(), k -> new ArrayList<>());
      schemaList.add(previousSchema);
    }
    if (postFilter != null) {
      for (Map.Entry<String, List<ExtendedSchema>> entry : schemaMap.entrySet()) {
        List<ExtendedSchema> schemaList = entry.getValue();
        schemaList = schemaList.stream()
            .filter(postFilter)
            .collect(Collectors.toList());
        entry.setValue(schemaList);
      }
    }
    return schemaMap;
  }

  private List<SchemaKey> schemaKeysByVersion(CloseableIterator<SchemaRegistryValue> schemas,
      LookupFilter filter) {
    List<SchemaKey> schemaList = new ArrayList<>();
    while (schemas.hasNext()) {
      SchemaValue schemaValue = (SchemaValue) schemas.next();
      boolean shouldInclude = shouldInclude(schemaValue.isDeleted(), filter);
      if (!shouldInclude) {
        continue;
      }
      SchemaKey schemaKey = schemaValue.toKey();
      schemaList.add(schemaKey);
    }
    return schemaList;
  }

  private boolean isSubjectVersionDeleted(String subject, int version)
      throws SchemaRegistryException {
    try {
      SchemaValue schemaValue = (SchemaValue) this.kafkaStore.get(new SchemaKey(subject, version));
      return schemaValue == null || schemaValue.isDeleted();
    } catch (StoreException e) {
      throw new SchemaRegistryStoreException(
          "Error while retrieving schema from the backend Kafka"
          + " store", e);
    }
  }

  private static boolean shouldInclude(boolean isDeleted, LookupFilter filter) {
    switch (filter) {
      case DEFAULT:
        return !isDeleted;
      case INCLUDE_DELETED:
        return true;
      case DELETED_ONLY:
        return isDeleted;
      default:
        return false;
    }
  }

  private void logSchemaOp(Schema schema, String operation) {
<<<<<<< HEAD
    log.info("Resource association log - (tenant, id, subject, operation): ({}, {}, {}, {})", 
        tenant(), schema.getId(), schema.getSubject(), operation);
=======
    try {
      MD5 md5 = MD5.ofSchema(schema);
      ByteBuffer byteBuffer = ByteBuffer.wrap(md5.bytes());
      long high = byteBuffer.getLong();
      long low = byteBuffer.getLong();
      UUID uuid = new UUID(high, low);
      log.info("Resource association log - (tenant, schemaHash, operation): ({}, {}, {})",
          tenant(), uuid.toString(), operation);
    } catch (Exception e) {
      log.warn("Error occurred while logging schema operation", e);
    }
>>>>>>> 93731d04
  }

  @Override
  public SchemaRegistryConfig config() {
    return config;
  }

  @Override
  public Map<String, Object> properties() {
    return props;
  }

  public HostnameVerifier getHostnameVerifier() throws SchemaRegistryStoreException {
    String sslEndpointIdentificationAlgo =
            config.getString(RestConfig.SSL_ENDPOINT_IDENTIFICATION_ALGORITHM_CONFIG);

    if (sslEndpointIdentificationAlgo == null
            || sslEndpointIdentificationAlgo.equals("none")
            || sslEndpointIdentificationAlgo.isEmpty()) {
      return (hostname, session) -> true;
    }

    if (sslEndpointIdentificationAlgo.equalsIgnoreCase("https")) {
      return null;
    }

    throw new SchemaRegistryStoreException(
            RestConfig.SSL_ENDPOINT_IDENTIFICATION_ALGORITHM_CONFIG
                    + " "
                    + sslEndpointIdentificationAlgo
                    + " not supported");
  }

  private boolean isSchemaFieldValidationEnabled(Config config) {
    return config.isValidateFields() != null ? config.isValidateFields() : defaultValidateFields;
  }

  @Override
  public void onKeystoreCreated(KeyStore keystore) {
    metricsContainer.emitCertificateExpirationMetric(
        keystore, metricsContainer.getCertificateExpirationKeystore());
  }

  @Override
  public void onTruststoreCreated(KeyStore truststore) {
    metricsContainer.emitCertificateExpirationMetric(
        truststore, metricsContainer.getCertificateExpirationTruststore());
  }

  public List<Handler.Singleton> getCustomHandler() {
    return customHandler;
  }

  public void addCustomHandler(Handler.Singleton handler) {
    customHandler.add(handler);
  }

  public void removeCustomHandler(Handler.Singleton handler) {
    customHandler.remove(handler);
  }

  private static class RawSchema {
    private final Schema schema;
    private final boolean isNew;
    private final boolean normalize;

    public RawSchema(Schema schema, boolean isNew, boolean normalize) {
      this.schema = schema;
      this.isNew = isNew;
      this.normalize = normalize;
    }

    public Schema getSchema() {
      return schema;
    }

    public boolean isNew() {
      return isNew;
    }

    public boolean isNormalize() {
      return normalize;
    }

    @Override
    public boolean equals(Object o) {
      if (this == o) {
        return true;
      }
      if (o == null || getClass() != o.getClass()) {
        return false;
      }
      RawSchema that = (RawSchema) o;
      return isNew == that.isNew
          && normalize == that.normalize
          && Objects.equals(schema, that.schema);
    }

    @Override
    public int hashCode() {
      return Objects.hash(schema, isNew, normalize);
    }

    @Override
    public String toString() {
      return "RawSchema{"
          + "schema=" + schema
          + ", isNew=" + isNew
          + ", normalize=" + normalize
          + '}';
    }
  }

  public static class SchemeAndPort {
    public int port;
    public String scheme;

    public SchemeAndPort(String scheme, int port) {
      this.port = port;
      this.scheme = scheme;
    }
  }
}<|MERGE_RESOLUTION|>--- conflicted
+++ resolved
@@ -2788,22 +2788,8 @@
   }
 
   private void logSchemaOp(Schema schema, String operation) {
-<<<<<<< HEAD
-    log.info("Resource association log - (tenant, id, subject, operation): ({}, {}, {}, {})", 
+    log.info("Resource association log - (tenant, id, subject, operation): ({}, {}, {}, {})",
         tenant(), schema.getId(), schema.getSubject(), operation);
-=======
-    try {
-      MD5 md5 = MD5.ofSchema(schema);
-      ByteBuffer byteBuffer = ByteBuffer.wrap(md5.bytes());
-      long high = byteBuffer.getLong();
-      long low = byteBuffer.getLong();
-      UUID uuid = new UUID(high, low);
-      log.info("Resource association log - (tenant, schemaHash, operation): ({}, {}, {})",
-          tenant(), uuid.toString(), operation);
-    } catch (Exception e) {
-      log.warn("Error occurred while logging schema operation", e);
-    }
->>>>>>> 93731d04
   }
 
   @Override
