/*
 * Copyright 2018 Confluent Inc.
 *
 * Licensed under the Confluent Community License (the "License"); you may not use
 * this file except in compliance with the License.  You may obtain a copy of the
 * License at
 *
 * http://www.confluent.io/confluent-community-license
 *
 * Unless required by applicable law or agreed to in writing, software
 * distributed under the License is distributed on an "AS IS" BASIS, WITHOUT
 * WARRANTIES OF ANY KIND, either express or implied.  See the License for the
 * specific language governing permissions and limitations under the License.
 */

package io.confluent.kafka.schemaregistry.storage;

import static io.confluent.kafka.schemaregistry.client.rest.entities.Metadata.mergeMetadata;
import static io.confluent.kafka.schemaregistry.client.rest.entities.RuleSet.mergeRuleSets;
import static io.confluent.kafka.schemaregistry.storage.FilteredIterator.filter;
import static io.confluent.kafka.schemaregistry.storage.TransformedIterator.transform;
import static io.confluent.kafka.schemaregistry.utils.QualifiedSubject.CONTEXT_DELIMITER;
import static io.confluent.kafka.schemaregistry.utils.QualifiedSubject.CONTEXT_PREFIX;
import static io.confluent.kafka.schemaregistry.utils.QualifiedSubject.CONTEXT_WILDCARD;
import static io.confluent.kafka.schemaregistry.utils.QualifiedSubject.DEFAULT_CONTEXT;

import com.github.benmanes.caffeine.cache.Caffeine;
import com.github.benmanes.caffeine.cache.LoadingCache;
import com.google.common.annotations.VisibleForTesting;
import com.google.common.collect.Sets;
import io.confluent.kafka.schemaregistry.CompatibilityLevel;
import io.confluent.kafka.schemaregistry.ParsedSchema;
import io.confluent.kafka.schemaregistry.ParsedSchemaHolder;
import io.confluent.kafka.schemaregistry.SchemaProvider;
import io.confluent.kafka.schemaregistry.avro.AvroSchema;
import io.confluent.kafka.schemaregistry.avro.AvroSchemaProvider;
import io.confluent.kafka.schemaregistry.client.rest.RestService;
import io.confluent.kafka.schemaregistry.client.rest.entities.Config;
import io.confluent.kafka.schemaregistry.client.rest.entities.ContextId;
import io.confluent.kafka.schemaregistry.client.rest.entities.Metadata;
import io.confluent.kafka.schemaregistry.client.rest.entities.Rule;
import io.confluent.kafka.schemaregistry.client.rest.entities.RuleSet;
import io.confluent.kafka.schemaregistry.client.rest.entities.Schema;
import io.confluent.kafka.schemaregistry.client.rest.entities.SchemaEntity;
import io.confluent.kafka.schemaregistry.client.rest.entities.SchemaString;
import io.confluent.kafka.schemaregistry.client.rest.entities.SchemaTags;
import io.confluent.kafka.schemaregistry.client.rest.entities.ExtendedSchema;
import io.confluent.kafka.schemaregistry.client.rest.entities.SubjectVersion;
import io.confluent.kafka.schemaregistry.client.rest.entities.requests.ConfigUpdateRequest;
import io.confluent.kafka.schemaregistry.client.rest.entities.requests.ModeUpdateRequest;
import io.confluent.kafka.schemaregistry.client.rest.entities.requests.RegisterSchemaRequest;
import io.confluent.kafka.schemaregistry.client.rest.entities.requests.RegisterSchemaResponse;
import io.confluent.kafka.schemaregistry.client.rest.entities.requests.TagSchemaRequest;
import io.confluent.kafka.schemaregistry.client.rest.exceptions.RestClientException;
import io.confluent.kafka.schemaregistry.client.rest.utils.UrlList;
import io.confluent.kafka.schemaregistry.client.security.SslFactory;
import io.confluent.kafka.schemaregistry.exceptions.IdGenerationException;
import io.confluent.kafka.schemaregistry.exceptions.IncompatibleSchemaException;
import io.confluent.kafka.schemaregistry.exceptions.InvalidSchemaException;
import io.confluent.kafka.schemaregistry.exceptions.OperationNotPermittedException;
import io.confluent.kafka.schemaregistry.exceptions.ReferenceExistsException;
import io.confluent.kafka.schemaregistry.exceptions.SchemaRegistryException;
import io.confluent.kafka.schemaregistry.exceptions.SchemaRegistryInitializationException;
import io.confluent.kafka.schemaregistry.exceptions.SchemaRegistryRequestForwardingException;
import io.confluent.kafka.schemaregistry.exceptions.SchemaRegistryStoreException;
import io.confluent.kafka.schemaregistry.exceptions.SchemaRegistryTimeoutException;
import io.confluent.kafka.schemaregistry.exceptions.SchemaTooLargeException;
import io.confluent.kafka.schemaregistry.exceptions.SchemaVersionNotSoftDeletedException;
import io.confluent.kafka.schemaregistry.exceptions.SubjectNotSoftDeletedException;
import io.confluent.kafka.schemaregistry.exceptions.UnknownLeaderException;
import io.confluent.kafka.schemaregistry.id.IdGenerator;
import io.confluent.kafka.schemaregistry.id.IncrementalIdGenerator;
import io.confluent.kafka.schemaregistry.json.JsonSchemaProvider;
import io.confluent.kafka.schemaregistry.leaderelector.kafka.KafkaGroupLeaderElector;
import io.confluent.kafka.schemaregistry.metrics.MetricsContainer;
import io.confluent.kafka.schemaregistry.protobuf.ProtobufSchemaProvider;
import io.confluent.kafka.schemaregistry.rest.SchemaRegistryConfig;
import io.confluent.kafka.schemaregistry.rest.VersionId;
import io.confluent.kafka.schemaregistry.rest.extensions.SchemaRegistryResourceExtension;
import io.confluent.kafka.schemaregistry.rest.handlers.CompositeUpdateRequestHandler;
import io.confluent.kafka.schemaregistry.rest.handlers.UpdateRequestHandler;
import io.confluent.kafka.schemaregistry.storage.encoder.MetadataEncoderService;
import io.confluent.kafka.schemaregistry.storage.exceptions.EntryTooLargeException;
import io.confluent.kafka.schemaregistry.storage.exceptions.StoreException;
import io.confluent.kafka.schemaregistry.storage.exceptions.StoreInitializationException;
import io.confluent.kafka.schemaregistry.storage.exceptions.StoreTimeoutException;
import io.confluent.kafka.schemaregistry.storage.serialization.Serializer;
import io.confluent.kafka.schemaregistry.utils.QualifiedSubject;
import io.confluent.rest.NamedURI;
import io.confluent.rest.RestConfig;
import io.confluent.rest.exceptions.RestException;
import java.io.IOException;
import java.nio.ByteBuffer;
import java.security.KeyStore;
import java.util.AbstractMap;
import java.util.ArrayList;
import java.util.Arrays;
import java.util.Collections;
import java.util.HashMap;
import java.util.Iterator;
import java.util.LinkedHashSet;
import java.util.List;
import java.util.Map;
import java.util.Objects;
import java.util.Properties;
import java.util.Set;
import java.util.UUID;
import java.util.concurrent.ConcurrentHashMap;
import java.util.concurrent.CopyOnWriteArrayList;
import java.util.concurrent.ExecutionException;
import java.util.concurrent.TimeUnit;
import java.util.concurrent.TimeoutException;
import java.util.concurrent.atomic.AtomicBoolean;
import java.util.function.BiFunction;
import java.util.function.Consumer;
import java.util.function.Predicate;
import java.util.stream.Collectors;
import java.util.stream.Stream;
import javax.net.ssl.HostnameVerifier;
import org.apache.avro.reflect.Nullable;
import org.apache.kafka.clients.admin.AdminClient;
import org.apache.kafka.clients.admin.AdminClientConfig;
import org.apache.kafka.common.config.ConfigDef;
import org.apache.kafka.common.utils.Time;
import org.slf4j.Logger;
import org.slf4j.LoggerFactory;

public class KafkaSchemaRegistry implements SchemaRegistry,
    LeaderAwareSchemaRegistry, SslFactory.SslFactoryCreated {

  /**
   * Schema versions under a particular subject are indexed from MIN_VERSION.
   */
  public static final int MIN_VERSION = 1;
  public static final int MAX_VERSION = Integer.MAX_VALUE;
  private static final Logger log = LoggerFactory.getLogger(KafkaSchemaRegistry.class);
  private static final String RESERVED_FIELD_REMOVED = "The new schema has reserved field %s "
      + "removed from its metadata which is present in the old schema's metadata.";
  private static final String FIELD_CONFLICTS_WITH_RESERVED_FIELD = "The new schema has field that"
      + " conflicts with the reserved field %s.";
  private final SchemaRegistryConfig config;
  private final List<SchemaRegistryResourceExtension> resourceExtensions;
  private final Map<String, Object> props;
  private final LoadingCache<RawSchema, ParsedSchema> schemaCache;
  private final LookupCache<SchemaRegistryKey, SchemaRegistryValue> lookupCache;
  // visible for testing
  final KafkaStore<SchemaRegistryKey, SchemaRegistryValue> kafkaStore;
  private final MetadataEncoderService metadataEncoder;
  private RuleSetHandler ruleSetHandler;
  private final List<UpdateRequestHandler> updateRequestHandlers = new CopyOnWriteArrayList<>();
  private final Serializer<SchemaRegistryKey, SchemaRegistryValue> serializer;
  private final SchemaRegistryIdentity myIdentity;
  private final CompatibilityLevel defaultCompatibilityLevel;
  private final boolean defaultValidateFields;
  private final Mode defaultMode;
  private final int kafkaStoreTimeoutMs;
  private final int initTimeout;
  private final boolean initWaitForReader;
  private final int kafkaStoreMaxRetries;
  private final int schemaSearchDefaultLimit;
  private final int schemaSearchMaxLimit;
  private final int subjectVersionSearchDefaultLimit;
  private final int subjectVersionSearchMaxLimit;
  private final int subjectSearchDefaultLimit;
  private final int contextSearchMaxLimit;
  private final int contextSearchDefaultLimit;
  private final int subjectSearchMaxLimit;
  private final boolean delayLeaderElection;
  private final boolean allowModeChanges;
  private final boolean enableStoreHealthCheck;
  private SchemaRegistryIdentity leaderIdentity;
  private RestService leaderRestService;
  private final SslFactory sslFactory;
  private final int leaderConnectTimeoutMs;
  private final int leaderReadTimeoutMs;
  private final IdGenerator idGenerator;
  private LeaderElector leaderElector = null;
  private final MetricsContainer metricsContainer;
  private final Map<String, SchemaProvider> providers;
  private final String kafkaClusterId;
  private final String groupId;
  private final List<Consumer<Boolean>> leaderChangeListeners = new CopyOnWriteArrayList<>();
  private final AtomicBoolean initialized = new AtomicBoolean(false);
  private final Time time;

  public KafkaSchemaRegistry(SchemaRegistryConfig config,
                             Serializer<SchemaRegistryKey, SchemaRegistryValue> serializer)
      throws SchemaRegistryException {
    if (config == null) {
      throw new SchemaRegistryException("Schema registry configuration is null");
    }
    this.config = config;
    this.resourceExtensions = config.getConfiguredInstances(
        config.definedResourceExtensionConfigName(),
        SchemaRegistryResourceExtension.class);
    this.props = new ConcurrentHashMap<>();
    Boolean leaderEligibility = config.getBoolean(SchemaRegistryConfig.MASTER_ELIGIBILITY);
    if (leaderEligibility == null) {
      leaderEligibility = config.getBoolean(SchemaRegistryConfig.LEADER_ELIGIBILITY);
    }
    this.delayLeaderElection = config.getBoolean(SchemaRegistryConfig.LEADER_ELECTION_DELAY);
    this.allowModeChanges = config.getBoolean(SchemaRegistryConfig.MODE_MUTABILITY);
    this.enableStoreHealthCheck = config.getBoolean(SchemaRegistryConfig.ENABLE_STORE_HEALTH_CHECK);

    String interInstanceListenerNameConfig = config.interInstanceListenerName();
    NamedURI internalListener = getInterInstanceListener(config.getListeners(),
        interInstanceListenerNameConfig,
        config.interInstanceProtocol());
    log.info("Found internal listener: {}", internalListener);
    boolean isEligibleForLeaderElector = leaderEligibility;
    this.myIdentity = getMyIdentity(internalListener, isEligibleForLeaderElector, config);
    log.info("Setting my identity to {}",  myIdentity);

    this.leaderConnectTimeoutMs = config.getInt(SchemaRegistryConfig.LEADER_CONNECT_TIMEOUT_MS);
    this.leaderReadTimeoutMs = config.getInt(SchemaRegistryConfig.LEADER_READ_TIMEOUT_MS);
    this.kafkaStoreTimeoutMs =
        config.getInt(SchemaRegistryConfig.KAFKASTORE_TIMEOUT_CONFIG);
    this.initTimeout = config.getInt(SchemaRegistryConfig.KAFKASTORE_INIT_TIMEOUT_CONFIG);
    this.initWaitForReader =
        config.getBoolean(SchemaRegistryConfig.KAFKASTORE_INIT_WAIT_FOR_READER_CONFIG);
    this.kafkaStoreMaxRetries =
        config.getInt(SchemaRegistryConfig.KAFKASTORE_WRITE_MAX_RETRIES_CONFIG);
    this.serializer = serializer;
    this.defaultCompatibilityLevel = config.compatibilityType();
    this.defaultValidateFields =
        config.getBoolean(SchemaRegistryConfig.SCHEMA_VALIDATE_FIELDS_CONFIG);
    this.defaultMode = Mode.READWRITE;
    this.kafkaClusterId = kafkaClusterId(config);
    this.groupId = config.getString(SchemaRegistryConfig.SCHEMAREGISTRY_GROUP_ID_CONFIG);
    this.metricsContainer = new MetricsContainer(config, this.kafkaClusterId);

    Map<String, Object> sslConfig = config.getOverriddenSslConfigs(internalListener);
    this.sslFactory =
        new SslFactory(ConfigDef.convertToStringMapWithPasswordValues(sslConfig), this);
    this.providers = initProviders(config);
    this.schemaCache = Caffeine.newBuilder()
        .maximumSize(config.getInt(SchemaRegistryConfig.SCHEMA_CACHE_SIZE_CONFIG))
        .expireAfterAccess(config.getInt(SchemaRegistryConfig.SCHEMA_CACHE_EXPIRY_SECS_CONFIG),
                TimeUnit.SECONDS)
        .build(s -> loadSchema(s.getSchema(), s.isNew(), s.isNormalize()));
    this.contextSearchDefaultLimit =
            config.getInt(SchemaRegistryConfig.CONTEXT_SEARCH_DEFAULT_LIMIT_CONFIG);
    this.contextSearchMaxLimit =
            config.getInt(SchemaRegistryConfig.CONTEXT_SEARCH_MAX_LIMIT_CONFIG);
    this.schemaSearchDefaultLimit =
            config.getInt(SchemaRegistryConfig.SCHEMA_SEARCH_DEFAULT_LIMIT_CONFIG);
    this.schemaSearchMaxLimit = config.getInt(SchemaRegistryConfig.SCHEMA_SEARCH_MAX_LIMIT_CONFIG);
    this.subjectVersionSearchDefaultLimit =
            config.getInt(SchemaRegistryConfig.SUBJECT_VERSION_SEARCH_DEFAULT_LIMIT_CONFIG);
    this.subjectVersionSearchMaxLimit =
            config.getInt(SchemaRegistryConfig.SUBJECT_VERSION_SEARCH_MAX_LIMIT_CONFIG);
    this.subjectSearchDefaultLimit =
            config.getInt(SchemaRegistryConfig.SUBJECT_SEARCH_DEFAULT_LIMIT_CONFIG);
    this.subjectSearchMaxLimit =
            config.getInt(SchemaRegistryConfig.SUBJECT_SEARCH_MAX_LIMIT_CONFIG);
    this.lookupCache = lookupCache();
    this.idGenerator = identityGenerator(config);
    this.kafkaStore = kafkaStore(config);
    this.metadataEncoder = new MetadataEncoderService(this);
    this.ruleSetHandler = new RuleSetHandler();
    this.time = config.getTime();
  }

  @VisibleForTesting
  static SchemaRegistryIdentity getMyIdentity(NamedURI internalListener,
      boolean isEligibleForLeaderElector, SchemaRegistryConfig config) {
    SchemeAndPort schemeAndPort = new SchemeAndPort(internalListener.getUri().getScheme(),
        // default value of 8081 is always set for `host.port`. only consider `host.port` if the
        // original properties has it. otherwise, use the port from the listener.
        config.originals().containsKey(SchemaRegistryConfig.HOST_PORT_CONFIG)
                ? config.getInt(SchemaRegistryConfig.HOST_PORT_CONFIG) :
                internalListener.getUri().getPort());
    String host = config.getString(SchemaRegistryConfig.HOST_NAME_CONFIG);
    return new SchemaRegistryIdentity(host, schemeAndPort.port, isEligibleForLeaderElector,
        schemeAndPort.scheme);
  }

  private Map<String, SchemaProvider> initProviders(SchemaRegistryConfig config) {
    Map<String, Object> schemaProviderConfigs =
        config.originalsWithPrefix(SchemaRegistryConfig.SCHEMA_PROVIDERS_CONFIG + ".");
    schemaProviderConfigs.put(SchemaProvider.SCHEMA_VERSION_FETCHER_CONFIG, this);
    List<SchemaProvider> defaultSchemaProviders = Arrays.asList(
        new AvroSchemaProvider(), new JsonSchemaProvider(), new ProtobufSchemaProvider()
    );
    for (SchemaProvider provider : defaultSchemaProviders) {
      provider.configure(schemaProviderConfigs);
    }
    Map<String, SchemaProvider> providerMap = new HashMap<>();
    registerProviders(providerMap, defaultSchemaProviders);
    List<SchemaProvider> customSchemaProviders =
        config.getConfiguredInstances(SchemaRegistryConfig.SCHEMA_PROVIDERS_CONFIG,
            SchemaProvider.class,
            schemaProviderConfigs);
    // Allow custom providers to override default providers
    registerProviders(providerMap, customSchemaProviders);
    metricsContainer.getCustomSchemaProviderCount().record(customSchemaProviders.size());
    return providerMap;
  }

  private void registerProviders(
      Map<String, SchemaProvider> providerMap,
      List<SchemaProvider> schemaProviders
  ) {
    for (SchemaProvider schemaProvider : schemaProviders) {
      log.info("Registering schema provider for {}: {}",
          schemaProvider.schemaType(),
          schemaProvider.getClass().getName()
      );
      providerMap.put(schemaProvider.schemaType(), schemaProvider);
    }
  }

  protected KafkaStore<SchemaRegistryKey, SchemaRegistryValue> kafkaStore(
      SchemaRegistryConfig config) throws SchemaRegistryException {
    return new KafkaStore<>(
            config,
            getSchemaUpdateHandler(config),
            this.serializer, lookupCache, new NoopKey());
  }

  protected SchemaUpdateHandler getSchemaUpdateHandler(SchemaRegistryConfig config) {
    Map<String, Object> handlerConfigs =
        config.originalsWithPrefix(SchemaRegistryConfig.KAFKASTORE_UPDATE_HANDLERS_CONFIG + ".");
    handlerConfigs.put(StoreUpdateHandler.SCHEMA_REGISTRY, this);
    List<SchemaUpdateHandler> customSchemaHandlers =
        config.getConfiguredInstances(SchemaRegistryConfig.KAFKASTORE_UPDATE_HANDLERS_CONFIG,
            SchemaUpdateHandler.class,
            handlerConfigs);
    KafkaStoreMessageHandler storeHandler =
        new KafkaStoreMessageHandler(this, getLookupCache(), getIdentityGenerator());
    for (SchemaUpdateHandler customSchemaHandler : customSchemaHandlers) {
      log.info("Registering custom schema handler: {}",
          customSchemaHandler.getClass().getName()
      );
    }
    customSchemaHandlers.add(storeHandler);
    return new CompositeSchemaUpdateHandler(customSchemaHandlers);
  }

  public List<SchemaRegistryResourceExtension> getResourceExtensions() {
    return resourceExtensions;
  }

  protected LookupCache<SchemaRegistryKey, SchemaRegistryValue> lookupCache() {
    return new InMemoryCache<>(serializer);
  }

  public LookupCache<SchemaRegistryKey, SchemaRegistryValue> getLookupCache() {
    return lookupCache;
  }

  public Serializer<SchemaRegistryKey, SchemaRegistryValue> getSerializer() {
    return serializer;
  }

  public MetadataEncoderService getMetadataEncoder() {
    return metadataEncoder;
  }

  public RuleSetHandler getRuleSetHandler() {
    return ruleSetHandler;
  }

  public void setRuleSetHandler(RuleSetHandler ruleSetHandler) {
    this.ruleSetHandler = ruleSetHandler;
  }

  public UpdateRequestHandler getCompositeUpdateRequestHandler() {
    List<UpdateRequestHandler> handlers = new ArrayList<>();
    handlers.add(ruleSetHandler);
    handlers.addAll(updateRequestHandlers);
    return new CompositeUpdateRequestHandler(handlers);
  }

  public void addUpdateRequestHandler(UpdateRequestHandler updateRequestHandler) {
    updateRequestHandlers.add(updateRequestHandler);
  }

  protected IdGenerator identityGenerator(SchemaRegistryConfig config) {
    config.checkBootstrapServers();
    IdGenerator idGenerator = new IncrementalIdGenerator(this);
    idGenerator.configure(config);
    return idGenerator;
  }

  public IdGenerator getIdentityGenerator() {
    return idGenerator;
  }

  public MetricsContainer getMetricsContainer() {
    return metricsContainer;
  }

  /**
   * <p>This method returns a listener to be used for inter-instance communication.
   * It iterates through the list of listeners until it finds one whose name
   * matches the inter.instance.listener.name config. If no such listener is found,
   * it returns the last listener matching the requested scheme.
   * </p>
   * <p>When there is no matching named listener, in theory, any port from any listener
   * would be sufficient. Choosing the last, instead of say the first, is arbitrary.
   * The port used by this listener also forms the identity of the schema registry instance
   * along with the host name.
   * </p>
   */
  // TODO: once RestConfig.PORT_CONFIG is deprecated, remove the port parameter.
  public static NamedURI getInterInstanceListener(List<NamedURI> listeners,
                                             String interInstanceListenerName,
                                             String requestedScheme)
      throws SchemaRegistryException {
    if (requestedScheme.isEmpty()) {
      requestedScheme = SchemaRegistryConfig.HTTP;
    }

    NamedURI internalListener = null;
    for (NamedURI listener : listeners) {
      if (listener.getName() !=  null
              && listener.getName().equalsIgnoreCase(interInstanceListenerName)) {
        internalListener = listener;
        break;
      } else if (listener.getUri().getScheme().equalsIgnoreCase(requestedScheme)) {
        internalListener = listener;
      }
    }
    if (internalListener == null) {
      throw new SchemaRegistryException(" No listener configured with requested scheme "
                                          + requestedScheme);
    }
    return internalListener;
  }

  @Override
  public void init() throws SchemaRegistryException {
    try {
      kafkaStore.init();
    } catch (StoreInitializationException e) {
      throw new SchemaRegistryInitializationException(
          "Error initializing kafka store while initializing schema registry", e);
    }
    try {
      metadataEncoder.init();
    } catch (Exception e) {
      throw new SchemaRegistryInitializationException(
          "Error initializing metadata encoder while initializing schema registry", e);
    }

    config.checkBootstrapServers();
    if (!delayLeaderElection) {
      electLeader();
    }
  }

  public void postInit() throws SchemaRegistryException {
    if (delayLeaderElection) {
      electLeader();
    }
    initialized.set(true);
  }

  private void electLeader() throws SchemaRegistryException {
    log.info("Joining schema registry with Kafka-based coordination");
    leaderElector = new KafkaGroupLeaderElector(config, myIdentity, this);
    try {
      leaderElector.init();
    } catch (SchemaRegistryStoreException e) {
      throw new SchemaRegistryInitializationException(
          "Error electing leader while initializing schema registry", e);
    } catch (SchemaRegistryTimeoutException e) {
      throw new SchemaRegistryInitializationException(e);
    }
  }

  public void waitForInit() throws InterruptedException {
    kafkaStore.waitForInit();
  }

  public boolean initialized() {
    return kafkaStore.initialized() && initialized.get();
  }

  public boolean healthy() {
    if (enableStoreHealthCheck) {
      // Get dummy context key
      try {
        // Should return null if key does not exist
        kafkaStore.get(new ContextKey(tenant(), "dummy"));
      } catch (Throwable t) {
        return false;
      }
    }
    return initialized()
        && getResourceExtensions().stream().allMatch(SchemaRegistryResourceExtension::healthy);
  }

  public SslFactory getSslFactory() {
    return sslFactory;
  }

  /**
   * Add a leader change listener.
   *
   * @param listener a function that takes whether this node is a leader
   */
  public void addLeaderChangeListener(Consumer<Boolean> listener) {
    leaderChangeListeners.add(listener);
  }

  public boolean isLeader() {
    kafkaStore.leaderLock().lock();
    try {
      return leaderIdentity != null && leaderIdentity.equals(myIdentity);
    } finally {
      kafkaStore.leaderLock().unlock();
    }
  }

  /**
   * 'Inform' this SchemaRegistry instance which SchemaRegistry is the current leader.
   * If this instance is set as the new leader, ensure it is up-to-date with data in
   * the kafka store.
   *
   * @param newLeader Identity of the current leader. null means no leader is alive.
   */
  @Override
  public void setLeader(@Nullable SchemaRegistryIdentity newLeader)
      throws SchemaRegistryTimeoutException, SchemaRegistryStoreException, IdGenerationException {
    final long started = time.hiResClockMs();
    log.info("Setting the leader to {}", newLeader);

    // Only schema registry instances eligible for leader can be set to leader
    if (newLeader != null && !newLeader.getLeaderEligibility()) {
      throw new IllegalStateException(
          "Tried to set an ineligible node to leader: " + newLeader);
    }

    boolean isLeader;
    boolean leaderChanged;
    kafkaStore.leaderLock().lock();
    try {
      final SchemaRegistryIdentity previousLeader = leaderIdentity;
      leaderIdentity = newLeader;

      if (leaderIdentity == null) {
        leaderRestService = null;
      } else {
        leaderRestService = new RestService(leaderIdentity.getUrl(),
            config.whitelistHeaders().contains(RestService.X_FORWARD_HEADER));
        leaderRestService.setHttpConnectTimeoutMs(leaderConnectTimeoutMs);
        leaderRestService.setHttpReadTimeoutMs(leaderReadTimeoutMs);
        if (sslFactory != null && sslFactory.sslContext() != null) {
          leaderRestService.setSslSocketFactory(sslFactory.sslContext().getSocketFactory());
          leaderRestService.setHostnameVerifier(getHostnameVerifier());
        }
      }

      isLeader = isLeader();
      leaderChanged = leaderIdentity != null && !leaderIdentity.equals(previousLeader);
      if (leaderChanged) {
        log.info("Leader changed from {} to {}", previousLeader, leaderIdentity);
        if (isLeader) {
          // The new leader may not know the exact last offset in the Kafka log. So, mark the
          // last offset invalid here
          kafkaStore.markLastWrittenOffsetInvalid();
          if (initWaitForReader) {
            //ensure the new leader catches up with the offsets before it gets nextid and assigns
            // leader
            try {
              kafkaStore.waitUntilKafkaReaderReachesLastOffset(initTimeout);
            } catch (StoreException e) {
              throw new SchemaRegistryStoreException("Exception getting latest offset ", e);
            }
          }
          idGenerator.init();
        }
      }
      metricsContainer.getLeaderNode().record(isLeader() ? 1 : 0);
    } finally {
      kafkaStore.leaderLock().unlock();
    }

    if (leaderChanged) {
      for (Consumer<Boolean> listener : leaderChangeListeners) {
        try {
          listener.accept(isLeader);
        } catch (Exception e) {
          log.error("Could not invoke leader change listener", e);
        }
      }
    }
    long elapsed = time.hiResClockMs() - started;
    metricsContainer.getLeaderInitializationLatencyMetric().record(elapsed);
  }

  /**
   * Return json data encoding basic information about this SchemaRegistry instance, such as
   * host, port, etc.
   */
  public SchemaRegistryIdentity myIdentity() {
    return myIdentity;
  }

  /**
   * Return the identity of the SchemaRegistry that this instance thinks is current leader.
   * Any request that requires writing new data gets forwarded to the leader.
   */
  public SchemaRegistryIdentity leaderIdentity() {
    kafkaStore.leaderLock().lock();
    try {
      return leaderIdentity;
    } finally {
      kafkaStore.leaderLock().unlock();
    }
  }

  public RestService leaderRestService() {
    return leaderRestService;
  }

  public Set<String> schemaTypes() {
    return providers.keySet();
  }

  public SchemaProvider schemaProvider(String schemaType) {
    return providers.get(schemaType);
  }

  public int normalizeLimit(int suppliedLimit, int defaultLimit, int maxLimit) {
    int limit = defaultLimit;
    if (suppliedLimit > 0 && suppliedLimit <= maxLimit) {
      limit = suppliedLimit;
    }
    return limit;
  }

  public int normalizeSchemaLimit(int suppliedLimit) {
    return normalizeLimit(suppliedLimit, schemaSearchDefaultLimit, schemaSearchMaxLimit);
  }

  public int normalizeSubjectLimit(int suppliedLimit) {
    return normalizeLimit(suppliedLimit, subjectSearchDefaultLimit, subjectSearchMaxLimit);
  }

  public int normalizeContextLimit(int suppliedLimit) {
    return normalizeLimit(suppliedLimit, contextSearchDefaultLimit, contextSearchMaxLimit);
  }

  public int normalizeSubjectVersionLimit(int suppliedLimit) {
    return normalizeLimit(suppliedLimit,
            subjectVersionSearchDefaultLimit, subjectVersionSearchMaxLimit);
  }

  public Schema register(String subject, RegisterSchemaRequest request, boolean normalize)
      throws SchemaRegistryException {
    try {
      Schema schema = new Schema(subject, request);

      if (request.hasSchemaTagsToAddOrRemove()) {
        ParsedSchema parsedSchema = parseSchema(schema);
        ParsedSchema newSchema = parsedSchema
            .copy(TagSchemaRequest.schemaTagsListToMap(request.getSchemaTagsToAdd()),
                TagSchemaRequest.schemaTagsListToMap(request.getSchemaTagsToRemove()));
        // If a version was not specified, then use the latest version
        // to ensure that the confluent:version metadata is added
        int version = request.getVersion() != null ? request.getVersion() : -1;
        schema = new Schema(subject, version, schema.getId(), newSchema);
      }

      return register(subject, schema, normalize, request.doPropagateSchemaTags());
    } catch (IllegalArgumentException e) {
      throw new InvalidSchemaException(e);
    }
  }

  /**
   * Register the given schema under the given subject.
   *
   * <p>If the schema already exists, it is returned.  During registration, the metadata and ruleSet
   * may be populated by the config that is in scope.</p>
   *
   * @param subject The subject
   * @param schema The schema
   * @param normalize Whether to normalize the schema before registration
   * @return A schema containing the id.  If the schema is different from the input parameter,
   *     it is set in the return object.
   */
  @Override
  public Schema register(String subject,
                         Schema schema,
                         boolean normalize,
                         boolean propagateSchemaTags)
      throws SchemaRegistryException {
    try {
      checkRegisterMode(subject, schema);

      // Ensure cache is up-to-date before any potential writes
      kafkaStore.waitUntilKafkaReaderReachesLastOffset(subject, kafkaStoreTimeoutMs);

      // determine the latest version of the schema in the subject
      List<SchemaKey> allVersions = getAllSchemaKeysDescending(subject);

      List<Schema> deletedVersions = new ArrayList<>();
      List<ParsedSchemaHolder> undeletedVersions = new ArrayList<>();
      int newVersion = MIN_VERSION;
      // iterate from the latest to first
      for (SchemaKey schemaKey : allVersions) {
        LazyParsedSchemaHolder schemaHolder = new LazyParsedSchemaHolder(this, schemaKey);
        SchemaValue schemaValue = schemaHolder.schemaValue();
        newVersion = Math.max(newVersion, schemaValue.getVersion() + 1);
        if (schemaValue.isDeleted()) {
          deletedVersions.add(
              new Schema(schemaValue.getSubject(), schemaValue.getVersion(), schemaValue.getId()));
        } else {
          if (!undeletedVersions.isEmpty()) {
            // minor optimization: clear the holder if it is not the latest
            schemaHolder.clear();
          }
          undeletedVersions.add(schemaHolder);
        }
      }

      Config config = getConfigInScope(subject);
      Mode mode = getModeInScope(subject);

      if (mode != Mode.IMPORT) {
        maybePopulateFromPrevious(
            config, schema, undeletedVersions, newVersion, propagateSchemaTags);
      }

      int schemaId = schema.getId();
      ParsedSchema parsedSchema = canonicalizeSchema(schema, config, schemaId < 0, normalize);

      if (parsedSchema != null) {
        // see if the schema to be registered already exists
        SchemaIdAndSubjects schemaIdAndSubjects = this.lookupCache.schemaIdAndSubjects(schema);
        if (schemaIdAndSubjects != null
            && (schemaId < 0 || schemaId == schemaIdAndSubjects.getSchemaId())) {
          if (schema.getVersion() == 0
              && schemaIdAndSubjects.hasSubject(subject)
              && !isSubjectVersionDeleted(subject, schemaIdAndSubjects.getVersion(subject))) {
            // return only if the schema was previously registered under the input subject
            return schema.copy(
                schemaIdAndSubjects.getVersion(subject), schemaIdAndSubjects.getSchemaId());
          } else {
            // need to register schema under the input subject
            schemaId = schemaIdAndSubjects.getSchemaId();
          }
        }
      }

      // iterate from the latest to first
      if (schema.getVersion() == 0) {
        for (ParsedSchemaHolder schemaHolder : undeletedVersions) {
          SchemaValue schemaValue = ((LazyParsedSchemaHolder) schemaHolder).schemaValue();
          ParsedSchema undeletedSchema = schemaHolder.schema();
          if (parsedSchema != null
              && (schemaId < 0 || schemaId == schemaValue.getId())
              && parsedSchema.canLookup(undeletedSchema, this)) {
            // This handles the case where a schema is sent with all references resolved
            // or without confluent:version
            return schema.copy(schemaValue.getVersion(), schemaValue.getId());
          }
        }
      }

      boolean isCompatible = true;
      List<String> compatibilityErrorLogs = new ArrayList<>();
      if (mode != Mode.IMPORT) {
        // sort undeleted in ascending
        Collections.reverse(undeletedVersions);
        compatibilityErrorLogs.addAll(isCompatibleWithPrevious(config,
            parsedSchema,
            undeletedVersions));
        isCompatible = compatibilityErrorLogs.isEmpty();
      }

      if (isCompatible) {
        // save the context key
        QualifiedSubject qs = QualifiedSubject.create(tenant(), subject);
        if (qs != null && !DEFAULT_CONTEXT.equals(qs.getContext())) {
          ContextKey contextKey = new ContextKey(qs.getTenant(), qs.getContext());
          if (kafkaStore.get(contextKey) == null) {
            ContextValue contextValue = new ContextValue(qs.getTenant(), qs.getContext());
            kafkaStore.put(contextKey, contextValue);
          }
        }

        // assign a guid and put the schema in the kafka store
        if (schema.getVersion() <= 0) {
          schema.setVersion(newVersion);
        } else if (newVersion != schema.getVersion() && mode != Mode.IMPORT) {
          throw new InvalidSchemaException("Version is not one more than previous version");
        }

        final SchemaKey schemaKey = new SchemaKey(subject, schema.getVersion());
        final SchemaValue schemaValue = new SchemaValue(schema, ruleSetHandler);
        metadataEncoder.encodeMetadata(schemaValue);
        if (schemaId >= 0) {
          checkIfSchemaWithIdExist(schemaId, schema);
          schema.setId(schemaId);
          schemaValue.setId(schemaId);
        } else {
          String qctx = QualifiedSubject.qualifiedContextFor(tenant(), subject);
          int retries = 0;
          while (retries++ < kafkaStoreMaxRetries) {
            int newId = idGenerator.id(schemaValue);
            // Verify id is not already in use
            if (lookupCache.schemaKeyById(newId, qctx) == null) {
              schema.setId(newId);
              schemaValue.setId(newId);
              if (retries > 1) {
                log.warn(String.format("Retrying to register the schema with ID %s", newId));
              }
              break;
            }
          }
          if (retries >= kafkaStoreMaxRetries) {
            throw new SchemaRegistryStoreException("Error while registering the schema due "
                + "to generating an ID that is already in use.");
          }
        }
        for (Schema deleted : deletedVersions) {
          if (deleted.getId().equals(schema.getId())
                  && deleted.getVersion().compareTo(schema.getVersion()) < 0) {
            // Tombstone previous version with the same ID
            SchemaKey key = new SchemaKey(deleted.getSubject(), deleted.getVersion());
            kafkaStore.put(key, null);
          }
        }
        kafkaStore.put(schemaKey, schemaValue);
<<<<<<< HEAD
        logSchemaOp(schema, "REGISTER");
        return modifiedSchema
            ? schema
            : new Schema(subject, schema.getId());
=======

        return schema;
>>>>>>> 6c515120
      } else {
        throw new IncompatibleSchemaException(compatibilityErrorLogs.toString());
      }
    } catch (EntryTooLargeException e) {
      throw new SchemaTooLargeException("Write failed because schema is too large", e);
    } catch (StoreTimeoutException te) {
      throw new SchemaRegistryTimeoutException("Write to the Kafka store timed out while", te);
    } catch (StoreException e) {
      throw new SchemaRegistryStoreException("Error while registering the schema in the"
                                             + " backend Kafka store", e);
    } catch (IllegalStateException e) {
      if (e.getCause() instanceof SchemaRegistryException) {
        throw (SchemaRegistryException) e.getCause();
      }
      throw e;
    }
  }

  private void checkRegisterMode(
      String subject, Schema schema
  ) throws OperationNotPermittedException, SchemaRegistryStoreException {
    if (isReadOnlyMode(subject)) {
      throw new OperationNotPermittedException("Subject " + subject + " is in read-only mode");
    }

    if (schema.getId() >= 0) {
      if (getModeInScope(subject) != Mode.IMPORT) {
        throw new OperationNotPermittedException("Subject " + subject + " is not in import mode");
      }
    } else {
      if (getModeInScope(subject) != Mode.READWRITE) {
        throw new OperationNotPermittedException(
            "Subject " + subject + " is not in read-write mode"
        );
      }
    }
  }

  private boolean isReadOnlyMode(String subject) throws SchemaRegistryStoreException {
    Mode subjectMode = getModeInScope(subject);
    return subjectMode == Mode.READONLY || subjectMode == Mode.READONLY_OVERRIDE;
  }

  private boolean maybePopulateFromPrevious(
      Config config, Schema schema, List<ParsedSchemaHolder> undeletedVersions, int newVersion,
      boolean propagateSchemaTags)
      throws SchemaRegistryException {
    boolean populatedSchema = false;
    LazyParsedSchemaHolder previousSchemaHolder = !undeletedVersions.isEmpty()
        ? (LazyParsedSchemaHolder) undeletedVersions.get(0)
        : null;
    Schema previousSchema = previousSchemaHolder != null
        ? toSchemaEntity(previousSchemaHolder.schemaValue())
        : null;
    if (schema == null
        || schema.getSchema() == null
        || schema.getSchema().trim().isEmpty()) {
      if (previousSchema != null) {
        schema.setSchema(previousSchema.getSchema());
        schema.setSchemaType(previousSchema.getSchemaType());
        schema.setReferences(previousSchema.getReferences());
        populatedSchema = true;
      } else {
        throw new InvalidSchemaException("Empty schema");
      }
    }
    boolean populatedSchemaTags = maybePropagateSchemaTags(
        schema, previousSchemaHolder, propagateSchemaTags);
    boolean populatedMetadataRuleSet = maybeSetMetadataRuleSet(
        config, schema, previousSchema, newVersion);
    return populatedSchema || populatedSchemaTags || populatedMetadataRuleSet;
  }

  private boolean maybePropagateSchemaTags(
      Schema schema, LazyParsedSchemaHolder previousSchema, boolean propagateSchemaTags)
      throws InvalidSchemaException {
    if (!propagateSchemaTags || previousSchema == null) {
      return false;
    }
    Map<SchemaEntity, Set<String>> schemaTags = previousSchema.schema().inlineTaggedEntities();
    if (schemaTags.isEmpty()) {
      return false;
    }
    ParsedSchema parsedSchema = parseSchema(schema);
    parsedSchema = parsedSchema.copy(schemaTags, Collections.emptyMap());
    schema.setSchema(parsedSchema.canonicalString());
    return true;
  }

  private boolean maybeSetMetadataRuleSet(
      Config config, Schema schema, Schema previousSchema, Integer newVersion) {
    io.confluent.kafka.schemaregistry.client.rest.entities.Metadata specificMetadata = null;
    if (schema.getMetadata() != null) {
      specificMetadata = schema.getMetadata();
    } else if (previousSchema != null) {
      specificMetadata = previousSchema.getMetadata();
    }
    io.confluent.kafka.schemaregistry.client.rest.entities.Metadata mergedMetadata;
    io.confluent.kafka.schemaregistry.client.rest.entities.Metadata defaultMetadata;
    io.confluent.kafka.schemaregistry.client.rest.entities.Metadata overrideMetadata;
    defaultMetadata = config.getDefaultMetadata();
    overrideMetadata = config.getOverrideMetadata();
    mergedMetadata =
        mergeMetadata(mergeMetadata(defaultMetadata, specificMetadata), overrideMetadata);
    io.confluent.kafka.schemaregistry.client.rest.entities.RuleSet specificRuleSet = null;
    if (schema.getRuleSet() != null) {
      specificRuleSet = schema.getRuleSet();
    } else if (previousSchema != null) {
      specificRuleSet = previousSchema.getRuleSet();
    }
    io.confluent.kafka.schemaregistry.client.rest.entities.RuleSet mergedRuleSet;
    io.confluent.kafka.schemaregistry.client.rest.entities.RuleSet defaultRuleSet;
    io.confluent.kafka.schemaregistry.client.rest.entities.RuleSet overrideRuleSet;
    defaultRuleSet = config.getDefaultRuleSet();
    overrideRuleSet = config.getOverrideRuleSet();
    mergedRuleSet = mergeRuleSets(mergeRuleSets(defaultRuleSet, specificRuleSet), overrideRuleSet);

    // Set confluent:version if passed in version is not 0,
    // or update confluent:version if it already exists in the metadata
    if (newVersion != null
        && (schema.getVersion() != 0 || getConfluentVersion(mergedMetadata) != null)) {
      mergedMetadata = Metadata.setConfluentVersion(mergedMetadata, newVersion);
    }

    if (mergedMetadata != null || mergedRuleSet != null) {
      schema.setMetadata(mergedMetadata);
      schema.setRuleSet(mergedRuleSet);
      return true;
    }
    return false;
  }

  private String getConfluentVersion(Metadata metadata) {
    return metadata != null ? metadata.getConfluentVersion() : null;
  }

  public Schema registerOrForward(String subject,
                                  RegisterSchemaRequest request,
                                  boolean normalize,
                                  Map<String, String> headerProperties)
      throws SchemaRegistryException {
    Schema schema = new Schema(subject, request);
    Config config = getConfigInScope(subject);
    boolean isLatestVersion = schema.getVersion() == -1;
    if (!request.hasSchemaTagsToAddOrRemove()
        && !request.doPropagateSchemaTags()
        && !config.hasDefaultsOrOverrides()) {
      Schema existingSchema = lookUpSchemaUnderSubject(
          config, subject, schema, normalize, false, isLatestVersion);
      if (existingSchema != null) {
        if (schema.getVersion() == 0 || isLatestVersion) {
          if (schema.getId() == null
              || schema.getId() < 0
              || schema.getId().equals(existingSchema.getId())
          ) {
            return existingSchema;
          }
        } else if (existingSchema.getId().equals(schema.getId())) {
          if (existingSchema.getVersion().equals(schema.getVersion())) {
            return existingSchema;
          } else {
            // In rare cases, a user may have imported the same schema with different versions
            Schema olderVersionSchema = get(subject, schema.getVersion(), false);
            if (olderVersionSchema != null
                && olderVersionSchema.getId().equals(existingSchema.getId())
                && MD5.ofSchema(olderVersionSchema).equals(MD5.ofSchema(existingSchema))) {
              return olderVersionSchema;
            }
          }
        }
      }
    }

    kafkaStore.lockFor(subject).lock();
    try {
      if (isLeader()) {
        return register(subject, request, normalize);
      } else {
        // forward registering request to the leader
        if (leaderIdentity != null) {
          return forwardRegisterRequestToLeader(subject, request, normalize, headerProperties);
        } else {
          throw new UnknownLeaderException("Register schema request failed since leader is "
                                           + "unknown");
        }
      }
    } finally {
      kafkaStore.lockFor(subject).unlock();
    }
  }

  public void extractSchemaTags(Schema schema, List<String> tags)
      throws SchemaRegistryException {
    ParsedSchema parsedSchema = parseSchema(schema);
    boolean isWildcard = tags.contains("*");
    List<SchemaTags> schemaTags = parsedSchema.inlineTaggedEntities().entrySet()
        .stream()
        .filter(e -> isWildcard || !Collections.disjoint(tags, e.getValue()))
        .map(e -> new SchemaTags(e.getKey(), new ArrayList<>(e.getValue())))
        .collect(Collectors.toList());
    schema.setSchemaTags(schemaTags);
  }

  public Schema modifySchemaTags(String subject, Schema schema, TagSchemaRequest request)
      throws SchemaRegistryException {
    ParsedSchema parsedSchema = parseSchema(schema);
    int newVersion = request.getNewVersion() != null ? request.getNewVersion() : 0;

    Metadata mergedMetadata = request.getMetadata() != null
        ? request.getMetadata()
        : parsedSchema.metadata();
    mergedMetadata = Metadata.setConfluentVersion(mergedMetadata, newVersion);

    RuleSet ruleSet = maybeModifyPreviousRuleSet(subject, request);

    try {
      ParsedSchema newSchema = parsedSchema
          .copy(TagSchemaRequest.schemaTagsListToMap(request.getTagsToAdd()),
              TagSchemaRequest.schemaTagsListToMap(request.getTagsToRemove()))
          .copy(mergedMetadata, ruleSet)
          .copy(newVersion);
      return register(subject, new Schema(subject, newVersion, -1, newSchema), false);
    } catch (IllegalArgumentException e) {
      throw new InvalidSchemaException(e);
    }
  }

  private RuleSet maybeModifyPreviousRuleSet(String subject, TagSchemaRequest request)
      throws SchemaRegistryException {
    if (request.getRulesToMerge() == null && request.getRulesToRemove() == null) {
      return request.getRuleSet();
    }
    int oldVersion = request.getNewVersion() != null ? request.getNewVersion() - 1 : -1;
    Schema oldSchema = get(subject, oldVersion, false);
    // Use the previous ruleSet instead of the passed in one
    RuleSet ruleSet = oldSchema != null ? oldSchema.getRuleSet() : null;
    if (request.getRulesToMerge() != null) {
      ruleSet = mergeRuleSets(ruleSet, request.getRulesToMerge());
    }
    if (ruleSet != null && request.getRulesToRemove() != null) {
      List<String> rulesToRemove = request.getRulesToRemove();
      List<Rule> migrationRules = ruleSet.getMigrationRules();
      if (migrationRules != null) {
        migrationRules = migrationRules.stream()
            .filter(r -> !rulesToRemove.contains(r.getName()))
            .collect(Collectors.toList());
      }
      List<Rule> domainRules = ruleSet.getDomainRules();
      if (domainRules != null) {
        domainRules = domainRules.stream()
            .filter(r -> !rulesToRemove.contains(r.getName()))
            .collect(Collectors.toList());
      }
      ruleSet = new RuleSet(migrationRules, domainRules);
    }
    return ruleSet;
  }

  public Schema modifySchemaTagsOrForward(String subject,
                                          Schema schema,
                                          TagSchemaRequest request,
                                          Map<String, String> headerProperties)
      throws SchemaRegistryException {
    kafkaStore.lockFor(subject).lock();
    try {
      if (isLeader()) {
        return modifySchemaTags(subject, schema, request);
      } else {
        // forward registering request to the leader
        if (leaderIdentity != null) {
          return forwardModifySchemaTagsRequestToLeader(
              subject, schema, request, headerProperties);
        } else {
          throw new UnknownLeaderException("Request failed since leader is unknown");
        }
      }
    } finally {
      kafkaStore.lockFor(subject).unlock();
    }
  }

  @Override
  public void deleteSchemaVersion(String subject,
                                  Schema schema,
                                  boolean permanentDelete)
      throws SchemaRegistryException {
    try {
      if (isReadOnlyMode(subject)) {
        throw new OperationNotPermittedException("Subject " + subject + " is in read-only mode");
      }
      SchemaKey key = new SchemaKey(subject, schema.getVersion());
      if (!lookupCache.referencesSchema(key).isEmpty()) {
        throw new ReferenceExistsException(key.toString());
      }
      SchemaValue schemaValue = (SchemaValue) lookupCache.get(key);
      if (permanentDelete && schemaValue != null && !schemaValue.isDeleted()) {
        throw new SchemaVersionNotSoftDeletedException(subject, schema.getVersion().toString());
      }
      // Ensure cache is up-to-date before any potential writes
      kafkaStore.waitUntilKafkaReaderReachesLastOffset(subject, kafkaStoreTimeoutMs);
      if (!permanentDelete) {
        schemaValue = new SchemaValue(schema);
        schemaValue.setDeleted(true);
        metadataEncoder.encodeMetadata(schemaValue);
        kafkaStore.put(key, schemaValue);
        logSchemaOp(schema, "DELETE");
        if (!getAllVersions(subject, LookupFilter.DEFAULT).hasNext()) {
          if (getMode(subject) != null) {
            deleteMode(subject);
          }
          if (getConfig(subject) != null) {
            deleteConfig(subject);
          }
        }
      } else {
        kafkaStore.put(key, null);
      }
    } catch (StoreTimeoutException te) {
      throw new SchemaRegistryTimeoutException("Write to the Kafka store timed out while", te);
    } catch (StoreException e) {
      throw new SchemaRegistryStoreException("Error while deleting the schema for subject '"
                                            + subject + "' in the backend Kafka store", e);
    }
  }

  public void deleteSchemaVersionOrForward(
      Map<String, String> headerProperties, String subject,
      Schema schema, boolean permanentDelete) throws SchemaRegistryException {

    kafkaStore.lockFor(subject).lock();
    try {
      if (isLeader()) {
        deleteSchemaVersion(subject, schema, permanentDelete);
      } else {
        // forward registering request to the leader
        if (leaderIdentity != null) {
          forwardDeleteSchemaVersionRequestToLeader(headerProperties, subject,
                  schema.getVersion(), permanentDelete);
        } else {
          throw new UnknownLeaderException("Register schema request failed since leader is "
                                           + "unknown");
        }
      }
    } finally {
      kafkaStore.lockFor(subject).unlock();
    }
  }

  @Override
  public List<Integer> deleteSubject(String subject,
                                     boolean permanentDelete) throws SchemaRegistryException {
    // Ensure cache is up-to-date before any potential writes
    try {
      if (isReadOnlyMode(subject)) {
        throw new OperationNotPermittedException("Subject " + subject + " is in read-only mode");
      }
      kafkaStore.waitUntilKafkaReaderReachesLastOffset(subject, kafkaStoreTimeoutMs);
      List<Integer> deletedVersions = new ArrayList<>();
      int deleteWatermarkVersion = 0;
      Iterator<SchemaKey> schemasToBeDeleted = getAllVersions(subject,
          permanentDelete ? LookupFilter.INCLUDE_DELETED : LookupFilter.DEFAULT);
      while (schemasToBeDeleted.hasNext()) {
        deleteWatermarkVersion = schemasToBeDeleted.next().getVersion();
        SchemaKey key = new SchemaKey(subject, deleteWatermarkVersion);
        if (!lookupCache.referencesSchema(key).isEmpty()) {
          throw new ReferenceExistsException(key.toString());
        }
        if (permanentDelete) {
          SchemaValue schemaValue = (SchemaValue) lookupCache.get(key);
          if (schemaValue != null && !schemaValue.isDeleted()) {
            throw new SubjectNotSoftDeletedException(subject);
          }
        }
        deletedVersions.add(deleteWatermarkVersion);
      }

      if (!permanentDelete) {
        DeleteSubjectKey key = new DeleteSubjectKey(subject);
        DeleteSubjectValue value = new DeleteSubjectValue(subject, deleteWatermarkVersion);
        kafkaStore.put(key, value);
        if (getMode(subject) != null) {
          deleteMode(subject);
        }
        if (getConfig(subject) != null) {
          deleteConfig(subject);
        }
      } else {
        for (Integer version : deletedVersions) {
          kafkaStore.put(new SchemaKey(subject, version), null);
        }
      }
      return deletedVersions;

    } catch (StoreTimeoutException te) {
      throw new SchemaRegistryTimeoutException("Write to the Kafka store timed out while", te);
    } catch (StoreException e) {
      throw new SchemaRegistryStoreException("Error while deleting the subject in the"
                                             + " backend Kafka store", e);
    }
  }

  public List<Integer> deleteSubjectOrForward(
      Map<String, String> requestProperties,
      String subject,
      boolean permanentDelete) throws SchemaRegistryException {
    kafkaStore.lockFor(subject).lock();
    try {
      if (isLeader()) {
        return deleteSubject(subject, permanentDelete);
      } else {
        // forward registering request to the leader
        if (leaderIdentity != null) {
          return forwardDeleteSubjectRequestToLeader(requestProperties,
                  subject,
                  permanentDelete);
        } else {
          throw new UnknownLeaderException("Register schema request failed since leader is "
                                           + "unknown");
        }
      }
    } finally {
      kafkaStore.lockFor(subject).unlock();
    }
  }

  public Schema lookUpSchemaUnderSubjectUsingContexts(
      String subject, Schema schema, boolean normalize, boolean lookupDeletedSchema)
      throws SchemaRegistryException {
    Schema matchingSchema =
        lookUpSchemaUnderSubject(subject, schema, normalize, lookupDeletedSchema);
    if (matchingSchema != null) {
      logSchemaOp(matchingSchema, "READ");
      return matchingSchema;
    }
    QualifiedSubject qs = QualifiedSubject.create(tenant(), subject);
    boolean isQualifiedSubject = qs != null && !DEFAULT_CONTEXT.equals(qs.getContext());
    if (isQualifiedSubject) {
      return null;
    }
    // Try qualifying the subject with each known context
    try (CloseableIterator<SchemaRegistryValue> iter = allContexts()) {
      while (iter.hasNext()) {
        ContextValue v = (ContextValue) iter.next();
        QualifiedSubject qualSub =
            new QualifiedSubject(v.getTenant(), v.getContext(), qs.getSubject());
        Schema qualSchema = schema.copy();
        qualSchema.setSubject(qualSub.toQualifiedSubject());
        try {
          matchingSchema = lookUpSchemaUnderSubject(
              qualSub.toQualifiedSubject(), qualSchema, normalize, lookupDeletedSchema);
        } catch (InvalidSchemaException e) {
          // ignore
        }
        if (matchingSchema != null) {
          logSchemaOp(matchingSchema, "READ");
          return matchingSchema;
        }
      }
    }
    return null;
  }

  /**
   * Checks if given schema was ever registered under a subject. If found, it returns the version of
   * the schema under the subject. If not, returns -1
   */
  public Schema lookUpSchemaUnderSubject(
      String subject, Schema schema, boolean normalize, boolean lookupDeletedSchema)
      throws SchemaRegistryException {
    if (schema == null) {
      return null;
    }
    Config config = getConfigInScope(subject);
    Schema existingSchema = lookUpSchemaUnderSubject(
        config, subject, schema, normalize, lookupDeletedSchema, false);
    if (existingSchema != null) {
      return existingSchema;
    }
    Schema prev = getLatestVersion(subject);
    if (prev == null) {
      return null;
    }
    Schema next = schema.copy();
    // If a previous schema is available, possibly populate the new schema with the
    // metadata and rule set and perform another lookup.
    // This mimics the additional lookup during schema registration.
    maybeSetMetadataRuleSet(config, next, prev, null);
    if (next.equals(schema)) {
      return null;
    }
    return lookUpSchemaUnderSubject(
        config, subject, next, normalize, lookupDeletedSchema, false);
  }

  private Schema lookUpSchemaUnderSubject(
      Config config, String subject, Schema schema, boolean normalize, boolean lookupDeletedSchema,
      boolean lookupLatestOnly)
      throws SchemaRegistryException {
    try {
      // Pass a copy of the schema so the original is not modified during normalization
      // to ensure that invalid defaults are not dropped since default validation is disabled
      Schema newSchema = schema != null ? schema.copy() : null;
      ParsedSchema parsedSchema = canonicalizeSchema(newSchema, config, false, normalize);
      if (parsedSchema != null && !lookupLatestOnly) {
        SchemaIdAndSubjects schemaIdAndSubjects = this.lookupCache.schemaIdAndSubjects(newSchema);
        if (schemaIdAndSubjects != null) {
          if (schemaIdAndSubjects.hasSubject(subject)
              && (lookupDeletedSchema || !isSubjectVersionDeleted(subject, schemaIdAndSubjects
              .getVersion(subject)))) {
            Schema matchingSchema = newSchema.copy();
            matchingSchema.setSubject(subject);
            matchingSchema.setVersion(schemaIdAndSubjects.getVersion(subject));
            matchingSchema.setId(schemaIdAndSubjects.getSchemaId());
            return matchingSchema;
          }
        }
      }

      if (lookupLatestOnly) {
        Schema prev = getLatestVersion(subject);
        if (prev != null
            && parsedSchema != null
            && parsedSchema.canLookup(parseSchema(prev), this)) {
          // This handles the case where a schema is sent with all references resolved
          // or without confluent:version
          return prev;
        }
      } else {
        List<SchemaKey> allVersions = getAllSchemaKeysDescending(subject);

        for (SchemaKey schemaKey : allVersions) {
          Schema prev = get(schemaKey.getSubject(), schemaKey.getVersion(), lookupDeletedSchema);
          if (prev != null
              && parsedSchema != null
              && parsedSchema.canLookup(parseSchema(prev), this)) {
            // This handles the case where a schema is sent with all references resolved
            // or without confluent:version
            return prev;
          }
        }
      }

      return null;
    } catch (StoreException e) {
      throw new SchemaRegistryStoreException(
          "Error from the backend Kafka store", e);
    }
  }

  public Schema getLatestWithMetadata(
      String subject, Map<String, String> metadata, boolean lookupDeletedSchema)
      throws SchemaRegistryException {
    List<SchemaKey> allVersions = getAllSchemaKeysDescending(subject);

    for (SchemaKey schemaKey : allVersions) {
      Schema schema = get(schemaKey.getSubject(), schemaKey.getVersion(), lookupDeletedSchema);
      if (schema != null) {
        logSchemaOp(schema, "READ");
        if (schema.getMetadata() != null) {
          Map<String, String> props = schema.getMetadata().getProperties();
          if (props != null && props.entrySet().containsAll(metadata.entrySet())) {
            return schema;
          }
        }
      }
    }

    return null;
  }

  public void checkIfSchemaWithIdExist(int id, Schema schema)
      throws SchemaRegistryException, StoreException {
    String qctx = QualifiedSubject.qualifiedContextFor(tenant(), schema.getSubject());
    SchemaKey existingKey = this.lookupCache.schemaKeyById(id, qctx);
    if (existingKey != null) {
      SchemaRegistryValue existingValue = this.lookupCache.get(existingKey);
      if (existingValue instanceof SchemaValue) {
        SchemaValue existingSchemaValue = (SchemaValue) existingValue;
        Schema existingSchema = toSchemaEntity(existingSchemaValue);
        Schema schemaCopy = schema.copy();
        schemaCopy.setId(existingSchema.getId());
        schemaCopy.setSubject(existingSchema.getSubject());
        schemaCopy.setVersion(existingSchema.getVersion());
        if (!existingSchema.equals(schemaCopy)) {
          throw new OperationNotPermittedException(
              String.format("Overwrite new schema with id %s is not permitted.", id)
          );
        }
      }
    }
  }

  private Schema forwardRegisterRequestToLeader(
      String subject, RegisterSchemaRequest registerSchemaRequest, boolean normalize,
      Map<String, String> headerProperties)
      throws SchemaRegistryRequestForwardingException {
    final UrlList baseUrl = leaderRestService.getBaseUrls();

    log.debug(String.format("Forwarding registering schema request to %s", baseUrl));
    try {
      RegisterSchemaResponse response = leaderRestService.registerSchema(
          headerProperties, registerSchemaRequest, subject, normalize);
      return new Schema(subject, response);
    } catch (IOException e) {
      throw new SchemaRegistryRequestForwardingException(
          String.format("Unexpected error while forwarding the registering schema request to %s",
              baseUrl),
          e);
    } catch (RestClientException e) {
      throw new RestException(e.getMessage(), e.getStatus(), e.getErrorCode(), e);
    }
  }

  public Schema forwardModifySchemaTagsRequestToLeader(
      String subject, Schema schema, TagSchemaRequest request, Map<String, String> headerProperties)
      throws SchemaRegistryRequestForwardingException {

    final UrlList baseUrl = leaderRestService.getBaseUrls();

    log.debug(String.format("Forwarding register schema tags request to %s", baseUrl));
    try {
      RegisterSchemaResponse response = leaderRestService.modifySchemaTags(
          headerProperties, request, subject, String.valueOf(schema.getVersion()));
      return new Schema(subject, response);
    } catch (IOException e) {
      throw new SchemaRegistryRequestForwardingException(
          String.format("Unexpected error while forwarding the register schema tags request to %s",
              baseUrl),
          e);
    } catch (RestClientException e) {
      throw new RestException(e.getMessage(), e.getStatus(), e.getErrorCode(), e);
    }
  }

  private void forwardUpdateConfigRequestToLeader(
      String subject, Config config,
      Map<String, String> headerProperties)
      throws SchemaRegistryRequestForwardingException {
    UrlList baseUrl = leaderRestService.getBaseUrls();

    ConfigUpdateRequest configUpdateRequest = new ConfigUpdateRequest(config);
    log.debug(String.format("Forwarding update config request %s to %s",
                            configUpdateRequest, baseUrl));
    try {
      leaderRestService.updateConfig(headerProperties, configUpdateRequest, subject);
    } catch (IOException e) {
      throw new SchemaRegistryRequestForwardingException(
          String.format("Unexpected error while forwarding the update config request %s to %s",
                        configUpdateRequest, baseUrl),
          e);
    } catch (RestClientException e) {
      throw new RestException(e.getMessage(), e.getStatus(), e.getErrorCode(), e);
    }
  }

  private void forwardDeleteSchemaVersionRequestToLeader(
      Map<String, String> headerProperties,
      String subject,
      Integer version,
      boolean permanentDelete) throws SchemaRegistryRequestForwardingException {
    UrlList baseUrl = leaderRestService.getBaseUrls();

    log.debug(String.format("Forwarding deleteSchemaVersion schema version request %s-%s to %s",
                            subject, version, baseUrl));
    try {
      leaderRestService.deleteSchemaVersion(headerProperties, subject,
              String.valueOf(version), permanentDelete);
    } catch (IOException e) {
      throw new SchemaRegistryRequestForwardingException(
          String.format(
              "Unexpected error while forwarding deleteSchemaVersion schema version "
              + "request %s-%s to %s", subject, version, baseUrl), e);
    } catch (RestClientException e) {
      throw new RestException(e.getMessage(), e.getStatus(), e.getErrorCode(), e);
    }
  }

  private List<Integer> forwardDeleteSubjectRequestToLeader(
      Map<String, String> requestProperties,
      String subject,
      boolean permanentDelete) throws SchemaRegistryRequestForwardingException {
    UrlList baseUrl = leaderRestService.getBaseUrls();

    log.debug(String.format("Forwarding delete subject request for  %s to %s",
                            subject, baseUrl));
    try {
      return leaderRestService.deleteSubject(requestProperties, subject, permanentDelete);
    } catch (IOException e) {
      throw new SchemaRegistryRequestForwardingException(
          String.format(
              "Unexpected error while forwarding delete subject "
              + "request %s to %s", subject, baseUrl), e);
    } catch (RestClientException e) {
      throw new RestException(e.getMessage(), e.getStatus(), e.getErrorCode(), e);
    }
  }

  private void forwardDeleteConfigToLeader(
      Map<String, String> requestProperties,
      String subject
  ) throws SchemaRegistryRequestForwardingException {
    UrlList baseUrl = leaderRestService.getBaseUrls();

    log.debug(String.format("Forwarding delete subject compatibility config request %s to %s",
        subject, baseUrl));
    try {
      leaderRestService.deleteConfig(requestProperties, subject);
    } catch (IOException e) {
      throw new SchemaRegistryRequestForwardingException(
          String.format(
              "Unexpected error while forwarding delete subject compatibility config"
                  + "request %s to %s", subject, baseUrl), e);
    } catch (RestClientException e) {
      throw new RestException(e.getMessage(), e.getStatus(), e.getErrorCode(), e);
    }
  }

  private void forwardSetModeRequestToLeader(
      String subject, Mode mode, boolean force,
      Map<String, String> headerProperties)
      throws SchemaRegistryRequestForwardingException {
    UrlList baseUrl = leaderRestService.getBaseUrls();

    ModeUpdateRequest modeUpdateRequest = new ModeUpdateRequest();
    modeUpdateRequest.setMode(mode.name());
    log.debug(String.format("Forwarding update mode request %s to %s",
        modeUpdateRequest, baseUrl));
    try {
      leaderRestService.setMode(headerProperties, modeUpdateRequest, subject, force);
    } catch (IOException e) {
      throw new SchemaRegistryRequestForwardingException(
          String.format("Unexpected error while forwarding the update mode request %s to %s",
              modeUpdateRequest, baseUrl),
          e);
    } catch (RestClientException e) {
      throw new RestException(e.getMessage(), e.getStatus(), e.getErrorCode(), e);
    }
  }

  private void forwardDeleteSubjectModeRequestToLeader(
      String subject,
      Map<String, String> headerProperties)
      throws SchemaRegistryRequestForwardingException {
    UrlList baseUrl = leaderRestService.getBaseUrls();

    log.debug(String.format("Forwarding delete subject mode request %s to %s",
        subject, baseUrl));
    try {
      leaderRestService.deleteSubjectMode(headerProperties, subject);
    } catch (IOException e) {
      throw new SchemaRegistryRequestForwardingException(
          String.format(
              "Unexpected error while forwarding delete subject mode"
                  + "request %s to %s", subject, baseUrl), e);
    } catch (RestClientException e) {
      throw new RestException(e.getMessage(), e.getStatus(), e.getErrorCode(), e);
    }
  }

  private ParsedSchema canonicalizeSchema(Schema schema,
                                          Config config,
                                          boolean isNew,
                                          boolean normalize) throws InvalidSchemaException {
    if (schema == null
        || schema.getSchema() == null
        || schema.getSchema().trim().isEmpty()) {
      return null;
    }
    ParsedSchema parsedSchema = parseSchema(schema, isNew, normalize);
    return maybeValidateAndNormalizeSchema(parsedSchema, schema, config, normalize);
  }

  private ParsedSchema maybeValidateAndNormalizeSchema(ParsedSchema parsedSchema,
                                                       Schema schema,
                                                       Config config,
                                                       boolean normalize)
          throws InvalidSchemaException {
    try {
      if (getModeInScope(schema.getSubject()) != Mode.IMPORT) {
        parsedSchema.validate(isSchemaFieldValidationEnabled(config));
      }
      if (normalize) {
        parsedSchema = parsedSchema.normalize();
      }
    } catch (Exception e) {
      String errMsg = "Invalid schema " + schema + ", details: " + e.getMessage();
      log.error(errMsg, e);
      throw new InvalidSchemaException(errMsg, e);
    }
    schema.setSchemaType(parsedSchema.schemaType());
    schema.setSchema(parsedSchema.canonicalString());
    schema.setReferences(parsedSchema.references());
    return parsedSchema;
  }

  public ParsedSchema parseSchema(Schema schema) throws InvalidSchemaException {
    return parseSchema(schema, false, false);
  }

  public ParsedSchema parseSchema(
          Schema schema,
          boolean isNew,
          boolean normalize) throws InvalidSchemaException {
    try {
      ParsedSchema parsedSchema = schemaCache.get(new RawSchema(schema.copy(), isNew, normalize));
      if (schema.getVersion() != null) {
        parsedSchema = parsedSchema.copy(schema.getVersion());
      }
      return parsedSchema;
    } catch (Exception e) {
      Throwable cause = e.getCause();
      if (cause instanceof InvalidSchemaException) {
        throw (InvalidSchemaException) cause;
      } else {
        throw new InvalidSchemaException(e);
      }
    }
  }

  private ParsedSchema loadSchema(
      Schema schema,
      boolean isNew,
      boolean normalize)
      throws InvalidSchemaException {
    String schemaType = schema.getSchemaType();
    if (schemaType == null) {
      schemaType = AvroSchema.TYPE;
    }
    SchemaProvider provider = schemaProvider(schemaType);
    if (provider == null) {
      String errMsg = "Invalid schema type " + schemaType;
      log.error(errMsg);
      throw new InvalidSchemaException(errMsg);
    }
    final String type = schemaType;

    try {
      return provider.parseSchemaOrElseThrow(schema, isNew, normalize);
    } catch (Exception e) {
      throw new InvalidSchemaException("Invalid schema " + schema
              + " with refs " + schema.getReferences()
              + " of type " + type + ", details: " + e.getMessage());
    }
  }

  public Schema getUsingContexts(String subject, int version, boolean
      returnDeletedSchema) throws SchemaRegistryException {
    Schema schema = get(subject, version, returnDeletedSchema);
    if (schema != null) {
      logSchemaOp(schema, "READ");
      return schema;
    }
    QualifiedSubject qs = QualifiedSubject.create(tenant(), subject);
    boolean isQualifiedSubject = qs != null && !DEFAULT_CONTEXT.equals(qs.getContext());
    if (isQualifiedSubject) {
      return null;
    }
    // Try qualifying the subject with each known context
    try (CloseableIterator<SchemaRegistryValue> iter = allContexts()) {
      while (iter.hasNext()) {
        ContextValue v = (ContextValue) iter.next();
        QualifiedSubject qualSub =
            new QualifiedSubject(v.getTenant(), v.getContext(), qs.getSubject());
        schema = get(qualSub.toQualifiedSubject(), version, returnDeletedSchema);
        if (schema != null) {
          logSchemaOp(schema, "READ");
          return schema;
        }
      }
    }
    return null;
  }

  public boolean schemaVersionExists(String subject, VersionId versionId, boolean
          returnDeletedSchema) throws SchemaRegistryException {
    final int version = versionId.getVersionId();
    Schema schema = this.get(subject, version, returnDeletedSchema);
    return (schema != null);
  }

  @Override
  public Schema get(String subject, int version, boolean returnDeletedSchema)
      throws SchemaRegistryException {
    VersionId versionId = new VersionId(version);
    if (versionId.isLatest()) {
      return getLatestVersion(subject);
    } else {
      SchemaValue schemaValue = getSchemaValue(new SchemaKey(subject, version));
      Schema schema = null;
      if (schemaValue != null && (!schemaValue.isDeleted() || returnDeletedSchema)) {
        schema = toSchemaEntity(schemaValue);
      }
      return schema;
    }
  }

  @Override
  public SchemaString get(int id, String subject) throws SchemaRegistryException {
    return get(id, subject, null, false);
  }

  public SchemaString get(
      int id,
      String subject,
      String format,
      boolean fetchMaxId
  ) throws SchemaRegistryException {
    SchemaValue schema;
    try {
      SchemaKey subjectVersionKey = getSchemaKeyUsingContexts(id, subject);
      if (subjectVersionKey == null) {
        return null;
      }
      schema = (SchemaValue) kafkaStore.get(subjectVersionKey);
    } catch (StoreException e) {
      throw new SchemaRegistryStoreException(
          "Error while retrieving schema with id "
          + id
          + " from the backend Kafka"
          + " store", e);
    }
    Schema schemaEntity = toSchemaEntity(schema);
<<<<<<< HEAD
    logSchemaOp(schemaEntity, "READ");
    SchemaString schemaString = new SchemaString(schemaEntity);
=======
    SchemaString schemaString = subject != null
        ? new SchemaString(schemaEntity)
        : new SchemaString(null, null, schemaEntity);
>>>>>>> 6c515120
    if (format != null && !format.trim().isEmpty()) {
      ParsedSchema parsedSchema = parseSchema(schemaEntity, false, false);
      schemaString.setSchemaString(parsedSchema.formattedString(format));
    } else {
      schemaString.setSchemaString(schema.getSchema());
    }
    if (fetchMaxId) {
      schemaString.setMaxId(idGenerator.getMaxId(schema));
    }
    return schemaString;
  }

  public Schema toSchemaEntity(SchemaValue schemaValue) throws SchemaRegistryStoreException {
    metadataEncoder.decodeMetadata(schemaValue);
    return schemaValue.toSchemaEntity();
  }

  protected SchemaValue getSchemaValue(SchemaKey key)
      throws SchemaRegistryException {
    try {
      return (SchemaValue) kafkaStore.get(key);
    } catch (StoreException e) {
      throw new SchemaRegistryStoreException(
          "Error while retrieving schema from the backend Kafka"
              + " store", e);
    }
  }

  private SchemaKey getSchemaKeyUsingContexts(int id, String subject)
          throws StoreException, SchemaRegistryException {
    QualifiedSubject qs = QualifiedSubject.create(tenant(), subject);
    boolean isQualifiedSubject = qs != null && !DEFAULT_CONTEXT.equals(qs.getContext());
    SchemaKey subjectVersionKey = lookupCache.schemaKeyById(id, subject);
    if (qs == null
        || qs.getSubject().isEmpty()
        || isQualifiedSubject
        || subjectVersionKey != null) {
      return subjectVersionKey;
    }
    // Try qualifying the subject with each known context
    try (CloseableIterator<SchemaRegistryValue> iter = allContexts()) {
      while (iter.hasNext()) {
        ContextValue v = (ContextValue) iter.next();
        QualifiedSubject qualSub =
            new QualifiedSubject(v.getTenant(), v.getContext(), qs.getSubject());
        SchemaKey key = lookupCache.schemaKeyById(id, qualSub.toQualifiedSubject());
        if (key != null) {
          return key;
        }
      }
    }
    // Could not find the id in subjects in other contexts,
    // just return the id in the given context if found
    return lookupCache.schemaKeyById(id, qs.toQualifiedContext());
  }

  private CloseableIterator<SchemaRegistryValue> allContexts() throws SchemaRegistryException {
    try {
      ContextKey key1 = new ContextKey(tenant(), String.valueOf(Character.MIN_VALUE));
      ContextKey key2 = new ContextKey(tenant(), String.valueOf(Character.MAX_VALUE));
      return kafkaStore.getAll(key1, key2);
    } catch (StoreException e) {
      throw new SchemaRegistryStoreException(
              "Error from the backend Kafka store", e);
    }
  }

  public SchemaString getByGuid(String guid, String format) throws SchemaRegistryException {
    try {
      Map.Entry<Integer, String> id = getIdUsingContexts(guid);
      if (id == null) {
        return null;
      }
      SchemaString schema = get(id.getKey(), id.getValue(), format, false);
      schema.setSubject(null);
      schema.setVersion(null);
      return schema;
    } catch (StoreException e) {
      throw new SchemaRegistryStoreException(
          "Error while retrieving schema with guid "
              + guid
              + " from the backend Kafka"
              + " store", e);
    }
  }

  private Map.Entry<Integer, String> getIdUsingContexts(String guid)
      throws StoreException, SchemaRegistryException {
    Integer id = lookupCache.idByGuid(guid, DEFAULT_CONTEXT);
    if (id != null) {
      return new AbstractMap.SimpleEntry<>(id, DEFAULT_CONTEXT);
    }
    try (CloseableIterator<SchemaRegistryValue> iter = allContexts()) {
      while (iter.hasNext()) {
        ContextValue v = (ContextValue) iter.next();
        QualifiedSubject qualSub = new QualifiedSubject(v.getTenant(), v.getContext(), null);
        String ctx = qualSub.toQualifiedContext();
        id = lookupCache.idByGuid(guid, ctx);
        if (id != null) {
          return new AbstractMap.SimpleEntry<>(id, ctx);
        }
      }
    }
    return null;
  }

  public List<ContextId> listIdsForGuid(String guid)
      throws SchemaRegistryException {
    try {
      List<ContextId> ids = new ArrayList<>();
      Integer id = lookupCache.idByGuid(guid, DEFAULT_CONTEXT);
      if (id != null) {
        ids.add(new ContextId(DEFAULT_CONTEXT, id));
      }
      try (CloseableIterator<SchemaRegistryValue> iter = allContexts()) {
        while (iter.hasNext()) {
          ContextValue v = (ContextValue) iter.next();
          QualifiedSubject qualSub = new QualifiedSubject(v.getTenant(), v.getContext(), null);
          String ctx = qualSub.toQualifiedContext();
          id = lookupCache.idByGuid(guid, ctx);
          if (id != null) {
            ids.add(new ContextId(qualSub.getContext(), id));
          }
        }
      }
      Collections.sort(ids);
      return ids;
    } catch (StoreException e) {
      throw new SchemaRegistryStoreException("Error while retrieving schema with guid "
          + guid + " from the backend Kafka store", e);
    }
  }

  public List<Integer> getReferencedBy(String subject, VersionId versionId)
      throws SchemaRegistryException {
    try {
      int version = versionId.getVersionId();
      if (versionId.isLatest()) {
        version = getLatestVersion(subject).getVersion();
      }
      SchemaKey key = new SchemaKey(subject, version);
      List<Integer> ids = new ArrayList<>(lookupCache.referencesSchema(key));
      Collections.sort(ids);
      return ids;
    } catch (StoreException e) {
      throw new SchemaRegistryStoreException(
          "Error from the backend Kafka store", e);
    }
  }

  public List<String> listContexts() throws SchemaRegistryException {
    List<String> contexts = new ArrayList<>();
    contexts.add(DEFAULT_CONTEXT);
    try (CloseableIterator<SchemaRegistryValue> iter = allContexts()) {
      while (iter.hasNext()) {
        ContextValue contextValue = (ContextValue) iter.next();
        contexts.add(contextValue.getContext());
      }
    }
    return contexts;
  }

  @Override
  public Set<String> listSubjects(LookupFilter filter)
          throws SchemaRegistryException {
    return listSubjectsWithPrefix(CONTEXT_WILDCARD, filter);
  }

  public Set<String> listSubjectsWithPrefix(String prefix, LookupFilter filter)
      throws SchemaRegistryException {
    try (CloseableIterator<SchemaRegistryValue> allVersions = allVersions(prefix, true)) {
      return extractUniqueSubjects(allVersions, filter);
    }
  }

  public Set<String> listSubjectsForId(int id, String subject) throws SchemaRegistryException {
    return listSubjectsForId(id, subject, false);
  }

  @Override
  public Set<String> listSubjectsForId(int id, String subject, boolean returnDeleted)
      throws SchemaRegistryException {
    List<SubjectVersion> versions = listVersionsForId(id, subject, returnDeleted);
    return versions != null
        ? versions.stream()
            .map(SubjectVersion::getSubject)
            .collect(Collectors.toCollection(LinkedHashSet::new))
        : null;
  }

  public List<SubjectVersion> listVersionsForId(int id, String subject)
      throws SchemaRegistryException {
    return listVersionsForId(id, subject, false);
  }

  public List<SubjectVersion> listVersionsForId(int id, String subject, boolean lookupDeleted)
      throws SchemaRegistryException {
    SchemaValue schema;
    try {
      SchemaKey subjectVersionKey = getSchemaKeyUsingContexts(id, subject);
      if (subjectVersionKey == null) {
        return null;
      }
      schema = (SchemaValue) kafkaStore.get(subjectVersionKey);
      if (schema == null) {
        return null;
      }
      Schema schemaEntity = toSchemaEntity(schema);
      logSchemaOp(schemaEntity, "READ");

      SchemaIdAndSubjects schemaIdAndSubjects =
          this.lookupCache.schemaIdAndSubjects(schemaEntity);
      if (schemaIdAndSubjects == null) {
        return null;
      }
      return schemaIdAndSubjects
          .allSubjectVersions()
          .entrySet()
          .stream()
          .flatMap(e -> {
            try {
              SchemaValue schemaValue =
                  (SchemaValue) kafkaStore.get(new SchemaKey(e.getKey(), e.getValue()));
              if (schemaValue != null && (!schemaValue.isDeleted() || lookupDeleted)) {
                return Stream.of(new SubjectVersion(e.getKey(), e.getValue()));
              } else {
                return Stream.empty();
              }
            } catch (StoreException ex) {
              return Stream.empty();
            }
          })
          .collect(Collectors.toList());
    } catch (StoreException e) {
      throw new SchemaRegistryStoreException("Error while retrieving schema with id "
                                              + id + " from the backend Kafka store", e);
    }
  }

  private Set<String> extractUniqueSubjects(Iterator<SchemaRegistryValue> allVersions,
                                            LookupFilter filter) {
    Map<String, Boolean> subjects = new HashMap<>();
    while (allVersions.hasNext()) {
      SchemaValue value = (SchemaValue) allVersions.next();
      subjects.merge(value.getSubject(), value.isDeleted(), (v1, v2) -> v1 && v2);
    }

    return subjects.keySet().stream()
        .filter(k -> shouldInclude(subjects.get(k), filter))
        .sorted()
        .collect(Collectors.toCollection(LinkedHashSet::new));
  }

  public Set<String> subjects(String subject,
                              boolean lookupDeletedSubjects)
      throws SchemaRegistryStoreException {
    try {
      return lookupCache.subjects(subject, lookupDeletedSubjects);
    } catch (StoreException e) {
      throw new SchemaRegistryStoreException(
          "Error from the backend Kafka store", e);
    }
  }

  public boolean hasSubjects(String subject,
                             boolean lookupDeletedSubjects)
          throws SchemaRegistryStoreException {
    try {
      return lookupCache.hasSubjects(subject, lookupDeletedSubjects);
    } catch (StoreException e) {
      throw new SchemaRegistryStoreException(
          "Error from the backend Kafka store", e);
    }
  }

  @Override
  public Iterator<SchemaKey> getAllVersions(String subject, LookupFilter filter)
      throws SchemaRegistryException {
    try (CloseableIterator<SchemaRegistryValue> allVersions = allVersions(subject, false)) {
      List<SchemaKey> schemaKeys = schemaKeysByVersion(allVersions, filter);
      Collections.sort(schemaKeys);
      return schemaKeys.iterator();
    }
  }

  @Override
  public Iterator<ExtendedSchema> getVersionsWithSubjectPrefix(String prefix,
      boolean includeAliases,
      LookupFilter filter,
      boolean returnLatestOnly,
      Predicate<Schema> postFilter)
      throws SchemaRegistryException {
    if (includeAliases) {
      return allVersionsIncludingAliasesWithSubjectPrefix(
          prefix, filter, returnLatestOnly, postFilter);
    } else {
      return allVersionsWithSubjectPrefix(prefix, filter, returnLatestOnly, postFilter);
    }
  }

  private Iterator<ExtendedSchema> allVersionsWithSubjectPrefix(String prefix,
      LookupFilter filter,
      boolean returnLatestOnly,
      Predicate<Schema> postFilter)
      throws SchemaRegistryException {
    try (CloseableIterator<SchemaRegistryValue> allVersions = allVersions(prefix, true)) {
      Map<String, List<ExtendedSchema>> schemas = schemasByVersion(
          Collections.emptyMap(), allVersions, filter, returnLatestOnly, postFilter);
      List<ExtendedSchema> result = new ArrayList<>();
      for (List<ExtendedSchema> schemaList : schemas.values()) {
        result.addAll(schemaList);
      }
      Collections.sort(result);
      return result.iterator();
    }
  }

  public Iterator<ExtendedSchema> allVersionsIncludingAliasesWithSubjectPrefix(String prefix,
      LookupFilter filter,
      boolean returnLatestOnly,
      Predicate<Schema> postFilter)
      throws SchemaRegistryException {
    Map<String, List<String>> aliases = getAliases(prefix);
    try (CloseableIterator<SchemaRegistryValue> allVersions = allVersions(prefix, true)) {
      Map<String, List<ExtendedSchema>> schemas = schemasByVersion(
          aliases, allVersions, filter, returnLatestOnly, postFilter);
      List<ExtendedSchema> result = new ArrayList<>();
      for (List<ExtendedSchema> schemaList : schemas.values()) {
        result.addAll(schemaList);
      }
      for (Map.Entry<String, List<String>> entry : aliases.entrySet()) {
        String subject = entry.getKey();
        if (!schemas.containsKey(subject)) {
          // Collect schemas for the aliased subject
          try (CloseableIterator<SchemaRegistryValue> subVersions = allVersions(subject, false)) {
            Map<String, List<ExtendedSchema>> subSchemas = schemasByVersion(
                aliases, subVersions, filter, returnLatestOnly, postFilter);
            for (List<ExtendedSchema> schemaList : subSchemas.values()) {
              result.addAll(schemaList);
            }
          }
        }
      }
      Collections.sort(result);
      return result.iterator();
    }
  }

  private Map<String, List<String>> getAliases(String subjectPrefix)
      throws SchemaRegistryException {
    try (CloseableIterator<SchemaRegistryValue> iter = allConfigs(subjectPrefix, true)) {
      Map<String, List<String>> subjectToAliases = new HashMap<>();
      while (iter.hasNext()) {
        ConfigValue configValue = (ConfigValue) iter.next();
        String alias = configValue.getAlias();
        if (alias == null) {
          continue;
        }
        // Use the subject of the configValue as the qualifying parent (not the subjectPrefix)
        QualifiedSubject qualAlias = QualifiedSubject.qualifySubjectWithParent(
            tenant(), configValue.getSubject(), alias, true);
        List<String> aliases = subjectToAliases.computeIfAbsent(
            qualAlias.toQualifiedSubject(), k -> new ArrayList<>());
        aliases.add(configValue.getSubject());
      }
      return subjectToAliases;
    }
  }

  private List<SchemaKey> getAllSchemaKeysDescending(String subject)
      throws SchemaRegistryException {
    try (CloseableIterator<SchemaRegistryValue> allVersions = allVersions(subject, false)) {
      List<SchemaKey> schemaKeys = schemaKeysByVersion(allVersions, LookupFilter.INCLUDE_DELETED);
      Collections.sort(schemaKeys, Collections.reverseOrder());
      return schemaKeys;
    }
  }

  @Override
  public Schema getLatestVersion(String subject) throws SchemaRegistryException {
    try (CloseableIterator<SchemaRegistryValue> allVersions = allVersions(subject, false)) {
      return getLatestVersionFromSubjectSchemas(allVersions);
    }
  }

  private Schema getLatestVersionFromSubjectSchemas(
          CloseableIterator<SchemaRegistryValue> schemas) throws SchemaRegistryException {
    int latestVersionId = -1;
    SchemaValue latestSchemaValue = null;

    while (schemas.hasNext()) {
      SchemaValue schemaValue = (SchemaValue) schemas.next();
      if (schemaValue.isDeleted()) {
        continue;
      }
      if (schemaValue.getVersion() > latestVersionId) {
        latestVersionId = schemaValue.getVersion();
        latestSchemaValue = schemaValue;
      }
    }

    return latestSchemaValue != null ? toSchemaEntity(latestSchemaValue) : null;
  }

  private CloseableIterator<SchemaRegistryValue> allConfigs(
      String subjectOrPrefix, boolean isPrefix) throws SchemaRegistryException {
    return allVersions((s, v) -> new ConfigKey(s), subjectOrPrefix, isPrefix);
  }

  private CloseableIterator<SchemaRegistryValue> allVersions(
      String subjectOrPrefix, boolean isPrefix) throws SchemaRegistryException {
    return allVersions(SchemaKey::new, subjectOrPrefix, isPrefix);
  }

  private CloseableIterator<SchemaRegistryValue> allVersions(
      BiFunction<String, Integer, SchemaRegistryKey> keyCreator,
      String subjectOrPrefix, boolean isPrefix) throws SchemaRegistryException {
    try {
      String start;
      String end;
      int idx = subjectOrPrefix.indexOf(CONTEXT_WILDCARD);
      if (idx >= 0) {
        // Context wildcard match (prefix may contain tenant)
        String tenantPrefix = subjectOrPrefix.substring(0, idx);
        String unqualifiedSubjectOrPrefix =
            subjectOrPrefix.substring(idx + CONTEXT_WILDCARD.length());
        if (!unqualifiedSubjectOrPrefix.isEmpty()) {
          return allVersionsFromAllContexts(
              keyCreator, tenantPrefix, unqualifiedSubjectOrPrefix, isPrefix);
        }
        start = tenantPrefix + CONTEXT_PREFIX + CONTEXT_DELIMITER;
        end = tenantPrefix + CONTEXT_PREFIX + Character.MAX_VALUE + CONTEXT_DELIMITER;
      } else {
        start = subjectOrPrefix;
        end = isPrefix ? subjectOrPrefix + Character.MAX_VALUE : subjectOrPrefix;
      }
      SchemaRegistryKey key1 = keyCreator.apply(start, MIN_VERSION);
      SchemaRegistryKey key2 = keyCreator.apply(end, MAX_VERSION);
      return filter(transform(kafkaStore.getAll(key1, key2), v -> {
        if (v instanceof SchemaValue) {
          try {
            metadataEncoder.decodeMetadata(((SchemaValue) v));
          } catch (SchemaRegistryStoreException e) {
            log.error("Failed to decode metadata for schema id {}", ((SchemaValue) v).getId(), e);
            return null;
          }
        }
        return v;
      }), Objects::nonNull);
    } catch (StoreException e) {
      throw new SchemaRegistryStoreException(
          "Error from the backend Kafka store", e);
    }
  }

  private CloseableIterator<SchemaRegistryValue> allVersionsFromAllContexts(
      BiFunction<String, Integer, SchemaRegistryKey> keyCreator,
      String tenantPrefix, String unqualifiedSubjectOrPrefix, boolean isPrefix)
      throws SchemaRegistryException {
    List<SchemaRegistryValue> versions = new ArrayList<>();
    // Add versions from default context
    try (CloseableIterator<SchemaRegistryValue> iter =
        allVersions(keyCreator, tenantPrefix + unqualifiedSubjectOrPrefix, isPrefix)) {
      while (iter.hasNext()) {
        versions.add(iter.next());
      }
    }
    List<ContextValue> contexts = new ArrayList<>();
    try (CloseableIterator<SchemaRegistryValue> iter = allContexts()) {
      while (iter.hasNext()) {
        contexts.add((ContextValue) iter.next());
      }
    }
    for (ContextValue v : contexts) {
      QualifiedSubject qualSub =
          new QualifiedSubject(v.getTenant(), v.getContext(), unqualifiedSubjectOrPrefix);
      try (CloseableIterator<SchemaRegistryValue> subiter =
          allVersions(keyCreator, qualSub.toQualifiedSubject(), isPrefix)) {
        while (subiter.hasNext()) {
          versions.add(subiter.next());
        }
      }
    }
    return new DelegatingIterator<>(versions.iterator());
  }

  @Override
  public void close() throws IOException {
    log.info("Shutting down schema registry");
    if (leaderElector != null) {
      leaderElector.close();
    }
    if (leaderRestService != null) {
      leaderRestService.close();
    }
    kafkaStore.close();
    metadataEncoder.close();
  }

  public void updateConfig(String subject, Config config)
      throws SchemaRegistryStoreException, OperationNotPermittedException, UnknownLeaderException {
    if (isReadOnlyMode(subject)) {
      throw new OperationNotPermittedException("Subject " + subject + " is in read-only mode");
    }
    ConfigKey configKey = new ConfigKey(subject);
    try {
      kafkaStore.waitUntilKafkaReaderReachesLastOffset(subject, kafkaStoreTimeoutMs);
      ConfigValue oldConfig = (ConfigValue) kafkaStore.get(configKey);
      ConfigValue newConfig = new ConfigValue(subject, config, ruleSetHandler);
      kafkaStore.put(configKey, ConfigValue.update(oldConfig, newConfig));
      log.debug("Wrote new config: {} to the Kafka data store with key {}", config, configKey);
    } catch (StoreException e) {
      throw new SchemaRegistryStoreException("Failed to write new config value to the store",
                                             e);
    }
  }

  public void updateConfigOrForward(String subject, Config newConfig,
                                    Map<String, String> headerProperties)
      throws SchemaRegistryStoreException, SchemaRegistryRequestForwardingException,
      UnknownLeaderException, OperationNotPermittedException {
    kafkaStore.lockFor(subject).lock();
    try {
      if (isLeader()) {
        updateConfig(subject, newConfig);
      } else {
        // forward update config request to the leader
        if (leaderIdentity != null) {
          forwardUpdateConfigRequestToLeader(subject, newConfig, headerProperties);
        } else {
          throw new UnknownLeaderException("Update config request failed since leader is "
                                           + "unknown");
        }
      }
    } finally {
      kafkaStore.lockFor(subject).unlock();
    }
  }

  public void deleteSubjectConfig(String subject)
      throws SchemaRegistryStoreException, OperationNotPermittedException {
    if (isReadOnlyMode(subject)) {
      throw new OperationNotPermittedException("Subject " + subject + " is in read-only mode");
    }
    try {
      kafkaStore.waitUntilKafkaReaderReachesLastOffset(subject, kafkaStoreTimeoutMs);
      deleteConfig(subject);
    } catch (StoreException e) {
      throw new SchemaRegistryStoreException("Failed to delete subject config value from store",
          e);
    }
  }

  public void deleteConfigOrForward(String subject,
                                    Map<String, String> headerProperties)
      throws SchemaRegistryStoreException, SchemaRegistryRequestForwardingException,
      OperationNotPermittedException, UnknownLeaderException {
    kafkaStore.lockFor(subject).lock();
    try {
      if (isLeader()) {
        deleteSubjectConfig(subject);
      } else {
        // forward delete subject config request to the leader
        if (leaderIdentity != null) {
          forwardDeleteConfigToLeader(headerProperties, subject);
        } else {
          throw new UnknownLeaderException("Delete config request failed since leader is "
              + "unknown");
        }
      }
    } finally {
      kafkaStore.lockFor(subject).unlock();
    }
  }

  private String kafkaClusterId(SchemaRegistryConfig config) throws SchemaRegistryException {
    Properties adminClientProps = new Properties();
    KafkaStore.addSchemaRegistryConfigsToClientProperties(config, adminClientProps);
    adminClientProps.put(AdminClientConfig.BOOTSTRAP_SERVERS_CONFIG, config.bootstrapBrokers());

    try (AdminClient adminClient = AdminClient.create(adminClientProps)) {
      return adminClient
              .describeCluster()
              .clusterId()
              .get(initTimeout, TimeUnit.MILLISECONDS);
    } catch (InterruptedException | ExecutionException | TimeoutException e) {
      throw new SchemaRegistryException("Failed to get Kafka cluster ID", e);
    }
  }

  public String getKafkaClusterId() {
    return kafkaClusterId;
  }

  public String getGroupId() {
    return groupId;
  }

  public Config getConfig(String subject)
      throws SchemaRegistryStoreException {
    try {
      return lookupCache.config(subject, false, new Config(defaultCompatibilityLevel.name));
    } catch (StoreException e) {
      throw new SchemaRegistryStoreException("Failed to write new config value to the store", e);
    }
  }

  public Config getConfigInScope(String subject)
      throws SchemaRegistryStoreException {
    try {
      return lookupCache.config(subject, true, new Config(defaultCompatibilityLevel.name));
    } catch (StoreException e) {
      throw new SchemaRegistryStoreException("Failed to write new config value to the store", e);
    }
  }

  /**
   * @param previousSchemas Full schema history in chronological order
   */
  @Override
  public List<String> isCompatible(String subject,
                                   Schema newSchema,
                                   List<SchemaKey> previousSchemas,
                                   boolean normalize)
      throws SchemaRegistryException {

    if (previousSchemas == null) {
      log.error("Previous schema not provided");
      throw new InvalidSchemaException("Previous schema not provided");
    }

    try {
      List<ParsedSchemaHolder> prevParsedSchemas = new ArrayList<>(previousSchemas.size());
      for (SchemaKey previousSchema : previousSchemas) {
        prevParsedSchemas.add(new LazyParsedSchemaHolder(this, previousSchema));
      }

      Config config = getConfigInScope(subject);
      ParsedSchema parsedSchema = canonicalizeSchema(newSchema, config, true, normalize);
      if (parsedSchema == null) {
        log.error("Empty schema");
        throw new InvalidSchemaException("Empty schema");
      }
      return isCompatibleWithPrevious(config, parsedSchema, prevParsedSchemas);
    } catch (IllegalStateException e) {
      if (e.getCause() instanceof SchemaRegistryException) {
        throw (SchemaRegistryException) e.getCause();
      }
      throw e;
    }
  }

  private List<String> isCompatibleWithPrevious(Config config,
                                                ParsedSchema parsedSchema,
                                                List<ParsedSchemaHolder> previousSchemas) {
    List<String> errorMessages = new ArrayList<>();
    ParsedSchemaHolder previousSchemaHolder = !previousSchemas.isEmpty()
                                                  ? previousSchemas.get(previousSchemas.size() - 1)
                                                  : null;
    if (isSchemaFieldValidationEnabled(config)) {
      errorMessages.addAll(validateReservedFields(parsedSchema, previousSchemaHolder));
    }
    CompatibilityLevel compatibility = CompatibilityLevel.forName(config.getCompatibilityLevel());
    String compatibilityGroup = config.getCompatibilityGroup();
    if (compatibilityGroup != null) {
      String groupValue = getCompatibilityGroupValue(parsedSchema, compatibilityGroup);
      // Only check compatibility against schemas with the same compatibility group value,
      // which may be null.
      previousSchemas = previousSchemas.stream()
          .filter(s -> Objects.equals(groupValue,
              getCompatibilityGroupValue(s.schema(), compatibilityGroup)))
          .collect(Collectors.toList());
    }
    errorMessages.addAll(parsedSchema.isCompatible(compatibility, previousSchemas));
    if (!errorMessages.isEmpty()) {
      try {
        errorMessages.add(String.format("{validateFields: '%b', compatibility: '%s'}",
            isSchemaFieldValidationEnabled(config),
            compatibility));
      } catch (UnsupportedOperationException e) {
        // Ignore and return errorMessages
        log.warn("Failed to append 'compatibility' to error messages");
      }
    }
    return errorMessages;
  }

  private List<String> validateReservedFields(ParsedSchema currentSchema,
                                              ParsedSchemaHolder previousSchema) {
    List<String> errorMessages = new ArrayList<>();
    Set<String> updatedReservedFields = currentSchema.getReservedFields();
    if (previousSchema != null) {
      // check to ensure that original reserved fields are not removed in the updated version
      Sets.SetView<String> removedFields =
          Sets.difference(previousSchema.schema().getReservedFields(), updatedReservedFields);
      if (!removedFields.isEmpty()) {
        removedFields.forEach(field -> errorMessages.add(String.format(RESERVED_FIELD_REMOVED,
            field)));
      }
    }
    updatedReservedFields.forEach(reservedField -> {
      // check if updated fields conflict with reserved fields
      if (currentSchema.hasTopLevelField(reservedField)) {
        errorMessages.add(String.format(FIELD_CONFLICTS_WITH_RESERVED_FIELD, reservedField));
      }
    });
    return errorMessages;
  }

  private static String getCompatibilityGroupValue(
      ParsedSchema parsedSchema, String compatibilityGroup) {
    if (parsedSchema.metadata() != null && parsedSchema.metadata().getProperties() != null) {
      return parsedSchema.metadata().getProperties().get(compatibilityGroup);
    }
    return null;
  }

  private void deleteMode(String subject) throws StoreException {
    ModeKey modeKey = new ModeKey(subject);
    this.kafkaStore.delete(modeKey);
  }

  private void deleteConfig(String subject) throws StoreException {
    ConfigKey configKey = new ConfigKey(subject);
    this.kafkaStore.delete(configKey);
  }

  public Mode getMode(String subject) throws SchemaRegistryStoreException {
    try {
      Mode globalMode = lookupCache.mode(null, false, defaultMode);
      Mode subjectMode = lookupCache.mode(subject, false, defaultMode);

      return globalMode == Mode.READONLY_OVERRIDE ? globalMode : subjectMode;
    } catch (StoreException e) {
      throw new SchemaRegistryStoreException("Failed to write new config value to the store", e);
    }
  }

  public Mode getModeInScope(String subject) throws SchemaRegistryStoreException {
    try {
      Mode globalMode = lookupCache.mode(null, true, defaultMode);
      Mode subjectMode = lookupCache.mode(subject, true, defaultMode);

      return globalMode == Mode.READONLY_OVERRIDE ? globalMode : subjectMode;
    } catch (StoreException e) {
      throw new SchemaRegistryStoreException("Failed to write new config value to the store", e);
    }
  }

  public void setMode(String subject, Mode mode) throws SchemaRegistryException {
    setMode(subject, mode, false);
  }

  public void setMode(String subject, Mode mode, boolean force)
      throws SchemaRegistryException {
    if (!allowModeChanges) {
      throw new OperationNotPermittedException("Mode changes are not allowed");
    }
    ModeKey modeKey = new ModeKey(subject);
    try {
      kafkaStore.waitUntilKafkaReaderReachesLastOffset(subject, kafkaStoreTimeoutMs);
      if (mode == Mode.IMPORT && getModeInScope(subject) != Mode.IMPORT && !force) {
        // Changing to import mode requires that no schemas exist with matching subjects.
        if (hasSubjects(subject, false)) {
          throw new OperationNotPermittedException("Cannot import since found existing subjects");
        }

        // Hard delete any remaining versions
        List<SchemaKey> deletedVersions = new ArrayList<>();
        Set<String> allSubjects = subjects(subject, true);
        for (String s : allSubjects) {
          Iterator<SchemaKey> schemasToBeDeleted = getAllVersions(s, LookupFilter.INCLUDE_DELETED);
          while (schemasToBeDeleted.hasNext()) {
            SchemaKey key = schemasToBeDeleted.next();
            if (!lookupCache.referencesSchema(key).isEmpty()) {
              throw new ReferenceExistsException(key.toString());
            }
            deletedVersions.add(key);
          }
        }
        for (SchemaKey key : deletedVersions) {
          kafkaStore.put(key, null);
        }

        // At this point no schemas should exist with matching subjects.
        // Write an event to clear deleted schemas from the caches.
        kafkaStore.put(new ClearSubjectKey(subject), new ClearSubjectValue(subject));
      }
      kafkaStore.put(modeKey, new ModeValue(subject, mode));
      log.debug("Wrote new mode: {} to the Kafka data store with key {}", mode.name(), modeKey);
    } catch (StoreTimeoutException te) {
      throw new SchemaRegistryTimeoutException("Write to the Kafka store timed out while", te);
    } catch (StoreException e) {
      throw new SchemaRegistryStoreException("Failed to write new mode to the store", e);
    }
  }

  public void setModeOrForward(String subject, Mode mode, boolean force,
      Map<String, String> headerProperties) throws SchemaRegistryException {
    kafkaStore.lockFor(subject).lock();
    try {
      if (isLeader()) {
        setMode(subject, mode, force);
      } else {
        // forward update mode request to the leader
        if (leaderIdentity != null) {
          forwardSetModeRequestToLeader(subject, mode, force, headerProperties);
        } else {
          throw new UnknownLeaderException("Update mode request failed since leader is "
              + "unknown");
        }
      }
    } finally {
      kafkaStore.lockFor(subject).unlock();
    }
  }

  public void deleteSubjectMode(String subject)
      throws SchemaRegistryStoreException, OperationNotPermittedException {
    if (!allowModeChanges) {
      throw new OperationNotPermittedException("Mode changes are not allowed");
    }
    try {
      kafkaStore.waitUntilKafkaReaderReachesLastOffset(subject, kafkaStoreTimeoutMs);
      deleteMode(subject);
    } catch (StoreException e) {
      throw new SchemaRegistryStoreException("Failed to delete subject config value from store",
          e);
    }
  }

  public void deleteSubjectModeOrForward(String subject, Map<String, String> headerProperties)
      throws SchemaRegistryStoreException, SchemaRegistryRequestForwardingException,
      OperationNotPermittedException, UnknownLeaderException {
    kafkaStore.lockFor(subject).lock();
    try {
      if (isLeader()) {
        deleteSubjectMode(subject);
      } else {
        // forward delete subject config request to the leader
        if (leaderIdentity != null) {
          forwardDeleteSubjectModeRequestToLeader(subject, headerProperties);
        } else {
          throw new UnknownLeaderException("Delete config request failed since leader is "
              + "unknown");
        }
      }
    } finally {
      kafkaStore.lockFor(subject).unlock();
    }
  }

  KafkaStore<SchemaRegistryKey, SchemaRegistryValue> getKafkaStore() {
    return this.kafkaStore;
  }

  private Map<String, List<ExtendedSchema>> schemasByVersion(
      Map<String, List<String>> subjectByAliases,
      CloseableIterator<SchemaRegistryValue> schemas,
      LookupFilter filter,
      boolean returnLatestOnly,
      Predicate<Schema> postFilter) {
    Map<String, List<ExtendedSchema>> schemaMap = new HashMap<>();
    ExtendedSchema previousSchema = null;
    while (schemas.hasNext()) {
      SchemaValue schemaValue = (SchemaValue) schemas.next();
      boolean shouldInclude = shouldInclude(schemaValue.isDeleted(), filter);
      if (!shouldInclude) {
        continue;
      }
      Schema schemaEntity;
      try {
        schemaEntity = toSchemaEntity(schemaValue);
      } catch (SchemaRegistryStoreException e) {
        log.error("Failed to decode metadata for schema id {}", schemaValue.getId(), e);
        continue;
      }
      List<String> aliases = subjectByAliases.get(schemaValue.getSubject());
      ExtendedSchema schema = new ExtendedSchema(schemaEntity, aliases);
      List<ExtendedSchema> schemaList = schemaMap.computeIfAbsent(
          schemaValue.getSubject(), k -> new ArrayList<>());
      if (returnLatestOnly) {
        if (previousSchema != null && !schema.getSubject().equals(previousSchema.getSubject())) {
          schemaList.add(previousSchema);
        }
      } else {
        schemaList.add(schema);
      }
      previousSchema = schema;
    }
    if (returnLatestOnly && previousSchema != null) {
      // handle last subject
      List<ExtendedSchema> schemaList = schemaMap.computeIfAbsent(
          previousSchema.getSubject(), k -> new ArrayList<>());
      schemaList.add(previousSchema);
    }
    if (postFilter != null) {
      for (Map.Entry<String, List<ExtendedSchema>> entry : schemaMap.entrySet()) {
        List<ExtendedSchema> schemaList = entry.getValue();
        schemaList = schemaList.stream()
            .filter(postFilter)
            .collect(Collectors.toList());
        entry.setValue(schemaList);
      }
    }
    return schemaMap;
  }

  private List<SchemaKey> schemaKeysByVersion(CloseableIterator<SchemaRegistryValue> schemas,
      LookupFilter filter) {
    List<SchemaKey> schemaList = new ArrayList<>();
    while (schemas.hasNext()) {
      SchemaValue schemaValue = (SchemaValue) schemas.next();
      boolean shouldInclude = shouldInclude(schemaValue.isDeleted(), filter);
      if (!shouldInclude) {
        continue;
      }
      SchemaKey schemaKey = schemaValue.toKey();
      schemaList.add(schemaKey);
    }
    return schemaList;
  }

  private boolean isSubjectVersionDeleted(String subject, int version)
      throws SchemaRegistryException {
    try {
      SchemaValue schemaValue = (SchemaValue) this.kafkaStore.get(new SchemaKey(subject, version));
      return schemaValue == null || schemaValue.isDeleted();
    } catch (StoreException e) {
      throw new SchemaRegistryStoreException(
          "Error while retrieving schema from the backend Kafka"
          + " store", e);
    }
  }

  private static boolean shouldInclude(boolean isDeleted, LookupFilter filter) {
    switch (filter) {
      case DEFAULT:
        return !isDeleted;
      case INCLUDE_DELETED:
        return true;
      case DELETED_ONLY:
        return isDeleted;
      default:
        return false;
    }
  }

  private void logSchemaOp(Schema schema, String operation) {
    try {
      MD5 md5 = MD5.ofSchema(schema);
      ByteBuffer byteBuffer = ByteBuffer.wrap(md5.bytes());
      long high = byteBuffer.getLong();
      long low = byteBuffer.getLong();
      UUID uuid = new UUID(high, low);
      log.info("Resource association log - (tenant, schemaHash, operation): ({}, {}, {})", 
          tenant(), uuid.toString(), operation);
    } catch (Exception e) {
      log.warn("Error occurred while logging schema operation", e);
    }
  }

  @Override
  public SchemaRegistryConfig config() {
    return config;
  }

  @Override
  public Map<String, Object> properties() {
    return props;
  }

  public HostnameVerifier getHostnameVerifier() throws SchemaRegistryStoreException {
    String sslEndpointIdentificationAlgo =
            config.getString(RestConfig.SSL_ENDPOINT_IDENTIFICATION_ALGORITHM_CONFIG);

    if (sslEndpointIdentificationAlgo == null
            || sslEndpointIdentificationAlgo.equals("none")
            || sslEndpointIdentificationAlgo.isEmpty()) {
      return (hostname, session) -> true;
    }

    if (sslEndpointIdentificationAlgo.equalsIgnoreCase("https")) {
      return null;
    }

    throw new SchemaRegistryStoreException(
            RestConfig.SSL_ENDPOINT_IDENTIFICATION_ALGORITHM_CONFIG
                    + " "
                    + sslEndpointIdentificationAlgo
                    + " not supported");
  }

  private boolean isSchemaFieldValidationEnabled(Config config) {
    return config.isValidateFields() != null ? config.isValidateFields() : defaultValidateFields;
  }

  @Override
  public void onKeystoreCreated(KeyStore keystore) {
    metricsContainer.emitCertificateExpirationMetric(
        keystore, metricsContainer.getCertificateExpirationKeystore());
  }

  @Override
  public void onTruststoreCreated(KeyStore truststore) {
    metricsContainer.emitCertificateExpirationMetric(
        truststore, metricsContainer.getCertificateExpirationTruststore());
  }

  private static class RawSchema {
    private final Schema schema;
    private final boolean isNew;
    private final boolean normalize;

    public RawSchema(Schema schema, boolean isNew, boolean normalize) {
      this.schema = schema;
      this.isNew = isNew;
      this.normalize = normalize;
    }

    public Schema getSchema() {
      return schema;
    }

    public boolean isNew() {
      return isNew;
    }

    public boolean isNormalize() {
      return normalize;
    }

    @Override
    public boolean equals(Object o) {
      if (this == o) {
        return true;
      }
      if (o == null || getClass() != o.getClass()) {
        return false;
      }
      RawSchema that = (RawSchema) o;
      return isNew == that.isNew
          && normalize == that.normalize
          && Objects.equals(schema, that.schema);
    }

    @Override
    public int hashCode() {
      return Objects.hash(schema, isNew, normalize);
    }

    @Override
    public String toString() {
      return "RawSchema{"
          + "schema=" + schema
          + ", isNew=" + isNew
          + ", normalize=" + normalize
          + '}';
    }
  }

  public static class SchemeAndPort {
    public int port;
    public String scheme;

    public SchemeAndPort(String scheme, int port) {
      this.port = port;
      this.scheme = scheme;
    }
  }
}<|MERGE_RESOLUTION|>--- conflicted
+++ resolved
@@ -827,15 +827,8 @@
           }
         }
         kafkaStore.put(schemaKey, schemaValue);
-<<<<<<< HEAD
         logSchemaOp(schema, "REGISTER");
-        return modifiedSchema
-            ? schema
-            : new Schema(subject, schema.getId());
-=======
-
         return schema;
->>>>>>> 6c515120
       } else {
         throw new IncompatibleSchemaException(compatibilityErrorLogs.toString());
       }
@@ -1758,14 +1751,10 @@
           + " store", e);
     }
     Schema schemaEntity = toSchemaEntity(schema);
-<<<<<<< HEAD
     logSchemaOp(schemaEntity, "READ");
-    SchemaString schemaString = new SchemaString(schemaEntity);
-=======
     SchemaString schemaString = subject != null
         ? new SchemaString(schemaEntity)
         : new SchemaString(null, null, schemaEntity);
->>>>>>> 6c515120
     if (format != null && !format.trim().isEmpty()) {
       ParsedSchema parsedSchema = parseSchema(schemaEntity, false, false);
       schemaString.setSchemaString(parsedSchema.formattedString(format));
