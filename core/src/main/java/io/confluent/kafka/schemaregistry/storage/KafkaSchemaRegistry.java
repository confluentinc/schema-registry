--- conflicted
+++ resolved
@@ -1150,8 +1150,6 @@
         schemaValue.setDeleted(true);
         metadataEncoder.encodeMetadata(schemaValue);
         kafkaStore.put(key, schemaValue);
-
-        newSchemaCache.invalidateAll();
         logSchemaOp(schema, "DELETE");
       } else {
         kafkaStore.put(key, null);
@@ -1164,14 +1162,8 @@
             deleteConfig(subject);
           }
         }
-<<<<<<< HEAD
       } else {
         kafkaStore.put(key, null);
-=======
-
-        // Invalidate the parsed schemas so that re-registration of dangling references will fail
-        oldSchemaCache.invalidateAll();
->>>>>>> 750ec4e9
       }
     } catch (StoreTimeoutException te) {
       throw new SchemaRegistryTimeoutException("Write to the Kafka store timed out while", te);
@@ -1238,8 +1230,6 @@
         DeleteSubjectKey key = new DeleteSubjectKey(subject);
         DeleteSubjectValue value = new DeleteSubjectValue(subject, deleteWatermarkVersion);
         kafkaStore.put(key, value);
-
-        newSchemaCache.invalidateAll();
       } else {
         for (Integer version : deletedVersions) {
           kafkaStore.put(new SchemaKey(subject, version), null);
@@ -1250,16 +1240,10 @@
         if (getConfig(subject) != null) {
           deleteConfig(subject);
         }
-<<<<<<< HEAD
       } else {
         for (Integer version : deletedVersions) {
           kafkaStore.put(new SchemaKey(subject, version), null);
         }
-=======
-
-        // Invalidate the parsed schemas so that re-registration of dangling references will fail
-        oldSchemaCache.invalidateAll();
->>>>>>> 750ec4e9
       }
       return deletedVersions;
 
