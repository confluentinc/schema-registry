/*
 * Copyright 2018 Confluent Inc.
 *
 * Licensed under the Confluent Community License (the "License"); you may not use
 * this file except in compliance with the License.  You may obtain a copy of the
 * License at
 *
 * http://www.confluent.io/confluent-community-license
 *
 * Unless required by applicable law or agreed to in writing, software
 * distributed under the License is distributed on an "AS IS" BASIS, WITHOUT
 * WARRANTIES OF ANY KIND, either express or implied.  See the License for the
 * specific language governing permissions and limitations under the License.
 */

package io.confluent.kafka.schemaregistry.storage;

import static io.confluent.kafka.schemaregistry.client.rest.entities.Metadata.mergeMetadata;
import static io.confluent.kafka.schemaregistry.client.rest.entities.RuleSet.mergeRuleSets;
import static io.confluent.kafka.schemaregistry.storage.FilteredIterator.filter;
import static io.confluent.kafka.schemaregistry.storage.TransformedIterator.transform;
import static io.confluent.kafka.schemaregistry.utils.QualifiedSubject.CONTEXT_DELIMITER;
import static io.confluent.kafka.schemaregistry.utils.QualifiedSubject.CONTEXT_PREFIX;
import static io.confluent.kafka.schemaregistry.utils.QualifiedSubject.CONTEXT_WILDCARD;
import static io.confluent.kafka.schemaregistry.utils.QualifiedSubject.DEFAULT_CONTEXT;

import com.github.benmanes.caffeine.cache.Caffeine;
import com.github.benmanes.caffeine.cache.LoadingCache;
import com.google.common.annotations.VisibleForTesting;
import com.google.common.collect.Sets;
import io.confluent.kafka.schemaregistry.CompatibilityLevel;
import io.confluent.kafka.schemaregistry.ParsedSchema;
import io.confluent.kafka.schemaregistry.ParsedSchemaHolder;
import io.confluent.kafka.schemaregistry.SchemaProvider;
import io.confluent.kafka.schemaregistry.avro.AvroSchema;
import io.confluent.kafka.schemaregistry.avro.AvroSchemaProvider;
import io.confluent.kafka.schemaregistry.client.rest.RestService;
import io.confluent.kafka.schemaregistry.client.rest.entities.Config;
import io.confluent.kafka.schemaregistry.client.rest.entities.Metadata;
import io.confluent.kafka.schemaregistry.client.rest.entities.Rule;
import io.confluent.kafka.schemaregistry.client.rest.entities.RuleSet;
import io.confluent.kafka.schemaregistry.client.rest.entities.Schema;
import io.confluent.kafka.schemaregistry.client.rest.entities.SchemaEntity;
import io.confluent.kafka.schemaregistry.client.rest.entities.SchemaString;
import io.confluent.kafka.schemaregistry.client.rest.entities.SchemaTags;
import io.confluent.kafka.schemaregistry.client.rest.entities.ExtendedSchema;
import io.confluent.kafka.schemaregistry.client.rest.entities.SubjectVersion;
import io.confluent.kafka.schemaregistry.client.rest.entities.requests.ConfigUpdateRequest;
import io.confluent.kafka.schemaregistry.client.rest.entities.requests.ModeUpdateRequest;
import io.confluent.kafka.schemaregistry.client.rest.entities.requests.RegisterSchemaRequest;
import io.confluent.kafka.schemaregistry.client.rest.entities.requests.RegisterSchemaResponse;
import io.confluent.kafka.schemaregistry.client.rest.entities.requests.TagSchemaRequest;
import io.confluent.kafka.schemaregistry.client.rest.exceptions.RestClientException;
import io.confluent.kafka.schemaregistry.client.rest.utils.UrlList;
import io.confluent.kafka.schemaregistry.client.security.SslFactory;
import io.confluent.kafka.schemaregistry.exceptions.IdGenerationException;
import io.confluent.kafka.schemaregistry.exceptions.IncompatibleSchemaException;
import io.confluent.kafka.schemaregistry.exceptions.InvalidSchemaException;
import io.confluent.kafka.schemaregistry.exceptions.OperationNotPermittedException;
import io.confluent.kafka.schemaregistry.exceptions.ReferenceExistsException;
import io.confluent.kafka.schemaregistry.exceptions.SchemaRegistryException;
import io.confluent.kafka.schemaregistry.exceptions.SchemaRegistryInitializationException;
import io.confluent.kafka.schemaregistry.exceptions.SchemaRegistryRequestForwardingException;
import io.confluent.kafka.schemaregistry.exceptions.SchemaRegistryStoreException;
import io.confluent.kafka.schemaregistry.exceptions.SchemaRegistryTimeoutException;
import io.confluent.kafka.schemaregistry.exceptions.SchemaTooLargeException;
import io.confluent.kafka.schemaregistry.exceptions.SchemaVersionNotSoftDeletedException;
import io.confluent.kafka.schemaregistry.exceptions.SubjectNotSoftDeletedException;
import io.confluent.kafka.schemaregistry.exceptions.UnknownLeaderException;
import io.confluent.kafka.schemaregistry.id.IdGenerator;
import io.confluent.kafka.schemaregistry.id.IncrementalIdGenerator;
import io.confluent.kafka.schemaregistry.json.JsonSchemaProvider;
import io.confluent.kafka.schemaregistry.leaderelector.kafka.KafkaGroupLeaderElector;
import io.confluent.kafka.schemaregistry.metrics.MetricsContainer;
import io.confluent.kafka.schemaregistry.protobuf.ProtobufSchemaProvider;
import io.confluent.kafka.schemaregistry.rest.SchemaRegistryConfig;
import io.confluent.kafka.schemaregistry.rest.VersionId;
import io.confluent.kafka.schemaregistry.rest.extensions.SchemaRegistryResourceExtension;
import io.confluent.kafka.schemaregistry.rest.handlers.CompositeUpdateRequestHandler;
import io.confluent.kafka.schemaregistry.rest.handlers.UpdateRequestHandler;
import io.confluent.kafka.schemaregistry.storage.encoder.MetadataEncoderService;
import io.confluent.kafka.schemaregistry.storage.exceptions.EntryTooLargeException;
import io.confluent.kafka.schemaregistry.storage.exceptions.StoreException;
import io.confluent.kafka.schemaregistry.storage.exceptions.StoreInitializationException;
import io.confluent.kafka.schemaregistry.storage.exceptions.StoreTimeoutException;
import io.confluent.kafka.schemaregistry.storage.serialization.Serializer;
import io.confluent.kafka.schemaregistry.utils.QualifiedSubject;
import io.confluent.rest.NamedURI;
import io.confluent.rest.RestConfig;
import io.confluent.rest.exceptions.RestException;
import java.io.IOException;
import java.util.ArrayList;
import java.util.Arrays;
import java.util.Collections;
import java.util.HashMap;
import java.util.Iterator;
import java.util.LinkedHashSet;
import java.util.List;
import java.util.Map;
import java.util.Objects;
import java.util.Properties;
import java.util.Set;
import java.util.concurrent.ConcurrentHashMap;
import java.util.concurrent.CopyOnWriteArrayList;
import java.util.concurrent.ExecutionException;
import java.util.concurrent.TimeUnit;
import java.util.concurrent.TimeoutException;
import java.util.concurrent.atomic.AtomicBoolean;
import java.util.function.BiFunction;
import java.util.function.Consumer;
import java.util.function.Predicate;
import java.util.stream.Collectors;
import java.util.stream.Stream;
import javax.net.ssl.HostnameVerifier;
import org.apache.avro.reflect.Nullable;
import org.apache.kafka.clients.admin.AdminClient;
import org.apache.kafka.clients.admin.AdminClientConfig;
import org.apache.kafka.common.config.ConfigDef;
import org.apache.kafka.common.utils.Time;
import org.slf4j.Logger;
import org.slf4j.LoggerFactory;

public class KafkaSchemaRegistry implements SchemaRegistry, LeaderAwareSchemaRegistry {

  /**
   * Schema versions under a particular subject are indexed from MIN_VERSION.
   */
  public static final int MIN_VERSION = 1;
  public static final int MAX_VERSION = Integer.MAX_VALUE;
  public static final String CONFLUENT_VERSION = "confluent:version";
  private static final Logger log = LoggerFactory.getLogger(KafkaSchemaRegistry.class);
  private static final String RESERVED_FIELD_REMOVED = "The new schema has reserved field %s "
      + "removed from its metadata which is present in the old schema's metadata.";
  private static final String FIELD_CONFLICTS_WITH_RESERVED_FIELD = "The new schema has field that"
      + " conflicts with the reserved field %s.";
  private final SchemaRegistryConfig config;
  private final List<SchemaRegistryResourceExtension> resourceExtensions;
  private final Map<String, Object> props;
  private final LoadingCache<RawSchema, ParsedSchema> schemaCache;
  private final LookupCache<SchemaRegistryKey, SchemaRegistryValue> lookupCache;
  // visible for testing
  final KafkaStore<SchemaRegistryKey, SchemaRegistryValue> kafkaStore;
  private final MetadataEncoderService metadataEncoder;
  private RuleSetHandler ruleSetHandler;
  private final List<UpdateRequestHandler> updateRequestHandlers = new CopyOnWriteArrayList<>();
  private final Serializer<SchemaRegistryKey, SchemaRegistryValue> serializer;
  private final SchemaRegistryIdentity myIdentity;
  private final CompatibilityLevel defaultCompatibilityLevel;
  private final boolean defaultValidateFields;
  private final Mode defaultMode;
  private final int kafkaStoreTimeoutMs;
  private final int initTimeout;
  private final int kafkaStoreMaxRetries;
  private final int searchDefaultLimit;
  private final int searchMaxLimit;
  private final boolean delayLeaderElection;
  private final boolean allowModeChanges;
  private final boolean enableStoreHealthCheck;
  private SchemaRegistryIdentity leaderIdentity;
  private RestService leaderRestService;
  private final SslFactory sslFactory;
  private final int leaderConnectTimeoutMs;
  private final int leaderReadTimeoutMs;
  private final IdGenerator idGenerator;
  private LeaderElector leaderElector = null;
  private final MetricsContainer metricsContainer;
  private final Map<String, SchemaProvider> providers;
  private final String kafkaClusterId;
  private final String groupId;
  private final List<Consumer<Boolean>> leaderChangeListeners = new CopyOnWriteArrayList<>();
  private final AtomicBoolean initialized = new AtomicBoolean(false);
  private final Time time;

  public KafkaSchemaRegistry(SchemaRegistryConfig config,
                             Serializer<SchemaRegistryKey, SchemaRegistryValue> serializer)
      throws SchemaRegistryException {
    if (config == null) {
      throw new SchemaRegistryException("Schema registry configuration is null");
    }
    this.config = config;
    this.resourceExtensions = config.getConfiguredInstances(
        config.definedResourceExtensionConfigName(),
        SchemaRegistryResourceExtension.class);
    this.props = new ConcurrentHashMap<>();
    Boolean leaderEligibility = config.getBoolean(SchemaRegistryConfig.MASTER_ELIGIBILITY);
    if (leaderEligibility == null) {
      leaderEligibility = config.getBoolean(SchemaRegistryConfig.LEADER_ELIGIBILITY);
    }
    this.delayLeaderElection = config.getBoolean(SchemaRegistryConfig.LEADER_ELECTION_DELAY);
    this.allowModeChanges = config.getBoolean(SchemaRegistryConfig.MODE_MUTABILITY);
    this.enableStoreHealthCheck = config.getBoolean(SchemaRegistryConfig.ENABLE_STORE_HEALTH_CHECK);

    String interInstanceListenerNameConfig = config.interInstanceListenerName();
    NamedURI internalListener = getInterInstanceListener(config.getListeners(),
        interInstanceListenerNameConfig,
        config.interInstanceProtocol());
    log.info("Found internal listener: {}", internalListener);
    boolean isEligibleForLeaderElector = leaderEligibility;
    this.myIdentity = getMyIdentity(internalListener, isEligibleForLeaderElector, config);
    log.info("Setting my identity to {}",  myIdentity);

    Map<String, Object> sslConfig = config.getOverriddenSslConfigs(internalListener);
    this.sslFactory =
        new SslFactory(ConfigDef.convertToStringMapWithPasswordValues(sslConfig));
    this.leaderConnectTimeoutMs = config.getInt(SchemaRegistryConfig.LEADER_CONNECT_TIMEOUT_MS);
    this.leaderReadTimeoutMs = config.getInt(SchemaRegistryConfig.LEADER_READ_TIMEOUT_MS);
    this.kafkaStoreTimeoutMs =
        config.getInt(SchemaRegistryConfig.KAFKASTORE_TIMEOUT_CONFIG);
    this.initTimeout = config.getInt(SchemaRegistryConfig.KAFKASTORE_INIT_TIMEOUT_CONFIG);
    this.kafkaStoreMaxRetries =
        config.getInt(SchemaRegistryConfig.KAFKASTORE_WRITE_MAX_RETRIES_CONFIG);
    this.serializer = serializer;
    this.defaultCompatibilityLevel = config.compatibilityType();
    this.defaultValidateFields =
        config.getBoolean(SchemaRegistryConfig.SCHEMA_VALIDATE_FIELDS_CONFIG);
    this.defaultMode = Mode.READWRITE;
    this.kafkaClusterId = kafkaClusterId(config);
    this.groupId = config.getString(SchemaRegistryConfig.SCHEMAREGISTRY_GROUP_ID_CONFIG);
    this.metricsContainer = new MetricsContainer(config, this.kafkaClusterId);
    this.providers = initProviders(config);
    this.schemaCache = Caffeine.newBuilder()
        .maximumSize(config.getInt(SchemaRegistryConfig.SCHEMA_CACHE_SIZE_CONFIG))
        .expireAfterAccess(config.getInt(SchemaRegistryConfig.SCHEMA_CACHE_EXPIRY_SECS_CONFIG),
                TimeUnit.SECONDS)
        .build(s -> loadSchema(s.getSchema(), s.isNew(), s.isNormalize()));
    this.searchDefaultLimit =
        config.getInt(SchemaRegistryConfig.SCHEMA_SEARCH_DEFAULT_LIMIT_CONFIG);
    this.searchMaxLimit = config.getInt(SchemaRegistryConfig.SCHEMA_SEARCH_MAX_LIMIT_CONFIG);
    this.lookupCache = lookupCache();
    this.idGenerator = identityGenerator(config);
    this.kafkaStore = kafkaStore(config);
    this.metadataEncoder = new MetadataEncoderService(this);
    this.ruleSetHandler = new RuleSetHandler();
    this.time = config.getTime();
  }

  @VisibleForTesting
  static SchemaRegistryIdentity getMyIdentity(NamedURI internalListener,
      boolean isEligibleForLeaderElector, SchemaRegistryConfig config) {
    SchemeAndPort schemeAndPort = new SchemeAndPort(internalListener.getUri().getScheme(),
        // default value of 8081 is always set for `host.port`. only consider `host.port` if the
        // original properties has it. otherwise, use the port from the listener.
        config.originals().containsKey(SchemaRegistryConfig.HOST_PORT_CONFIG)
                ? config.getInt(SchemaRegistryConfig.HOST_PORT_CONFIG) :
                internalListener.getUri().getPort());
    String host = config.getString(SchemaRegistryConfig.HOST_NAME_CONFIG);
    return new SchemaRegistryIdentity(host, schemeAndPort.port, isEligibleForLeaderElector,
        schemeAndPort.scheme);
  }

  private Map<String, SchemaProvider> initProviders(SchemaRegistryConfig config) {
    Map<String, Object> schemaProviderConfigs =
        config.originalsWithPrefix(SchemaRegistryConfig.SCHEMA_PROVIDERS_CONFIG + ".");
    schemaProviderConfigs.put(SchemaProvider.SCHEMA_VERSION_FETCHER_CONFIG, this);
    List<SchemaProvider> defaultSchemaProviders = Arrays.asList(
        new AvroSchemaProvider(), new JsonSchemaProvider(), new ProtobufSchemaProvider()
    );
    for (SchemaProvider provider : defaultSchemaProviders) {
      provider.configure(schemaProviderConfigs);
    }
    Map<String, SchemaProvider> providerMap = new HashMap<>();
    registerProviders(providerMap, defaultSchemaProviders);
    List<SchemaProvider> customSchemaProviders =
        config.getConfiguredInstances(SchemaRegistryConfig.SCHEMA_PROVIDERS_CONFIG,
            SchemaProvider.class,
            schemaProviderConfigs);
    // Allow custom providers to override default providers
    registerProviders(providerMap, customSchemaProviders);
    metricsContainer.getCustomSchemaProviderCount().record(customSchemaProviders.size());
    return providerMap;
  }

  private void registerProviders(
      Map<String, SchemaProvider> providerMap,
      List<SchemaProvider> schemaProviders
  ) {
    for (SchemaProvider schemaProvider : schemaProviders) {
      log.info("Registering schema provider for {}: {}",
          schemaProvider.schemaType(),
          schemaProvider.getClass().getName()
      );
      providerMap.put(schemaProvider.schemaType(), schemaProvider);
    }
  }

  protected KafkaStore<SchemaRegistryKey, SchemaRegistryValue> kafkaStore(
      SchemaRegistryConfig config) throws SchemaRegistryException {
    return new KafkaStore<>(
            config,
            getSchemaUpdateHandler(config),
            this.serializer, lookupCache, new NoopKey());
  }

  protected SchemaUpdateHandler getSchemaUpdateHandler(SchemaRegistryConfig config) {
    Map<String, Object> handlerConfigs =
        config.originalsWithPrefix(SchemaRegistryConfig.KAFKASTORE_UPDATE_HANDLERS_CONFIG + ".");
    handlerConfigs.put(StoreUpdateHandler.SCHEMA_REGISTRY, this);
    List<SchemaUpdateHandler> customSchemaHandlers =
        config.getConfiguredInstances(SchemaRegistryConfig.KAFKASTORE_UPDATE_HANDLERS_CONFIG,
            SchemaUpdateHandler.class,
            handlerConfigs);
    KafkaStoreMessageHandler storeHandler =
        new KafkaStoreMessageHandler(this, getLookupCache(), getIdentityGenerator());
    for (SchemaUpdateHandler customSchemaHandler : customSchemaHandlers) {
      log.info("Registering custom schema handler: {}",
          customSchemaHandler.getClass().getName()
      );
    }
    customSchemaHandlers.add(storeHandler);
    return new CompositeSchemaUpdateHandler(customSchemaHandlers);
  }

  public List<SchemaRegistryResourceExtension> getResourceExtensions() {
    return resourceExtensions;
  }

  protected LookupCache<SchemaRegistryKey, SchemaRegistryValue> lookupCache() {
    return new InMemoryCache<>(serializer);
  }

  public LookupCache<SchemaRegistryKey, SchemaRegistryValue> getLookupCache() {
    return lookupCache;
  }

  public Serializer<SchemaRegistryKey, SchemaRegistryValue> getSerializer() {
    return serializer;
  }

  public MetadataEncoderService getMetadataEncoder() {
    return metadataEncoder;
  }

  public RuleSetHandler getRuleSetHandler() {
    return ruleSetHandler;
  }

  public void setRuleSetHandler(RuleSetHandler ruleSetHandler) {
    this.ruleSetHandler = ruleSetHandler;
  }

  public UpdateRequestHandler getCompositeUpdateRequestHandler() {
    List<UpdateRequestHandler> handlers = new ArrayList<>();
    handlers.add(ruleSetHandler);
    handlers.addAll(updateRequestHandlers);
    return new CompositeUpdateRequestHandler(handlers);
  }

  public void addUpdateRequestHandler(UpdateRequestHandler updateRequestHandler) {
    updateRequestHandlers.add(updateRequestHandler);
  }

  protected IdGenerator identityGenerator(SchemaRegistryConfig config) {
    config.checkBootstrapServers();
    IdGenerator idGenerator = new IncrementalIdGenerator(this);
    idGenerator.configure(config);
    return idGenerator;
  }

  public IdGenerator getIdentityGenerator() {
    return idGenerator;
  }

  public MetricsContainer getMetricsContainer() {
    return metricsContainer;
  }

  /**
   * <p>This method returns a listener to be used for inter-instance communication.
   * It iterates through the list of listeners until it finds one whose name
   * matches the inter.instance.listener.name config. If no such listener is found,
   * it returns the last listener matching the requested scheme.
   * </p>
   * <p>When there is no matching named listener, in theory, any port from any listener
   * would be sufficient. Choosing the last, instead of say the first, is arbitrary.
   * The port used by this listener also forms the identity of the schema registry instance
   * along with the host name.
   * </p>
   */
  // TODO: once RestConfig.PORT_CONFIG is deprecated, remove the port parameter.
  public static NamedURI getInterInstanceListener(List<NamedURI> listeners,
                                             String interInstanceListenerName,
                                             String requestedScheme)
      throws SchemaRegistryException {
    if (requestedScheme.isEmpty()) {
      requestedScheme = SchemaRegistryConfig.HTTP;
    }

    NamedURI internalListener = null;
    for (NamedURI listener : listeners) {
      if (listener.getName() !=  null
              && listener.getName().equalsIgnoreCase(interInstanceListenerName)) {
        internalListener = listener;
        break;
      } else if (listener.getUri().getScheme().equalsIgnoreCase(requestedScheme)) {
        internalListener = listener;
      }
    }
    if (internalListener == null) {
      throw new SchemaRegistryException(" No listener configured with requested scheme "
                                          + requestedScheme);
    }
    return internalListener;
  }

  @Override
  public void init() throws SchemaRegistryException {
    try {
      kafkaStore.init();
    } catch (StoreInitializationException e) {
      throw new SchemaRegistryInitializationException(
          "Error initializing kafka store while initializing schema registry", e);
    }
    try {
      metadataEncoder.init();
    } catch (Exception e) {
      throw new SchemaRegistryInitializationException(
          "Error initializing metadata encoder while initializing schema registry", e);
    }

    config.checkBootstrapServers();
    if (!delayLeaderElection) {
      electLeader();
    }
  }

  public void postInit() throws SchemaRegistryException {
    if (delayLeaderElection) {
      electLeader();
    }
    initialized.set(true);
  }

  private void electLeader() throws SchemaRegistryException {
    log.info("Joining schema registry with Kafka-based coordination");
    leaderElector = new KafkaGroupLeaderElector(config, myIdentity, this);
    try {
      leaderElector.init();
    } catch (SchemaRegistryStoreException e) {
      throw new SchemaRegistryInitializationException(
          "Error electing leader while initializing schema registry", e);
    } catch (SchemaRegistryTimeoutException e) {
      throw new SchemaRegistryInitializationException(e);
    }
  }

  public void waitForInit() throws InterruptedException {
    kafkaStore.waitForInit();
  }

  public boolean initialized() {
    return kafkaStore.initialized() && initialized.get();
  }

  public boolean healthy() {
    if (enableStoreHealthCheck) {
      // Get dummy context key
      try {
        // Should return null if key does not exist
        kafkaStore.get(new ContextKey(tenant(), "dummy"));
      } catch (Throwable t) {
        return false;
      }
    }
    return initialized()
        && getResourceExtensions().stream().allMatch(SchemaRegistryResourceExtension::healthy);
  }

  public SslFactory getSslFactory() {
    return sslFactory;
  }

  /**
   * Add a leader change listener.
   *
   * @param listener a function that takes whether this node is a leader
   */
  public void addLeaderChangeListener(Consumer<Boolean> listener) {
    leaderChangeListeners.add(listener);
  }

  public boolean isLeader() {
    kafkaStore.leaderLock().lock();
    try {
      return leaderIdentity != null && leaderIdentity.equals(myIdentity);
    } finally {
      kafkaStore.leaderLock().unlock();
    }
  }

  /**
   * 'Inform' this SchemaRegistry instance which SchemaRegistry is the current leader.
   * If this instance is set as the new leader, ensure it is up-to-date with data in
   * the kafka store.
   *
   * @param newLeader Identity of the current leader. null means no leader is alive.
   */
  @Override
  public void setLeader(@Nullable SchemaRegistryIdentity newLeader)
      throws SchemaRegistryTimeoutException, SchemaRegistryStoreException, IdGenerationException {
    final long started = time.hiResClockMs();
    log.info("Setting the leader to {}", newLeader);

    // Only schema registry instances eligible for leader can be set to leader
    if (newLeader != null && !newLeader.getLeaderEligibility()) {
      throw new IllegalStateException(
          "Tried to set an ineligible node to leader: " + newLeader);
    }

    boolean isLeader;
    boolean leaderChanged;
    kafkaStore.leaderLock().lock();
    try {
      final SchemaRegistryIdentity previousLeader = leaderIdentity;
      leaderIdentity = newLeader;

      if (leaderIdentity == null) {
        leaderRestService = null;
      } else {
        leaderRestService = new RestService(leaderIdentity.getUrl(),
            config.whitelistHeaders().contains(RestService.X_FORWARD_HEADER));
        leaderRestService.setHttpConnectTimeoutMs(leaderConnectTimeoutMs);
        leaderRestService.setHttpReadTimeoutMs(leaderReadTimeoutMs);
        if (sslFactory != null && sslFactory.sslContext() != null) {
          leaderRestService.setSslSocketFactory(sslFactory.sslContext().getSocketFactory());
          leaderRestService.setHostnameVerifier(getHostnameVerifier());
        }
      }

      isLeader = isLeader();
      leaderChanged = leaderIdentity != null && !leaderIdentity.equals(previousLeader);
      if (leaderChanged) {
        log.info("Leader changed from {} to {}", previousLeader, leaderIdentity);
        if (isLeader) {
          // The new leader may not know the exact last offset in the Kafka log. So, mark the
          // last offset invalid here
          kafkaStore.markLastWrittenOffsetInvalid();
          //ensure the new leader catches up with the offsets before it gets nextid and assigns
          // leader
          try {
            kafkaStore.waitUntilKafkaReaderReachesLastOffset(initTimeout);
          } catch (StoreException e) {
            throw new SchemaRegistryStoreException("Exception getting latest offset ", e);
          }
          idGenerator.init();
        }
      }
      metricsContainer.getLeaderNode().record(isLeader() ? 1 : 0);
    } finally {
      kafkaStore.leaderLock().unlock();
    }

    if (leaderChanged) {
      for (Consumer<Boolean> listener : leaderChangeListeners) {
        try {
          listener.accept(isLeader);
        } catch (Exception e) {
          log.error("Could not invoke leader change listener", e);
        }
      }
    }
    long elapsed = time.hiResClockMs() - started;
    metricsContainer.getLeaderInitializationLatencyMetric().record(elapsed);
  }

  /**
   * Return json data encoding basic information about this SchemaRegistry instance, such as
   * host, port, etc.
   */
  public SchemaRegistryIdentity myIdentity() {
    return myIdentity;
  }

  /**
   * Return the identity of the SchemaRegistry that this instance thinks is current leader.
   * Any request that requires writing new data gets forwarded to the leader.
   */
  public SchemaRegistryIdentity leaderIdentity() {
    kafkaStore.leaderLock().lock();
    try {
      return leaderIdentity;
    } finally {
      kafkaStore.leaderLock().unlock();
    }
  }

  public RestService leaderRestService() {
    return leaderRestService;
  }

  public Set<String> schemaTypes() {
    return providers.keySet();
  }

  public SchemaProvider schemaProvider(String schemaType) {
    return providers.get(schemaType);
  }

  public int normalizeLimit(int suppliedLimit) {
    int limit = searchDefaultLimit;
    if (suppliedLimit > 0 && suppliedLimit <= searchMaxLimit) {
      limit = suppliedLimit;
    }
    return limit;
  }

  public Schema register(String subject, RegisterSchemaRequest request, boolean normalize)
      throws SchemaRegistryException {
    try {
      Schema schema = new Schema(subject, request);

      if (request.hasSchemaTagsToAddOrRemove()) {
        ParsedSchema parsedSchema = parseSchema(schema);
        ParsedSchema newSchema = parsedSchema
            .copy(TagSchemaRequest.schemaTagsListToMap(request.getSchemaTagsToAdd()),
                TagSchemaRequest.schemaTagsListToMap(request.getSchemaTagsToRemove()));
        // If a version was not specified, then use the latest version
        // to ensure that the confluent:version metadata is added
        int version = request.getVersion() != null ? request.getVersion() : -1;
        schema = new Schema(subject, version, schema.getId(), newSchema);
      }

      return register(subject, schema, normalize, request.doPropagateSchemaTags());
    } catch (IllegalArgumentException e) {
      throw new InvalidSchemaException(e);
    }
  }

  /**
   * Register the given schema under the given subject.
   *
   * <p>If the schema already exists, it is returned.  During registration, the metadata and ruleSet
   * may be populated by the config that is in scope.</p>
   *
   * @param subject The subject
   * @param schema The schema
   * @param normalize Whether to normalize the schema before registration
   * @return A schema containing the id.  If the schema is different from the input parameter,
   *     it is set in the return object.
   */
  @Override
  public Schema register(String subject,
                         Schema schema,
                         boolean normalize,
                         boolean propagateSchemaTags)
      throws SchemaRegistryException {
    try {
      checkRegisterMode(subject, schema);

      // Ensure cache is up-to-date before any potential writes
      kafkaStore.waitUntilKafkaReaderReachesLastOffset(subject, kafkaStoreTimeoutMs);

      // determine the latest version of the schema in the subject
      List<SchemaKey> allVersions = getAllSchemaKeys(subject);
      // sort versions in descending
      Collections.reverse(allVersions);

      List<Schema> deletedVersions = new ArrayList<>();
      List<ParsedSchemaHolder> undeletedVersions = new ArrayList<>();
      int newVersion = MIN_VERSION;
      // iterate from the latest to first
      for (SchemaKey schemaKey : allVersions) {
        LazyParsedSchemaHolder schemaHolder = new LazyParsedSchemaHolder(this, schemaKey);
        SchemaValue schemaValue = schemaHolder.schemaValue();
        newVersion = Math.max(newVersion, schemaValue.getVersion() + 1);
        if (schemaValue.isDeleted()) {
          deletedVersions.add(
              new Schema(schemaValue.getSubject(), schemaValue.getVersion(), schemaValue.getId()));
        } else {
          if (!undeletedVersions.isEmpty()) {
            // minor optimization: clear the holder if it is not the latest
            schemaHolder.clear();
          }
          undeletedVersions.add(schemaHolder);
        }
      }

      Config config = getConfigInScope(subject);
      Mode mode = getModeInScope(subject);

      boolean modifiedSchema = false;
      if (mode != Mode.IMPORT) {
        modifiedSchema = maybePopulateFromPrevious(
            config, schema, undeletedVersions, newVersion, propagateSchemaTags);
      }

      int schemaId = schema.getId();
      ParsedSchema parsedSchema = canonicalizeSchema(schema, config, schemaId < 0, normalize);

      if (parsedSchema != null) {
        // see if the schema to be registered already exists
        SchemaIdAndSubjects schemaIdAndSubjects = this.lookupCache.schemaIdAndSubjects(schema);
        if (schemaIdAndSubjects != null
            && (schemaId < 0 || schemaId == schemaIdAndSubjects.getSchemaId())) {
          if (schema.getVersion() == 0
              && schemaIdAndSubjects.hasSubject(subject)
              && !isSubjectVersionDeleted(subject, schemaIdAndSubjects.getVersion(subject))) {
            // return only if the schema was previously registered under the input subject
            return modifiedSchema
                ? schema.copy(
                    schemaIdAndSubjects.getVersion(subject), schemaIdAndSubjects.getSchemaId())
                : new Schema(subject, schemaIdAndSubjects.getSchemaId());
          } else {
            // need to register schema under the input subject
            schemaId = schemaIdAndSubjects.getSchemaId();
          }
        }
      }

      // iterate from the latest to first
      if (schema.getVersion() == 0) {
        for (ParsedSchemaHolder schemaHolder : undeletedVersions) {
          SchemaValue schemaValue = ((LazyParsedSchemaHolder) schemaHolder).schemaValue();
          ParsedSchema undeletedSchema = schemaHolder.schema();
          if (parsedSchema != null
              && (schemaId < 0 || schemaId == schemaValue.getId())
              && areSchemasEquivalent(parsedSchema, undeletedSchema)) {
            // This handles the case where a schema is sent with all references resolved
            // or without confluent:version
            return modifiedSchema
                ? schema.copy(schemaValue.getVersion(), schemaValue.getId())
                : new Schema(subject, schemaValue.getId());
          }
        }
      }

      boolean isCompatible = true;
      List<String> compatibilityErrorLogs = new ArrayList<>();
      if (mode != Mode.IMPORT) {
        // sort undeleted in ascending
        Collections.reverse(undeletedVersions);
        compatibilityErrorLogs.addAll(isCompatibleWithPrevious(config,
            parsedSchema,
            undeletedVersions));
        isCompatible = compatibilityErrorLogs.isEmpty();
      }

      if (isCompatible) {
        // save the context key
        QualifiedSubject qs = QualifiedSubject.create(tenant(), subject);
        if (qs != null && !DEFAULT_CONTEXT.equals(qs.getContext())) {
          ContextKey contextKey = new ContextKey(qs.getTenant(), qs.getContext());
          if (kafkaStore.get(contextKey) == null) {
            ContextValue contextValue = new ContextValue(qs.getTenant(), qs.getContext());
            kafkaStore.put(contextKey, contextValue);
          }
        }

        // assign a guid and put the schema in the kafka store
        if (schema.getVersion() <= 0) {
          schema.setVersion(newVersion);
        } else if (newVersion != schema.getVersion() && mode != Mode.IMPORT) {
          throw new InvalidSchemaException("Version is not one more than previous version");
        }

        final SchemaKey schemaKey = new SchemaKey(subject, schema.getVersion());
        final SchemaValue schemaValue = new SchemaValue(schema, ruleSetHandler);
        metadataEncoder.encodeMetadata(schemaValue);
        if (schemaId >= 0) {
          checkIfSchemaWithIdExist(schemaId, schema);
          schema.setId(schemaId);
          schemaValue.setId(schemaId);
        } else {
          String qctx = QualifiedSubject.qualifiedContextFor(tenant(), subject);
          int retries = 0;
          while (retries++ < kafkaStoreMaxRetries) {
            int newId = idGenerator.id(schemaValue);
            // Verify id is not already in use
            if (lookupCache.schemaKeyById(newId, qctx) == null) {
              schema.setId(newId);
              schemaValue.setId(newId);
              if (retries > 1) {
                log.warn(String.format("Retrying to register the schema with ID %s", newId));
              }
              break;
            }
          }
          if (retries >= kafkaStoreMaxRetries) {
            throw new SchemaRegistryStoreException("Error while registering the schema due "
                + "to generating an ID that is already in use.");
          }
        }
        for (Schema deleted : deletedVersions) {
          if (deleted.getId().equals(schema.getId())
                  && deleted.getVersion().compareTo(schema.getVersion()) < 0) {
            // Tombstone previous version with the same ID
            SchemaKey key = new SchemaKey(deleted.getSubject(), deleted.getVersion());
            kafkaStore.put(key, null);
          }
        }
        kafkaStore.put(schemaKey, schemaValue);

        return modifiedSchema
            ? schema
            : new Schema(subject, schema.getId());
      } else {
        throw new IncompatibleSchemaException(compatibilityErrorLogs.toString());
      }
    } catch (EntryTooLargeException e) {
      throw new SchemaTooLargeException("Write failed because schema is too large", e);
    } catch (StoreTimeoutException te) {
      throw new SchemaRegistryTimeoutException("Write to the Kafka store timed out while", te);
    } catch (StoreException e) {
      throw new SchemaRegistryStoreException("Error while registering the schema in the"
                                             + " backend Kafka store", e);
    } catch (IllegalStateException e) {
      if (e.getCause() instanceof SchemaRegistryException) {
        throw (SchemaRegistryException) e.getCause();
      }
      throw e;
    }
  }

  private void checkRegisterMode(
      String subject, Schema schema
  ) throws OperationNotPermittedException, SchemaRegistryStoreException {
    if (isReadOnlyMode(subject)) {
      throw new OperationNotPermittedException("Subject " + subject + " is in read-only mode");
    }

    if (schema.getId() >= 0) {
      if (getModeInScope(subject) != Mode.IMPORT) {
        throw new OperationNotPermittedException("Subject " + subject + " is not in import mode");
      }
    } else {
      if (getModeInScope(subject) != Mode.READWRITE) {
        throw new OperationNotPermittedException(
            "Subject " + subject + " is not in read-write mode"
        );
      }
    }
  }

  private boolean areSchemasEquivalent(ParsedSchema schema, Schema prev)
      throws SchemaRegistryException {
    return areSchemasEquivalent(schema, parseSchema(prev));
  }

  private boolean areSchemasEquivalent(ParsedSchema schema, ParsedSchema prev) {
    if (schema.references().isEmpty() && !prev.references().isEmpty()) {
      if (schema.deepEquals(prev)) {
        // This handles the case where a schema is sent with all references resolved
        return true;
      }
    }
    String schemaVer = getConfluentVersion(schema.metadata());
    String prevVer = getConfluentVersion(prev.metadata());
    if (schemaVer == null && prevVer != null) {
      ParsedSchema newSchema = schema.metadata() != null
          ? schema
          : schema.copy(new Metadata(null, null, null), schema.ruleSet());
      ParsedSchema newPrev = prev.copy(removeConfluentVersion(prev.metadata()), prev.ruleSet());
      if (newSchema.deepEquals(newPrev)) {
        // This handles the case where a schema is sent without confluent:version
        return true;
      }
    }
    return false;
  }

  private boolean isReadOnlyMode(String subject) throws SchemaRegistryStoreException {
    Mode subjectMode = getModeInScope(subject);
    return subjectMode == Mode.READONLY || subjectMode == Mode.READONLY_OVERRIDE;
  }

  private boolean maybePopulateFromPrevious(
      Config config, Schema schema, List<ParsedSchemaHolder> undeletedVersions, int newVersion,
      boolean propagateSchemaTags)
      throws SchemaRegistryException {
    boolean populatedSchema = false;
    LazyParsedSchemaHolder previousSchemaHolder = !undeletedVersions.isEmpty()
        ? (LazyParsedSchemaHolder) undeletedVersions.get(0)
        : null;
    Schema previousSchema = previousSchemaHolder != null
        ? toSchemaEntity(previousSchemaHolder.schemaValue())
        : null;
    if (schema == null
        || schema.getSchema() == null
        || schema.getSchema().trim().isEmpty()) {
      if (previousSchema != null) {
        schema.setSchema(previousSchema.getSchema());
        schema.setSchemaType(previousSchema.getSchemaType());
        schema.setReferences(previousSchema.getReferences());
        populatedSchema = true;
      } else {
        throw new InvalidSchemaException("Empty schema");
      }
    }
    boolean populatedSchemaTags = maybePropagateSchemaTags(
        schema, previousSchemaHolder, propagateSchemaTags);
    boolean populatedMetadataRuleSet = maybeSetMetadataRuleSet(
        config, schema, previousSchema, newVersion);
    return populatedSchema || populatedSchemaTags || populatedMetadataRuleSet;
  }

  private boolean maybePropagateSchemaTags(
      Schema schema, LazyParsedSchemaHolder previousSchema, boolean propagateSchemaTags)
      throws InvalidSchemaException {
    if (!propagateSchemaTags || previousSchema == null) {
      return false;
    }
    Map<SchemaEntity, Set<String>> schemaTags = previousSchema.schema().inlineTaggedEntities();
    if (schemaTags.isEmpty()) {
      return false;
    }
    ParsedSchema parsedSchema = parseSchema(schema);
    parsedSchema = parsedSchema.copy(schemaTags, Collections.emptyMap());
    schema.setSchema(parsedSchema.canonicalString());
    return true;
  }

  private boolean maybeSetMetadataRuleSet(
      Config config, Schema schema, Schema previousSchema, int newVersion) {
    io.confluent.kafka.schemaregistry.client.rest.entities.Metadata specificMetadata = null;
    if (schema.getMetadata() != null) {
      specificMetadata = schema.getMetadata();
    } else if (previousSchema != null) {
      specificMetadata = previousSchema.getMetadata();
    }
    io.confluent.kafka.schemaregistry.client.rest.entities.Metadata mergedMetadata;
    io.confluent.kafka.schemaregistry.client.rest.entities.Metadata defaultMetadata;
    io.confluent.kafka.schemaregistry.client.rest.entities.Metadata overrideMetadata;
    defaultMetadata = config.getDefaultMetadata();
    overrideMetadata = config.getOverrideMetadata();
    mergedMetadata =
        mergeMetadata(mergeMetadata(defaultMetadata, specificMetadata), overrideMetadata);
    io.confluent.kafka.schemaregistry.client.rest.entities.RuleSet specificRuleSet = null;
    if (schema.getRuleSet() != null) {
      specificRuleSet = schema.getRuleSet();
    } else if (previousSchema != null) {
      specificRuleSet = previousSchema.getRuleSet();
    }
    io.confluent.kafka.schemaregistry.client.rest.entities.RuleSet mergedRuleSet;
    io.confluent.kafka.schemaregistry.client.rest.entities.RuleSet defaultRuleSet;
    io.confluent.kafka.schemaregistry.client.rest.entities.RuleSet overrideRuleSet;
    defaultRuleSet = config.getDefaultRuleSet();
    overrideRuleSet = config.getOverrideRuleSet();
    mergedRuleSet = mergeRuleSets(mergeRuleSets(defaultRuleSet, specificRuleSet), overrideRuleSet);

    // Set confluent:version if passed in version is not 0,
    // or update confluent:version if it already exists in the metadata
    if (schema.getVersion() != 0 || getConfluentVersion(mergedMetadata) != null) {
      mergedMetadata = setConfluentVersion(mergedMetadata, newVersion);
    }

    if (mergedMetadata != null || mergedRuleSet != null) {
      schema.setMetadata(mergedMetadata);
      schema.setRuleSet(mergedRuleSet);
      return true;
    }
    return false;
  }

  private String getConfluentVersion(Metadata metadata) {
    return metadata != null && metadata.getProperties() != null
        ? metadata.getProperties().get(CONFLUENT_VERSION)
        : null;
  }

  private Metadata setConfluentVersion(Metadata metadata, int version) {
    Map<String, String> newProps = metadata != null && metadata.getProperties() != null
        ? new HashMap<>(metadata.getProperties())
        : new HashMap<>();
    newProps.put(CONFLUENT_VERSION, String.valueOf(version));
    return new Metadata(
        metadata != null ? metadata.getTags() : null,
        newProps,
        metadata != null ? metadata.getSensitive() : null);
  }

  private Metadata removeConfluentVersion(Metadata metadata) {
    if (metadata == null || metadata.getProperties() == null) {
      return metadata;
    }
    Map<String, String> newProps = new HashMap<>(metadata.getProperties());
    newProps.remove(CONFLUENT_VERSION);
    return new Metadata(
        metadata.getTags(),
        newProps,
        metadata.getSensitive());
  }

  public Schema registerOrForward(String subject,
                                  RegisterSchemaRequest request,
                                  boolean normalize,
                                  Map<String, String> headerProperties)
      throws SchemaRegistryException {
    Schema schema = new Schema(subject, request);
    Config config = getConfigInScope(subject);
    if (!request.hasSchemaTagsToAddOrRemove()
        && !request.doPropagateSchemaTags()
        && schema.getVersion() != -1
        && !config.hasDefaultsOrOverrides()) {
      Schema existingSchema = lookUpSchemaUnderSubject(subject, schema, normalize, false);
      if (existingSchema != null) {
        if (schema.getVersion() == 0) {
          if (schema.getId() == null
              || schema.getId() < 0
              || schema.getId().equals(existingSchema.getId())
          ) {
            return new Schema(subject, existingSchema.getId());
          }
        } else if (existingSchema.getId().equals(schema.getId())) {
          if (existingSchema.getVersion().equals(schema.getVersion())) {
            return existingSchema;
          } else {
            // In rare cases, a user may have imported the same schema with different versions
            Schema olderVersionSchema = get(subject, schema.getVersion(), false);
            if (olderVersionSchema != null
                && olderVersionSchema.getId().equals(existingSchema.getId())
                && MD5.ofSchema(olderVersionSchema).equals(MD5.ofSchema(existingSchema))) {
              return olderVersionSchema;
            }
          }
        }
      }
    }

    kafkaStore.lockFor(subject).lock();
    try {
      if (isLeader()) {
        return register(subject, request, normalize);
      } else {
        // forward registering request to the leader
        if (leaderIdentity != null) {
          return forwardRegisterRequestToLeader(subject, request, normalize, headerProperties);
        } else {
          throw new UnknownLeaderException("Register schema request failed since leader is "
                                           + "unknown");
        }
      }
    } finally {
      kafkaStore.lockFor(subject).unlock();
    }
  }

  public void extractSchemaTags(Schema schema, List<String> tags)
      throws SchemaRegistryException {
    ParsedSchema parsedSchema = parseSchema(schema);
    boolean isWildcard = tags.contains("*");
    List<SchemaTags> schemaTags = parsedSchema.inlineTaggedEntities().entrySet()
        .stream()
        .filter(e -> isWildcard || !Collections.disjoint(tags, e.getValue()))
        .map(e -> new SchemaTags(e.getKey(), new ArrayList<>(e.getValue())))
        .collect(Collectors.toList());
    schema.setSchemaTags(schemaTags);
  }

  public Schema modifySchemaTags(String subject, Schema schema, TagSchemaRequest request)
      throws SchemaRegistryException {
    ParsedSchema parsedSchema = parseSchema(schema);
    int newVersion = request.getNewVersion() != null ? request.getNewVersion() : 0;

    Metadata mergedMetadata = request.getMetadata() != null
        ? request.getMetadata()
        : parsedSchema.metadata();
    mergedMetadata = setConfluentVersion(mergedMetadata, newVersion);

    RuleSet ruleSet = maybeModifyPreviousRuleSet(subject, request);

    try {
      ParsedSchema newSchema = parsedSchema
          .copy(TagSchemaRequest.schemaTagsListToMap(request.getTagsToAdd()),
              TagSchemaRequest.schemaTagsListToMap(request.getTagsToRemove()))
          .copy(mergedMetadata, ruleSet)
          .copy(newVersion);
      return register(subject, new Schema(subject, newVersion, -1, newSchema), false);
    } catch (IllegalArgumentException e) {
      throw new InvalidSchemaException(e);
    }
  }

  private RuleSet maybeModifyPreviousRuleSet(String subject, TagSchemaRequest request)
      throws SchemaRegistryException {
    if (request.getRulesToMerge() == null && request.getRulesToRemove() == null) {
      return request.getRuleSet();
    }
    int oldVersion = request.getNewVersion() != null ? request.getNewVersion() - 1 : -1;
    Schema oldSchema = get(subject, oldVersion, false);
    // Use the previous ruleSet instead of the passed in one
    RuleSet ruleSet = oldSchema != null ? oldSchema.getRuleSet() : null;
    if (request.getRulesToMerge() != null) {
      ruleSet = mergeRuleSets(ruleSet, request.getRulesToMerge());
    }
    if (ruleSet != null && request.getRulesToRemove() != null) {
      List<String> rulesToRemove = request.getRulesToRemove();
      List<Rule> migrationRules = ruleSet.getMigrationRules();
      if (migrationRules != null) {
        migrationRules = migrationRules.stream()
            .filter(r -> !rulesToRemove.contains(r.getName()))
            .collect(Collectors.toList());
      }
      List<Rule> domainRules = ruleSet.getDomainRules();
      if (domainRules != null) {
        domainRules = domainRules.stream()
            .filter(r -> !rulesToRemove.contains(r.getName()))
            .collect(Collectors.toList());
      }
      ruleSet = new RuleSet(migrationRules, domainRules);
    }
    return ruleSet;
  }

  public Schema modifySchemaTagsOrForward(String subject,
                                          Schema schema,
                                          TagSchemaRequest request,
                                          Map<String, String> headerProperties)
      throws SchemaRegistryException {
    kafkaStore.lockFor(subject).lock();
    try {
      if (isLeader()) {
        return modifySchemaTags(subject, schema, request);
      } else {
        // forward registering request to the leader
        if (leaderIdentity != null) {
          return forwardModifySchemaTagsRequestToLeader(
              subject, schema, request, headerProperties);
        } else {
          throw new UnknownLeaderException("Request failed since leader is unknown");
        }
      }
    } finally {
      kafkaStore.lockFor(subject).unlock();
    }
  }

  @Override
  public void deleteSchemaVersion(String subject,
                                  Schema schema,
                                  boolean permanentDelete)
      throws SchemaRegistryException {
    try {
      if (isReadOnlyMode(subject)) {
        throw new OperationNotPermittedException("Subject " + subject + " is in read-only mode");
      }
      SchemaKey key = new SchemaKey(subject, schema.getVersion());
      if (!lookupCache.referencesSchema(key).isEmpty()) {
        throw new ReferenceExistsException(key.toString());
      }
      SchemaValue schemaValue = (SchemaValue) lookupCache.get(key);
      if (permanentDelete && schemaValue != null && !schemaValue.isDeleted()) {
        throw new SchemaVersionNotSoftDeletedException(subject, schema.getVersion().toString());
      }
      // Ensure cache is up-to-date before any potential writes
      kafkaStore.waitUntilKafkaReaderReachesLastOffset(subject, kafkaStoreTimeoutMs);
      if (!permanentDelete) {
        schemaValue = new SchemaValue(schema);
        schemaValue.setDeleted(true);
        metadataEncoder.encodeMetadata(schemaValue);
        kafkaStore.put(key, schemaValue);
        if (!getAllVersions(subject, LookupFilter.DEFAULT).hasNext()) {
          if (getMode(subject) != null) {
            deleteMode(subject);
          }
          if (getConfig(subject) != null) {
            deleteConfig(subject);
          }
        }
      } else {
        kafkaStore.put(key, null);
      }
    } catch (StoreTimeoutException te) {
      throw new SchemaRegistryTimeoutException("Write to the Kafka store timed out while", te);
    } catch (StoreException e) {
      throw new SchemaRegistryStoreException("Error while deleting the schema for subject '"
                                            + subject + "' in the backend Kafka store", e);
    }
  }

  public void deleteSchemaVersionOrForward(
      Map<String, String> headerProperties, String subject,
      Schema schema, boolean permanentDelete) throws SchemaRegistryException {

    kafkaStore.lockFor(subject).lock();
    try {
      if (isLeader()) {
        deleteSchemaVersion(subject, schema, permanentDelete);
      } else {
        // forward registering request to the leader
        if (leaderIdentity != null) {
          forwardDeleteSchemaVersionRequestToLeader(headerProperties, subject,
                  schema.getVersion(), permanentDelete);
        } else {
          throw new UnknownLeaderException("Register schema request failed since leader is "
                                           + "unknown");
        }
      }
    } finally {
      kafkaStore.lockFor(subject).unlock();
    }
  }

  @Override
  public List<Integer> deleteSubject(String subject,
                                     boolean permanentDelete) throws SchemaRegistryException {
    // Ensure cache is up-to-date before any potential writes
    try {
      if (isReadOnlyMode(subject)) {
        throw new OperationNotPermittedException("Subject " + subject + " is in read-only mode");
      }
      kafkaStore.waitUntilKafkaReaderReachesLastOffset(subject, kafkaStoreTimeoutMs);
      List<Integer> deletedVersions = new ArrayList<>();
      int deleteWatermarkVersion = 0;
      Iterator<SchemaKey> schemasToBeDeleted = getAllVersions(subject,
          permanentDelete ? LookupFilter.INCLUDE_DELETED : LookupFilter.DEFAULT);
      while (schemasToBeDeleted.hasNext()) {
        deleteWatermarkVersion = schemasToBeDeleted.next().getVersion();
        SchemaKey key = new SchemaKey(subject, deleteWatermarkVersion);
        if (!lookupCache.referencesSchema(key).isEmpty()) {
          throw new ReferenceExistsException(key.toString());
        }
        if (permanentDelete) {
          SchemaValue schemaValue = (SchemaValue) lookupCache.get(key);
          if (schemaValue != null && !schemaValue.isDeleted()) {
            throw new SubjectNotSoftDeletedException(subject);
          }
        }
        deletedVersions.add(deleteWatermarkVersion);
      }

      if (!permanentDelete) {
        DeleteSubjectKey key = new DeleteSubjectKey(subject);
        DeleteSubjectValue value = new DeleteSubjectValue(subject, deleteWatermarkVersion);
        kafkaStore.put(key, value);
        if (getMode(subject) != null) {
          deleteMode(subject);
        }
        if (getConfig(subject) != null) {
          deleteConfig(subject);
        }
      } else {
        for (Integer version : deletedVersions) {
          kafkaStore.put(new SchemaKey(subject, version), null);
        }
      }
      return deletedVersions;

    } catch (StoreTimeoutException te) {
      throw new SchemaRegistryTimeoutException("Write to the Kafka store timed out while", te);
    } catch (StoreException e) {
      throw new SchemaRegistryStoreException("Error while deleting the subject in the"
                                             + " backend Kafka store", e);
    }
  }

  public List<Integer> deleteSubjectOrForward(
      Map<String, String> requestProperties,
      String subject,
      boolean permanentDelete) throws SchemaRegistryException {
    kafkaStore.lockFor(subject).lock();
    try {
      if (isLeader()) {
        return deleteSubject(subject, permanentDelete);
      } else {
        // forward registering request to the leader
        if (leaderIdentity != null) {
          return forwardDeleteSubjectRequestToLeader(requestProperties,
                  subject,
                  permanentDelete);
        } else {
          throw new UnknownLeaderException("Register schema request failed since leader is "
                                           + "unknown");
        }
      }
    } finally {
      kafkaStore.lockFor(subject).unlock();
    }
  }

  public Schema lookUpSchemaUnderSubjectUsingContexts(
      String subject, Schema schema, boolean normalize, boolean lookupDeletedSchema)
      throws SchemaRegistryException {
    Schema matchingSchema =
        lookUpSchemaUnderSubject(subject, schema, normalize, lookupDeletedSchema);
    if (matchingSchema != null) {
      return matchingSchema;
    }
    QualifiedSubject qs = QualifiedSubject.create(tenant(), subject);
    boolean isQualifiedSubject = qs != null && !DEFAULT_CONTEXT.equals(qs.getContext());
    if (isQualifiedSubject) {
      return null;
    }
    // Try qualifying the subject with each known context
    try (CloseableIterator<SchemaRegistryValue> iter = allContexts()) {
      while (iter.hasNext()) {
        ContextValue v = (ContextValue) iter.next();
        QualifiedSubject qualSub =
            new QualifiedSubject(v.getTenant(), v.getContext(), qs.getSubject());
        Schema qualSchema = schema.copy();
        qualSchema.setSubject(qualSub.toQualifiedSubject());
        matchingSchema = lookUpSchemaUnderSubject(
            qualSub.toQualifiedSubject(), qualSchema, normalize, lookupDeletedSchema);
        if (matchingSchema != null) {
          return matchingSchema;
        }
      }
    }
    return null;
  }

  /**
   * Checks if given schema was ever registered under a subject. If found, it returns the version of
   * the schema under the subject. If not, returns -1
   */
  public Schema lookUpSchemaUnderSubject(
      String subject, Schema schema, boolean normalize, boolean lookupDeletedSchema)
      throws SchemaRegistryException {
    try {
      // Pass a copy of the schema so the original is not modified during normalization
      // to ensure that invalid defaults are not dropped since default validation is disabled
      Schema newSchema = schema != null ? schema.copy() : null;
      Config config = getConfigInScope(subject);
      ParsedSchema parsedSchema = canonicalizeSchema(newSchema, config, false, normalize);
      if (parsedSchema != null) {
        SchemaIdAndSubjects schemaIdAndSubjects = this.lookupCache.schemaIdAndSubjects(newSchema);
        if (schemaIdAndSubjects != null) {
          if (schemaIdAndSubjects.hasSubject(subject)
              && (lookupDeletedSchema || !isSubjectVersionDeleted(subject, schemaIdAndSubjects
              .getVersion(subject)))) {
            Schema matchingSchema = newSchema.copy();
            matchingSchema.setSubject(subject);
            matchingSchema.setVersion(schemaIdAndSubjects.getVersion(subject));
            matchingSchema.setId(schemaIdAndSubjects.getSchemaId());
            return matchingSchema;
          }
        }
      }

      List<SchemaKey> allVersions = getAllSchemaKeys(subject);
      Collections.reverse(allVersions);

      for (SchemaKey schemaKey : allVersions) {
        Schema prev = get(schemaKey.getSubject(), schemaKey.getVersion(), lookupDeletedSchema);
        if (prev != null
            && parsedSchema != null
            && areSchemasEquivalent(parsedSchema, prev)) {
          // This handles the case where a schema is sent with all references resolved
          // or without confluent:version
          return prev;
        }
      }

      return null;
    } catch (StoreException e) {
      throw new SchemaRegistryStoreException(
          "Error from the backend Kafka store", e);
    }
  }

  public Schema getLatestWithMetadata(
      String subject, Map<String, String> metadata, boolean lookupDeletedSchema)
      throws SchemaRegistryException {
    List<SchemaKey> allVersions = getAllSchemaKeys(subject);
    Collections.reverse(allVersions);

    for (SchemaKey schemaKey : allVersions) {
      Schema schema = get(schemaKey.getSubject(), schemaKey.getVersion(), lookupDeletedSchema);
      if (schema != null) {
        if (schema.getMetadata() != null) {
          Map<String, String> props = schema.getMetadata().getProperties();
          if (props != null && props.entrySet().containsAll(metadata.entrySet())) {
            return schema;
          }
        }
      }
    }

    return null;
  }

  public void checkIfSchemaWithIdExist(int id, Schema schema)
      throws SchemaRegistryException, StoreException {
    String qctx = QualifiedSubject.qualifiedContextFor(tenant(), schema.getSubject());
    SchemaKey existingKey = this.lookupCache.schemaKeyById(id, qctx);
    if (existingKey != null) {
      SchemaRegistryValue existingValue = this.lookupCache.get(existingKey);
      if (existingValue instanceof SchemaValue) {
        SchemaValue existingSchemaValue = (SchemaValue) existingValue;
        Schema existingSchema = toSchemaEntity(existingSchemaValue);
        Schema schemaCopy = schema.copy();
        schemaCopy.setId(existingSchema.getId());
        schemaCopy.setSubject(existingSchema.getSubject());
        schemaCopy.setVersion(existingSchema.getVersion());
        if (!existingSchema.equals(schemaCopy)) {
          throw new OperationNotPermittedException(
              String.format("Overwrite new schema with id %s is not permitted.", id)
          );
        }
      }
    }
  }

  private Schema forwardRegisterRequestToLeader(
      String subject, RegisterSchemaRequest registerSchemaRequest, boolean normalize,
      Map<String, String> headerProperties)
      throws SchemaRegistryRequestForwardingException {
    final UrlList baseUrl = leaderRestService.getBaseUrls();

    log.debug(String.format("Forwarding registering schema request to %s", baseUrl));
    try {
      RegisterSchemaResponse response = leaderRestService.registerSchema(
          headerProperties, registerSchemaRequest, subject, normalize);
      return new Schema(subject, response);
    } catch (IOException e) {
      throw new SchemaRegistryRequestForwardingException(
          String.format("Unexpected error while forwarding the registering schema request to %s",
              baseUrl),
          e);
    } catch (RestClientException e) {
      throw new RestException(e.getMessage(), e.getStatus(), e.getErrorCode(), e);
    }
  }

  public Schema forwardModifySchemaTagsRequestToLeader(
      String subject, Schema schema, TagSchemaRequest request, Map<String, String> headerProperties)
      throws SchemaRegistryRequestForwardingException {

    final UrlList baseUrl = leaderRestService.getBaseUrls();

    log.debug(String.format("Forwarding register schema tags request to %s", baseUrl));
    try {
      RegisterSchemaResponse response = leaderRestService.modifySchemaTags(
          headerProperties, request, subject, String.valueOf(schema.getVersion()));
      return new Schema(subject, response);
    } catch (IOException e) {
      throw new SchemaRegistryRequestForwardingException(
          String.format("Unexpected error while forwarding the register schema tags request to %s",
              baseUrl),
          e);
    } catch (RestClientException e) {
      throw new RestException(e.getMessage(), e.getStatus(), e.getErrorCode(), e);
    }
  }

  private void forwardUpdateConfigRequestToLeader(
      String subject, Config config,
      Map<String, String> headerProperties)
      throws SchemaRegistryRequestForwardingException {
    UrlList baseUrl = leaderRestService.getBaseUrls();

    ConfigUpdateRequest configUpdateRequest = new ConfigUpdateRequest(config);
    log.debug(String.format("Forwarding update config request %s to %s",
                            configUpdateRequest, baseUrl));
    try {
      leaderRestService.updateConfig(headerProperties, configUpdateRequest, subject);
    } catch (IOException e) {
      throw new SchemaRegistryRequestForwardingException(
          String.format("Unexpected error while forwarding the update config request %s to %s",
                        configUpdateRequest, baseUrl),
          e);
    } catch (RestClientException e) {
      throw new RestException(e.getMessage(), e.getStatus(), e.getErrorCode(), e);
    }
  }

  private void forwardDeleteSchemaVersionRequestToLeader(
      Map<String, String> headerProperties,
      String subject,
      Integer version,
      boolean permanentDelete) throws SchemaRegistryRequestForwardingException {
    UrlList baseUrl = leaderRestService.getBaseUrls();

    log.debug(String.format("Forwarding deleteSchemaVersion schema version request %s-%s to %s",
                            subject, version, baseUrl));
    try {
      leaderRestService.deleteSchemaVersion(headerProperties, subject,
              String.valueOf(version), permanentDelete);
    } catch (IOException e) {
      throw new SchemaRegistryRequestForwardingException(
          String.format(
              "Unexpected error while forwarding deleteSchemaVersion schema version "
              + "request %s-%s to %s", subject, version, baseUrl), e);
    } catch (RestClientException e) {
      throw new RestException(e.getMessage(), e.getStatus(), e.getErrorCode(), e);
    }
  }

  private List<Integer> forwardDeleteSubjectRequestToLeader(
      Map<String, String> requestProperties,
      String subject,
      boolean permanentDelete) throws SchemaRegistryRequestForwardingException {
    UrlList baseUrl = leaderRestService.getBaseUrls();

    log.debug(String.format("Forwarding delete subject request for  %s to %s",
                            subject, baseUrl));
    try {
      return leaderRestService.deleteSubject(requestProperties, subject, permanentDelete);
    } catch (IOException e) {
      throw new SchemaRegistryRequestForwardingException(
          String.format(
              "Unexpected error while forwarding delete subject "
              + "request %s to %s", subject, baseUrl), e);
    } catch (RestClientException e) {
      throw new RestException(e.getMessage(), e.getStatus(), e.getErrorCode(), e);
    }
  }

  private void forwardDeleteConfigToLeader(
      Map<String, String> requestProperties,
      String subject
  ) throws SchemaRegistryRequestForwardingException {
    UrlList baseUrl = leaderRestService.getBaseUrls();

    log.debug(String.format("Forwarding delete subject compatibility config request %s to %s",
        subject, baseUrl));
    try {
      leaderRestService.deleteConfig(requestProperties, subject);
    } catch (IOException e) {
      throw new SchemaRegistryRequestForwardingException(
          String.format(
              "Unexpected error while forwarding delete subject compatibility config"
                  + "request %s to %s", subject, baseUrl), e);
    } catch (RestClientException e) {
      throw new RestException(e.getMessage(), e.getStatus(), e.getErrorCode(), e);
    }
  }

  private void forwardSetModeRequestToLeader(
      String subject, Mode mode, boolean force,
      Map<String, String> headerProperties)
      throws SchemaRegistryRequestForwardingException {
    UrlList baseUrl = leaderRestService.getBaseUrls();

    ModeUpdateRequest modeUpdateRequest = new ModeUpdateRequest();
    modeUpdateRequest.setMode(mode.name());
    log.debug(String.format("Forwarding update mode request %s to %s",
        modeUpdateRequest, baseUrl));
    try {
      leaderRestService.setMode(headerProperties, modeUpdateRequest, subject, force);
    } catch (IOException e) {
      throw new SchemaRegistryRequestForwardingException(
          String.format("Unexpected error while forwarding the update mode request %s to %s",
              modeUpdateRequest, baseUrl),
          e);
    } catch (RestClientException e) {
      throw new RestException(e.getMessage(), e.getStatus(), e.getErrorCode(), e);
    }
  }

  private void forwardDeleteSubjectModeRequestToLeader(
      String subject,
      Map<String, String> headerProperties)
      throws SchemaRegistryRequestForwardingException {
    UrlList baseUrl = leaderRestService.getBaseUrls();

    log.debug(String.format("Forwarding delete subject mode request %s to %s",
        subject, baseUrl));
    try {
      leaderRestService.deleteSubjectMode(headerProperties, subject);
    } catch (IOException e) {
      throw new SchemaRegistryRequestForwardingException(
          String.format(
              "Unexpected error while forwarding delete subject mode"
                  + "request %s to %s", subject, baseUrl), e);
    } catch (RestClientException e) {
      throw new RestException(e.getMessage(), e.getStatus(), e.getErrorCode(), e);
    }
  }

  private ParsedSchema canonicalizeSchema(Schema schema,
                                          Config config,
                                          boolean isNew,
                                          boolean normalize) throws InvalidSchemaException {
    if (schema == null
        || schema.getSchema() == null
        || schema.getSchema().trim().isEmpty()) {
      return null;
    }
    ParsedSchema parsedSchema = parseSchema(schema, isNew, normalize);
    return maybeValidateAndNormalizeSchema(parsedSchema, schema, config, normalize);
  }

  private ParsedSchema maybeValidateAndNormalizeSchema(ParsedSchema parsedSchema,
                                                       Schema schema,
                                                       Config config,
                                                       boolean normalize)
          throws InvalidSchemaException {
    try {
      if (getModeInScope(schema.getSubject()) != Mode.IMPORT) {
        parsedSchema.validate(isSchemaFieldValidationEnabled(config));
      }
      if (normalize) {
        parsedSchema = parsedSchema.normalize();
      }
    } catch (Exception e) {
      String errMsg = "Invalid schema " + schema + ", details: " + e.getMessage();
      log.error(errMsg, e);
      throw new InvalidSchemaException(errMsg, e);
    }
    schema.setSchemaType(parsedSchema.schemaType());
    schema.setSchema(parsedSchema.canonicalString());
    schema.setReferences(parsedSchema.references());
    return parsedSchema;
  }

  public ParsedSchema parseSchema(Schema schema) throws InvalidSchemaException {
    return parseSchema(schema, false, false);
  }

  public ParsedSchema parseSchema(
          Schema schema,
          boolean isNew,
          boolean normalize) throws InvalidSchemaException {
    try {
      ParsedSchema parsedSchema = schemaCache.get(new RawSchema(schema.copy(), isNew, normalize));
      if (schema.getVersion() != null) {
        parsedSchema = parsedSchema.copy(schema.getVersion());
      }
      return parsedSchema;
    } catch (Exception e) {
      Throwable cause = e.getCause();
      if (cause instanceof InvalidSchemaException) {
        throw (InvalidSchemaException) cause;
      } else {
        throw new InvalidSchemaException(e);
      }
    }
  }

  private ParsedSchema loadSchema(
      Schema schema,
      boolean isNew,
      boolean normalize)
      throws InvalidSchemaException {
    String schemaType = schema.getSchemaType();
    if (schemaType == null) {
      schemaType = AvroSchema.TYPE;
    }
    SchemaProvider provider = schemaProvider(schemaType);
    if (provider == null) {
      String errMsg = "Invalid schema type " + schemaType;
      log.error(errMsg);
      throw new InvalidSchemaException(errMsg);
    }
    final String type = schemaType;

    try {
      return provider.parseSchemaOrElseThrow(schema, isNew, normalize);
    } catch (Exception e) {
      throw new InvalidSchemaException("Invalid schema " + schema
              + " with refs " + schema.getReferences()
              + " of type " + type + ", details: " + e.getMessage());
    }
  }

  public Schema getUsingContexts(String subject, int version, boolean
      returnDeletedSchema) throws SchemaRegistryException {
    Schema schema = get(subject, version, returnDeletedSchema);
    if (schema != null) {
      return schema;
    }
    QualifiedSubject qs = QualifiedSubject.create(tenant(), subject);
    boolean isQualifiedSubject = qs != null && !DEFAULT_CONTEXT.equals(qs.getContext());
    if (isQualifiedSubject) {
      return null;
    }
    // Try qualifying the subject with each known context
    try (CloseableIterator<SchemaRegistryValue> iter = allContexts()) {
      while (iter.hasNext()) {
        ContextValue v = (ContextValue) iter.next();
        QualifiedSubject qualSub =
            new QualifiedSubject(v.getTenant(), v.getContext(), qs.getSubject());
        schema = get(qualSub.toQualifiedSubject(), version, returnDeletedSchema);
        if (schema != null) {
          return schema;
        }
      }
    }
    return null;
  }

  public boolean schemaVersionExists(String subject, VersionId versionId, boolean
          returnDeletedSchema) throws SchemaRegistryException {
    final int version = versionId.getVersionId();
    Schema schema = this.get(subject, version, returnDeletedSchema);
    return (schema != null);
  }

  @Override
  public Schema get(String subject, int version, boolean returnDeletedSchema)
      throws SchemaRegistryException {
    VersionId versionId = new VersionId(version);
    if (versionId.isLatest()) {
      return getLatestVersion(subject);
    } else {
      SchemaValue schemaValue = getSchemaValue(new SchemaKey(subject, version));
      Schema schema = null;
      if (schemaValue != null && (!schemaValue.isDeleted() || returnDeletedSchema)) {
        schema = toSchemaEntity(schemaValue);
      }
      return schema;
    }
  }

  @Override
  public SchemaString get(int id, String subject) throws SchemaRegistryException {
    return get(id, subject, null, false);
  }

  public SchemaString get(
      int id,
      String subject,
      String format,
      boolean fetchMaxId
  ) throws SchemaRegistryException {
    SchemaValue schema;
    try {
      SchemaKey subjectVersionKey = getSchemaKeyUsingContexts(id, subject);
      if (subjectVersionKey == null) {
        return null;
      }
      schema = (SchemaValue) kafkaStore.get(subjectVersionKey);
    } catch (StoreException e) {
      throw new SchemaRegistryStoreException(
          "Error while retrieving schema with id "
          + id
          + " from the backend Kafka"
          + " store", e);
    }
    Schema schemaEntity = toSchemaEntity(schema);
    SchemaString schemaString = new SchemaString(schemaEntity);
    if (format != null && !format.trim().isEmpty()) {
      ParsedSchema parsedSchema = parseSchema(schemaEntity, false, false);
      schemaString.setSchemaString(parsedSchema.formattedString(format));
    } else {
      schemaString.setSchemaString(schema.getSchema());
    }
    if (fetchMaxId) {
      schemaString.setMaxId(idGenerator.getMaxId(schema));
    }
    return schemaString;
  }

  public Schema toSchemaEntity(SchemaValue schemaValue) throws SchemaRegistryStoreException {
    metadataEncoder.decodeMetadata(schemaValue);
    return schemaValue.toSchemaEntity();
  }

  protected SchemaValue getSchemaValue(SchemaKey key)
      throws SchemaRegistryException {
    try {
      return (SchemaValue) kafkaStore.get(key);
    } catch (StoreException e) {
      throw new SchemaRegistryStoreException(
          "Error while retrieving schema from the backend Kafka"
              + " store", e);
    }
  }

  private SchemaKey getSchemaKeyUsingContexts(int id, String subject)
          throws StoreException, SchemaRegistryException {
    QualifiedSubject qs = QualifiedSubject.create(tenant(), subject);
    boolean isQualifiedSubject = qs != null && !DEFAULT_CONTEXT.equals(qs.getContext());
    SchemaKey subjectVersionKey = lookupCache.schemaKeyById(id, subject);
    if (qs == null
        || qs.getSubject().isEmpty()
        || isQualifiedSubject
        || subjectVersionKey != null) {
      return subjectVersionKey;
    }
    // Try qualifying the subject with each known context
    try (CloseableIterator<SchemaRegistryValue> iter = allContexts()) {
      while (iter.hasNext()) {
        ContextValue v = (ContextValue) iter.next();
        QualifiedSubject qualSub =
            new QualifiedSubject(v.getTenant(), v.getContext(), qs.getSubject());
        SchemaKey key = lookupCache.schemaKeyById(id, qualSub.toQualifiedSubject());
        if (key != null) {
          return key;
        }
      }
    }
    // Could not find the id in subjects in other contexts,
    // just return the id in the given context if found
    return lookupCache.schemaKeyById(id, qs.toQualifiedContext());
  }

  private CloseableIterator<SchemaRegistryValue> allContexts() throws SchemaRegistryException {
    try {
      ContextKey key1 = new ContextKey(tenant(), String.valueOf(Character.MIN_VALUE));
      ContextKey key2 = new ContextKey(tenant(), String.valueOf(Character.MAX_VALUE));
      return kafkaStore.getAll(key1, key2);
    } catch (StoreException e) {
      throw new SchemaRegistryStoreException(
              "Error from the backend Kafka store", e);
    }
  }

  public List<Integer> getReferencedBy(String subject, VersionId versionId)
      throws SchemaRegistryException {
    try {
      int version = versionId.getVersionId();
      if (versionId.isLatest()) {
        version = getLatestVersion(subject).getVersion();
      }
      SchemaKey key = new SchemaKey(subject, version);
      List<Integer> ids = new ArrayList<>(lookupCache.referencesSchema(key));
      Collections.sort(ids);
      return ids;
    } catch (StoreException e) {
      throw new SchemaRegistryStoreException(
          "Error from the backend Kafka store", e);
    }
  }

  public List<String> listContexts() throws SchemaRegistryException {
    List<String> contexts = new ArrayList<>();
    contexts.add(DEFAULT_CONTEXT);
    try (CloseableIterator<SchemaRegistryValue> iter = allContexts()) {
      while (iter.hasNext()) {
        ContextValue contextValue = (ContextValue) iter.next();
        contexts.add(contextValue.getContext());
      }
    }
    return contexts;
  }

  @Override
  public Set<String> listSubjects(LookupFilter filter)
          throws SchemaRegistryException {
    return listSubjectsWithPrefix(CONTEXT_WILDCARD, filter);
  }

  public Set<String> listSubjectsWithPrefix(String prefix, LookupFilter filter)
      throws SchemaRegistryException {
    try (CloseableIterator<SchemaRegistryValue> allVersions = allVersions(prefix, true)) {
      return extractUniqueSubjects(allVersions, filter);
    }
  }

  public Set<String> listSubjectsForId(int id, String subject) throws SchemaRegistryException {
    return listSubjectsForId(id, subject, false);
  }

  @Override
  public Set<String> listSubjectsForId(int id, String subject, boolean returnDeleted)
      throws SchemaRegistryException {
    List<SubjectVersion> versions = listVersionsForId(id, subject, returnDeleted);
    return versions != null
        ? versions.stream()
            .map(SubjectVersion::getSubject)
            .collect(Collectors.toCollection(LinkedHashSet::new))
        : null;
  }

  public List<SubjectVersion> listVersionsForId(int id, String subject)
      throws SchemaRegistryException {
    return listVersionsForId(id, subject, false);
  }

  public List<SubjectVersion> listVersionsForId(int id, String subject, boolean lookupDeleted)
      throws SchemaRegistryException {
    SchemaValue schema;
    try {
      SchemaKey subjectVersionKey = getSchemaKeyUsingContexts(id, subject);
      if (subjectVersionKey == null) {
        return null;
      }
      schema = (SchemaValue) kafkaStore.get(subjectVersionKey);
      if (schema == null) {
        return null;
      }

      SchemaIdAndSubjects schemaIdAndSubjects =
          this.lookupCache.schemaIdAndSubjects(toSchemaEntity(schema));
      if (schemaIdAndSubjects == null) {
        return null;
      }
      return schemaIdAndSubjects
          .allSubjectVersions()
          .entrySet()
          .stream()
          .flatMap(e -> {
            try {
              SchemaValue schemaValue =
                  (SchemaValue) kafkaStore.get(new SchemaKey(e.getKey(), e.getValue()));
              if (schemaValue != null && (!schemaValue.isDeleted() || lookupDeleted)) {
                return Stream.of(new SubjectVersion(e.getKey(), e.getValue()));
              } else {
                return Stream.empty();
              }
            } catch (StoreException ex) {
              return Stream.empty();
            }
          })
          .collect(Collectors.toList());
    } catch (StoreException e) {
      throw new SchemaRegistryStoreException("Error while retrieving schema with id "
                                              + id + " from the backend Kafka store", e);
    }
  }

  private Set<String> extractUniqueSubjects(Iterator<SchemaRegistryValue> allVersions,
                                            LookupFilter filter) {
    Map<String, Boolean> subjects = new HashMap<>();
    while (allVersions.hasNext()) {
      SchemaValue value = (SchemaValue) allVersions.next();
      subjects.merge(value.getSubject(), value.isDeleted(), (v1, v2) -> v1 && v2);
    }

    return subjects.keySet().stream()
        .filter(k -> shouldInclude(subjects.get(k), filter))
        .sorted()
        .collect(Collectors.toCollection(LinkedHashSet::new));
  }

  public Set<String> subjects(String subject,
                              boolean lookupDeletedSubjects)
      throws SchemaRegistryStoreException {
    try {
      return lookupCache.subjects(subject, lookupDeletedSubjects);
    } catch (StoreException e) {
      throw new SchemaRegistryStoreException(
          "Error from the backend Kafka store", e);
    }
  }

  public boolean hasSubjects(String subject,
                             boolean lookupDeletedSubjects)
          throws SchemaRegistryStoreException {
    try {
      return lookupCache.hasSubjects(subject, lookupDeletedSubjects);
    } catch (StoreException e) {
      throw new SchemaRegistryStoreException(
          "Error from the backend Kafka store", e);
    }
  }

  @Override
  public Iterator<SchemaKey> getAllVersions(String subject, LookupFilter filter)
      throws SchemaRegistryException {
    try (CloseableIterator<SchemaRegistryValue> allVersions = allVersions(subject, false)) {
      List<SchemaKey> schemaKeys = schemaKeysByVersion(allVersions, filter);
      Collections.sort(schemaKeys);
      return schemaKeys.iterator();
    }
  }

  @Override
  public Iterator<ExtendedSchema> getVersionsWithSubjectPrefix(String prefix,
      boolean includeAliases,
      LookupFilter filter,
      boolean returnLatestOnly,
      Predicate<Schema> postFilter)
      throws SchemaRegistryException {
    if (includeAliases) {
      return allVersionsIncludingAliasesWithSubjectPrefix(
          prefix, filter, returnLatestOnly, postFilter);
    } else {
      return allVersionsWithSubjectPrefix(prefix, filter, returnLatestOnly, postFilter);
    }
  }

  private Iterator<ExtendedSchema> allVersionsWithSubjectPrefix(String prefix,
      LookupFilter filter,
      boolean returnLatestOnly,
      Predicate<Schema> postFilter)
      throws SchemaRegistryException {
    try (CloseableIterator<SchemaRegistryValue> allVersions = allVersions(prefix, true)) {
      Map<String, List<ExtendedSchema>> schemas = schemasByVersion(
          Collections.emptyMap(), allVersions, filter, returnLatestOnly, postFilter);
      List<ExtendedSchema> result = new ArrayList<>();
      for (List<ExtendedSchema> schemaList : schemas.values()) {
        result.addAll(schemaList);
      }
      Collections.sort(result);
      return result.iterator();
    }
  }

  public Iterator<ExtendedSchema> allVersionsIncludingAliasesWithSubjectPrefix(String prefix,
      LookupFilter filter,
      boolean returnLatestOnly,
      Predicate<Schema> postFilter)
      throws SchemaRegistryException {
    Map<String, List<String>> aliases = getAliases(prefix);
    try (CloseableIterator<SchemaRegistryValue> allVersions = allVersions(prefix, true)) {
      Map<String, List<ExtendedSchema>> schemas = schemasByVersion(
          aliases, allVersions, filter, returnLatestOnly, postFilter);
      List<ExtendedSchema> result = new ArrayList<>();
      for (List<ExtendedSchema> schemaList : schemas.values()) {
        result.addAll(schemaList);
      }
      for (Map.Entry<String, List<String>> entry : aliases.entrySet()) {
        String subject = entry.getKey();
        if (!schemas.containsKey(subject)) {
          // Collect schemas for the aliased subject
          try (CloseableIterator<SchemaRegistryValue> subVersions = allVersions(subject, false)) {
            Map<String, List<ExtendedSchema>> subSchemas = schemasByVersion(
                aliases, subVersions, filter, returnLatestOnly, postFilter);
            for (List<ExtendedSchema> schemaList : subSchemas.values()) {
              result.addAll(schemaList);
            }
          }
        }
      }
      Collections.sort(result);
      return result.iterator();
    }
  }

  private Map<String, List<String>> getAliases(String subjectPrefix)
      throws SchemaRegistryException {
    try (CloseableIterator<SchemaRegistryValue> iter = allConfigs(subjectPrefix, true)) {
      Map<String, List<String>> subjectToAliases = new HashMap<>();
      while (iter.hasNext()) {
        ConfigValue configValue = (ConfigValue) iter.next();
        String alias = configValue.getAlias();
        if (alias == null) {
          continue;
        }
        // Use the subject of the configValue as the qualifying parent (not the subjectPrefix)
        QualifiedSubject qualAlias = QualifiedSubject.qualifySubjectWithParent(
            tenant(), configValue.getSubject(), alias, true);
        List<String> aliases = subjectToAliases.computeIfAbsent(
            qualAlias.toQualifiedSubject(), k -> new ArrayList<>());
        aliases.add(configValue.getSubject());
      }
      return subjectToAliases;
    }
  }

  private List<SchemaKey> getAllSchemaKeys(String subject)
      throws SchemaRegistryException {
    try (CloseableIterator<SchemaRegistryValue> allVersions = allVersions(subject, false)) {
      List<SchemaKey> schemaKeys = schemaKeysByVersion(allVersions, LookupFilter.INCLUDE_DELETED);
      Collections.sort(schemaKeys);
      return schemaKeys;
    }
  }

  @Override
  public Schema getLatestVersion(String subject) throws SchemaRegistryException {
    try (CloseableIterator<SchemaRegistryValue> allVersions = allVersions(subject, false)) {
      return getLatestVersionFromSubjectSchemas(allVersions);
    }
  }

  private Schema getLatestVersionFromSubjectSchemas(
          CloseableIterator<SchemaRegistryValue> schemas) throws SchemaRegistryException {
    int latestVersionId = -1;
    SchemaValue latestSchemaValue = null;

    while (schemas.hasNext()) {
      SchemaValue schemaValue = (SchemaValue) schemas.next();
      if (schemaValue.isDeleted()) {
        continue;
      }
      if (schemaValue.getVersion() > latestVersionId) {
        latestVersionId = schemaValue.getVersion();
        latestSchemaValue = schemaValue;
      }
    }

    return latestSchemaValue != null ? toSchemaEntity(latestSchemaValue) : null;
  }

  private CloseableIterator<SchemaRegistryValue> allConfigs(
      String subjectOrPrefix, boolean isPrefix) throws SchemaRegistryException {
    return allVersions((s, v) -> new ConfigKey(s), subjectOrPrefix, isPrefix);
  }

  private CloseableIterator<SchemaRegistryValue> allVersions(
      String subjectOrPrefix, boolean isPrefix) throws SchemaRegistryException {
    return allVersions(SchemaKey::new, subjectOrPrefix, isPrefix);
  }

  private CloseableIterator<SchemaRegistryValue> allVersions(
      BiFunction<String, Integer, SchemaRegistryKey> keyCreator,
      String subjectOrPrefix, boolean isPrefix) throws SchemaRegistryException {
    try {
      String start;
      String end;
      int idx = subjectOrPrefix.indexOf(CONTEXT_WILDCARD);
      if (idx >= 0) {
        // Context wildcard match (prefix may contain tenant)
        String tenantPrefix = subjectOrPrefix.substring(0, idx);
        String unqualifiedSubjectOrPrefix =
            subjectOrPrefix.substring(idx + CONTEXT_WILDCARD.length());
        if (!unqualifiedSubjectOrPrefix.isEmpty()) {
          return allVersionsFromAllContexts(
              keyCreator, tenantPrefix, unqualifiedSubjectOrPrefix, isPrefix);
        }
        start = tenantPrefix + CONTEXT_PREFIX + CONTEXT_DELIMITER;
        end = tenantPrefix + CONTEXT_PREFIX + Character.MAX_VALUE + CONTEXT_DELIMITER;
      } else {
        start = subjectOrPrefix;
        end = isPrefix ? subjectOrPrefix + Character.MAX_VALUE : subjectOrPrefix;
      }
<<<<<<< HEAD
      SchemaRegistryKey key1 = keyCreator.apply(start, MIN_VERSION);
      SchemaRegistryKey key2 = keyCreator.apply(end, MAX_VERSION);
      return TransformedIterator.transform(kafkaStore.getAll(key1, key2), v -> {
=======
      SchemaKey key1 = new SchemaKey(start, MIN_VERSION);
      SchemaKey key2 = new SchemaKey(end, MAX_VERSION);
      return filter(transform(kafkaStore.getAll(key1, key2), v -> {
>>>>>>> cdc16f4f
        if (v instanceof SchemaValue) {
          try {
            metadataEncoder.decodeMetadata(((SchemaValue) v));
          } catch (SchemaRegistryStoreException e) {
            log.error("Failed to decode metadata for schema id {}", ((SchemaValue) v).getId(), e);
            return null;
          }
        }
        return v;
      }), Objects::nonNull);
    } catch (StoreException e) {
      throw new SchemaRegistryStoreException(
          "Error from the backend Kafka store", e);
    }
  }

  private CloseableIterator<SchemaRegistryValue> allVersionsFromAllContexts(
      BiFunction<String, Integer, SchemaRegistryKey> keyCreator,
      String tenantPrefix, String unqualifiedSubjectOrPrefix, boolean isPrefix)
      throws SchemaRegistryException {
    List<SchemaRegistryValue> versions = new ArrayList<>();
    // Add versions from default context
    try (CloseableIterator<SchemaRegistryValue> iter =
        allVersions(keyCreator, tenantPrefix + unqualifiedSubjectOrPrefix, isPrefix)) {
      while (iter.hasNext()) {
        versions.add(iter.next());
      }
    }
    List<ContextValue> contexts = new ArrayList<>();
    try (CloseableIterator<SchemaRegistryValue> iter = allContexts()) {
      while (iter.hasNext()) {
        contexts.add((ContextValue) iter.next());
      }
    }
    for (ContextValue v : contexts) {
      QualifiedSubject qualSub =
          new QualifiedSubject(v.getTenant(), v.getContext(), unqualifiedSubjectOrPrefix);
      try (CloseableIterator<SchemaRegistryValue> subiter =
          allVersions(keyCreator, qualSub.toQualifiedSubject(), isPrefix)) {
        while (subiter.hasNext()) {
          versions.add(subiter.next());
        }
      }
    }
    return new DelegatingIterator<>(versions.iterator());
  }

  @Override
  public void close() throws IOException {
    log.info("Shutting down schema registry");
    kafkaStore.close();
    metadataEncoder.close();
    if (leaderElector != null) {
      leaderElector.close();
    }
    if (leaderRestService != null) {
      leaderRestService.close();
    }
  }

  public void updateConfig(String subject, Config config)
      throws SchemaRegistryStoreException, OperationNotPermittedException, UnknownLeaderException {
    if (isReadOnlyMode(subject)) {
      throw new OperationNotPermittedException("Subject " + subject + " is in read-only mode");
    }
    ConfigKey configKey = new ConfigKey(subject);
    try {
      kafkaStore.waitUntilKafkaReaderReachesLastOffset(subject, kafkaStoreTimeoutMs);
      ConfigValue oldConfig = (ConfigValue) kafkaStore.get(configKey);
      ConfigValue newConfig = new ConfigValue(subject, config, ruleSetHandler);
      kafkaStore.put(configKey, ConfigValue.update(oldConfig, newConfig));
      log.debug("Wrote new config: {} to the Kafka data store with key {}", config, configKey);
    } catch (StoreException e) {
      throw new SchemaRegistryStoreException("Failed to write new config value to the store",
                                             e);
    }
  }

  public void updateConfigOrForward(String subject, Config newConfig,
                                    Map<String, String> headerProperties)
      throws SchemaRegistryStoreException, SchemaRegistryRequestForwardingException,
      UnknownLeaderException, OperationNotPermittedException {
    kafkaStore.lockFor(subject).lock();
    try {
      if (isLeader()) {
        updateConfig(subject, newConfig);
      } else {
        // forward update config request to the leader
        if (leaderIdentity != null) {
          forwardUpdateConfigRequestToLeader(subject, newConfig, headerProperties);
        } else {
          throw new UnknownLeaderException("Update config request failed since leader is "
                                           + "unknown");
        }
      }
    } finally {
      kafkaStore.lockFor(subject).unlock();
    }
  }

  public void deleteSubjectConfig(String subject)
      throws SchemaRegistryStoreException, OperationNotPermittedException {
    if (isReadOnlyMode(subject)) {
      throw new OperationNotPermittedException("Subject " + subject + " is in read-only mode");
    }
    try {
      kafkaStore.waitUntilKafkaReaderReachesLastOffset(subject, kafkaStoreTimeoutMs);
      deleteConfig(subject);
    } catch (StoreException e) {
      throw new SchemaRegistryStoreException("Failed to delete subject config value from store",
          e);
    }
  }

  public void deleteConfigOrForward(String subject,
                                    Map<String, String> headerProperties)
      throws SchemaRegistryStoreException, SchemaRegistryRequestForwardingException,
      OperationNotPermittedException, UnknownLeaderException {
    kafkaStore.lockFor(subject).lock();
    try {
      if (isLeader()) {
        deleteSubjectConfig(subject);
      } else {
        // forward delete subject config request to the leader
        if (leaderIdentity != null) {
          forwardDeleteConfigToLeader(headerProperties, subject);
        } else {
          throw new UnknownLeaderException("Delete config request failed since leader is "
              + "unknown");
        }
      }
    } finally {
      kafkaStore.lockFor(subject).unlock();
    }
  }

  private String kafkaClusterId(SchemaRegistryConfig config) throws SchemaRegistryException {
    Properties adminClientProps = new Properties();
    KafkaStore.addSchemaRegistryConfigsToClientProperties(config, adminClientProps);
    adminClientProps.put(AdminClientConfig.BOOTSTRAP_SERVERS_CONFIG, config.bootstrapBrokers());

    try (AdminClient adminClient = AdminClient.create(adminClientProps)) {
      return adminClient
              .describeCluster()
              .clusterId()
              .get(initTimeout, TimeUnit.MILLISECONDS);
    } catch (InterruptedException | ExecutionException | TimeoutException e) {
      throw new SchemaRegistryException("Failed to get Kafka cluster ID", e);
    }
  }

  public String getKafkaClusterId() {
    return kafkaClusterId;
  }

  public String getGroupId() {
    return groupId;
  }

  public Config getConfig(String subject)
      throws SchemaRegistryStoreException {
    try {
      return lookupCache.config(subject, false, new Config(defaultCompatibilityLevel.name));
    } catch (StoreException e) {
      throw new SchemaRegistryStoreException("Failed to write new config value to the store", e);
    }
  }

  public Config getConfigInScope(String subject)
      throws SchemaRegistryStoreException {
    try {
      return lookupCache.config(subject, true, new Config(defaultCompatibilityLevel.name));
    } catch (StoreException e) {
      throw new SchemaRegistryStoreException("Failed to write new config value to the store", e);
    }
  }

  /**
   * @param previousSchemas Full schema history in chronological order
   */
  @Override
  public List<String> isCompatible(String subject,
                                   Schema newSchema,
                                   List<SchemaKey> previousSchemas,
                                   boolean normalize)
      throws SchemaRegistryException {

    if (previousSchemas == null) {
      log.error("Previous schema not provided");
      throw new InvalidSchemaException("Previous schema not provided");
    }

    try {
      List<ParsedSchemaHolder> prevParsedSchemas = new ArrayList<>(previousSchemas.size());
      for (SchemaKey previousSchema : previousSchemas) {
        prevParsedSchemas.add(new LazyParsedSchemaHolder(this, previousSchema));
      }

      Config config = getConfigInScope(subject);
      ParsedSchema parsedSchema = canonicalizeSchema(newSchema, config, true, normalize);
      if (parsedSchema == null) {
        log.error("Empty schema");
        throw new InvalidSchemaException("Empty schema");
      }
      return isCompatibleWithPrevious(config, parsedSchema, prevParsedSchemas);
    } catch (IllegalStateException e) {
      if (e.getCause() instanceof SchemaRegistryException) {
        throw (SchemaRegistryException) e.getCause();
      }
      throw e;
    }
  }

  private List<String> isCompatibleWithPrevious(Config config,
                                                ParsedSchema parsedSchema,
                                                List<ParsedSchemaHolder> previousSchemas) {
    List<String> errorMessages = new ArrayList<>();
    ParsedSchemaHolder previousSchemaHolder = !previousSchemas.isEmpty()
                                                  ? previousSchemas.get(previousSchemas.size() - 1)
                                                  : null;
    if (isSchemaFieldValidationEnabled(config)) {
      errorMessages.addAll(validateReservedFields(parsedSchema, previousSchemaHolder));
    }
    CompatibilityLevel compatibility = CompatibilityLevel.forName(config.getCompatibilityLevel());
    String compatibilityGroup = config.getCompatibilityGroup();
    if (compatibilityGroup != null) {
      String groupValue = getCompatibilityGroupValue(parsedSchema, compatibilityGroup);
      // Only check compatibility against schemas with the same compatibility group value,
      // which may be null.
      previousSchemas = previousSchemas.stream()
          .filter(s -> Objects.equals(groupValue,
              getCompatibilityGroupValue(s.schema(), compatibilityGroup)))
          .collect(Collectors.toList());
    }
    errorMessages.addAll(parsedSchema.isCompatible(compatibility, previousSchemas));
    if (!errorMessages.isEmpty()) {
      try {
        errorMessages.add(String.format("{validateFields: '%b', compatibility: '%s'}",
            isSchemaFieldValidationEnabled(config),
            compatibility));
      } catch (UnsupportedOperationException e) {
        // Ignore and return errorMessages
        log.warn("Failed to append 'compatibility' to error messages");
      }
    }
    return errorMessages;
  }

  private List<String> validateReservedFields(ParsedSchema currentSchema,
                                              ParsedSchemaHolder previousSchema) {
    List<String> errorMessages = new ArrayList<>();
    Set<String> updatedReservedFields = currentSchema.getReservedFields();
    if (previousSchema != null) {
      // check to ensure that original reserved fields are not removed in the updated version
      Sets.SetView<String> removedFields =
          Sets.difference(previousSchema.schema().getReservedFields(), updatedReservedFields);
      if (!removedFields.isEmpty()) {
        removedFields.forEach(field -> errorMessages.add(String.format(RESERVED_FIELD_REMOVED,
            field)));
      }
    }
    updatedReservedFields.forEach(reservedField -> {
      // check if updated fields conflict with reserved fields
      if (currentSchema.hasTopLevelField(reservedField)) {
        errorMessages.add(String.format(FIELD_CONFLICTS_WITH_RESERVED_FIELD, reservedField));
      }
    });
    return errorMessages;
  }

  private static String getCompatibilityGroupValue(
      ParsedSchema parsedSchema, String compatibilityGroup) {
    if (parsedSchema.metadata() != null && parsedSchema.metadata().getProperties() != null) {
      return parsedSchema.metadata().getProperties().get(compatibilityGroup);
    }
    return null;
  }

  private void deleteMode(String subject) throws StoreException {
    ModeKey modeKey = new ModeKey(subject);
    this.kafkaStore.delete(modeKey);
  }

  private void deleteConfig(String subject) throws StoreException {
    ConfigKey configKey = new ConfigKey(subject);
    this.kafkaStore.delete(configKey);
  }

  public Mode getMode(String subject) throws SchemaRegistryStoreException {
    try {
      Mode globalMode = lookupCache.mode(null, false, defaultMode);
      Mode subjectMode = lookupCache.mode(subject, false, defaultMode);

      return globalMode == Mode.READONLY_OVERRIDE ? globalMode : subjectMode;
    } catch (StoreException e) {
      throw new SchemaRegistryStoreException("Failed to write new config value to the store", e);
    }
  }

  public Mode getModeInScope(String subject) throws SchemaRegistryStoreException {
    try {
      Mode globalMode = lookupCache.mode(null, true, defaultMode);
      Mode subjectMode = lookupCache.mode(subject, true, defaultMode);

      return globalMode == Mode.READONLY_OVERRIDE ? globalMode : subjectMode;
    } catch (StoreException e) {
      throw new SchemaRegistryStoreException("Failed to write new config value to the store", e);
    }
  }

  public void setMode(String subject, Mode mode) throws SchemaRegistryException {
    setMode(subject, mode, false);
  }

  public void setMode(String subject, Mode mode, boolean force)
      throws SchemaRegistryException {
    if (!allowModeChanges) {
      throw new OperationNotPermittedException("Mode changes are not allowed");
    }
    ModeKey modeKey = new ModeKey(subject);
    try {
      kafkaStore.waitUntilKafkaReaderReachesLastOffset(subject, kafkaStoreTimeoutMs);
      if (mode == Mode.IMPORT && getModeInScope(subject) != Mode.IMPORT && !force) {
        // Changing to import mode requires that no schemas exist with matching subjects.
        if (hasSubjects(subject, false)) {
          throw new OperationNotPermittedException("Cannot import since found existing subjects");
        }

        // Hard delete any remaining versions
        List<SchemaKey> deletedVersions = new ArrayList<>();
        Set<String> allSubjects = subjects(subject, true);
        for (String s : allSubjects) {
          Iterator<SchemaKey> schemasToBeDeleted = getAllVersions(s, LookupFilter.INCLUDE_DELETED);
          while (schemasToBeDeleted.hasNext()) {
            SchemaKey key = schemasToBeDeleted.next();
            if (!lookupCache.referencesSchema(key).isEmpty()) {
              throw new ReferenceExistsException(key.toString());
            }
            deletedVersions.add(key);
          }
        }
        for (SchemaKey key : deletedVersions) {
          kafkaStore.put(key, null);
        }

        // At this point no schemas should exist with matching subjects.
        // Write an event to clear deleted schemas from the caches.
        kafkaStore.put(new ClearSubjectKey(subject), new ClearSubjectValue(subject));
      }
      kafkaStore.put(modeKey, new ModeValue(subject, mode));
      log.debug("Wrote new mode: {} to the Kafka data store with key {}", mode.name(), modeKey);
    } catch (StoreTimeoutException te) {
      throw new SchemaRegistryTimeoutException("Write to the Kafka store timed out while", te);
    } catch (StoreException e) {
      throw new SchemaRegistryStoreException("Failed to write new mode to the store", e);
    }
  }

  public void setModeOrForward(String subject, Mode mode, boolean force,
      Map<String, String> headerProperties) throws SchemaRegistryException {
    kafkaStore.lockFor(subject).lock();
    try {
      if (isLeader()) {
        setMode(subject, mode, force);
      } else {
        // forward update mode request to the leader
        if (leaderIdentity != null) {
          forwardSetModeRequestToLeader(subject, mode, force, headerProperties);
        } else {
          throw new UnknownLeaderException("Update mode request failed since leader is "
              + "unknown");
        }
      }
    } finally {
      kafkaStore.lockFor(subject).unlock();
    }
  }

  public void deleteSubjectMode(String subject)
      throws SchemaRegistryStoreException, OperationNotPermittedException {
    if (!allowModeChanges) {
      throw new OperationNotPermittedException("Mode changes are not allowed");
    }
    try {
      kafkaStore.waitUntilKafkaReaderReachesLastOffset(subject, kafkaStoreTimeoutMs);
      deleteMode(subject);
    } catch (StoreException e) {
      throw new SchemaRegistryStoreException("Failed to delete subject config value from store",
          e);
    }
  }

  public void deleteSubjectModeOrForward(String subject, Map<String, String> headerProperties)
      throws SchemaRegistryStoreException, SchemaRegistryRequestForwardingException,
      OperationNotPermittedException, UnknownLeaderException {
    kafkaStore.lockFor(subject).lock();
    try {
      if (isLeader()) {
        deleteSubjectMode(subject);
      } else {
        // forward delete subject config request to the leader
        if (leaderIdentity != null) {
          forwardDeleteSubjectModeRequestToLeader(subject, headerProperties);
        } else {
          throw new UnknownLeaderException("Delete config request failed since leader is "
              + "unknown");
        }
      }
    } finally {
      kafkaStore.lockFor(subject).unlock();
    }
  }

  KafkaStore<SchemaRegistryKey, SchemaRegistryValue> getKafkaStore() {
    return this.kafkaStore;
  }

  private Map<String, List<ExtendedSchema>> schemasByVersion(
      Map<String, List<String>> subjectByAliases,
      CloseableIterator<SchemaRegistryValue> schemas,
      LookupFilter filter,
      boolean returnLatestOnly,
      Predicate<Schema> postFilter) {
    Map<String, List<ExtendedSchema>> schemaMap = new HashMap<>();
    ExtendedSchema previousSchema = null;
    while (schemas.hasNext()) {
      SchemaValue schemaValue = (SchemaValue) schemas.next();
      boolean shouldInclude = shouldInclude(schemaValue.isDeleted(), filter);
      if (!shouldInclude) {
        continue;
      }
<<<<<<< HEAD
      List<String> aliases = subjectByAliases.get(schemaValue.getSubject());
      ExtendedSchema schema = new ExtendedSchema(toSchemaEntity(schemaValue), aliases);
      List<ExtendedSchema> schemaList = schemaMap.computeIfAbsent(
          schemaValue.getSubject(), k -> new ArrayList<>());
=======
      Schema schema;
      try {
        schema = toSchemaEntity(schemaValue);
      } catch (SchemaRegistryStoreException e) {
        log.error("Failed to decode metadata for schema id {}", schemaValue.getId(), e);
        continue;
      }
>>>>>>> cdc16f4f
      if (returnLatestOnly) {
        if (previousSchema != null && !schema.getSubject().equals(previousSchema.getSubject())) {
          schemaList.add(previousSchema);
        }
      } else {
        schemaList.add(schema);
      }
      previousSchema = schema;
    }
    if (returnLatestOnly && previousSchema != null) {
      // handle last subject
      List<ExtendedSchema> schemaList = schemaMap.computeIfAbsent(
          previousSchema.getSubject(), k -> new ArrayList<>());
      schemaList.add(previousSchema);
    }
    if (postFilter != null) {
      for (Map.Entry<String, List<ExtendedSchema>> entry : schemaMap.entrySet()) {
        List<ExtendedSchema> schemaList = entry.getValue();
        schemaList = schemaList.stream()
            .filter(postFilter)
            .collect(Collectors.toList());
        entry.setValue(schemaList);
      }
    }
    return schemaMap;
  }

  private List<SchemaKey> schemaKeysByVersion(CloseableIterator<SchemaRegistryValue> schemas,
      LookupFilter filter) {
    List<SchemaKey> schemaList = new ArrayList<>();
    while (schemas.hasNext()) {
      SchemaValue schemaValue = (SchemaValue) schemas.next();
      boolean shouldInclude = shouldInclude(schemaValue.isDeleted(), filter);
      if (!shouldInclude) {
        continue;
      }
      SchemaKey schemaKey = schemaValue.toKey();
      schemaList.add(schemaKey);
    }
    return schemaList;
  }

  private boolean isSubjectVersionDeleted(String subject, int version)
      throws SchemaRegistryException {
    try {
      SchemaValue schemaValue = (SchemaValue) this.kafkaStore.get(new SchemaKey(subject, version));
      return schemaValue == null || schemaValue.isDeleted();
    } catch (StoreException e) {
      throw new SchemaRegistryStoreException(
          "Error while retrieving schema from the backend Kafka"
          + " store", e);
    }
  }

  private static boolean shouldInclude(boolean isDeleted, LookupFilter filter) {
    switch (filter) {
      case DEFAULT:
        return !isDeleted;
      case INCLUDE_DELETED:
        return true;
      case DELETED_ONLY:
        return isDeleted;
      default:
        return false;
    }
  }

  @Override
  public SchemaRegistryConfig config() {
    return config;
  }

  @Override
  public Map<String, Object> properties() {
    return props;
  }

  public HostnameVerifier getHostnameVerifier() throws SchemaRegistryStoreException {
    String sslEndpointIdentificationAlgo =
            config.getString(RestConfig.SSL_ENDPOINT_IDENTIFICATION_ALGORITHM_CONFIG);

    if (sslEndpointIdentificationAlgo == null
            || sslEndpointIdentificationAlgo.equals("none")
            || sslEndpointIdentificationAlgo.isEmpty()) {
      return (hostname, session) -> true;
    }

    if (sslEndpointIdentificationAlgo.equalsIgnoreCase("https")) {
      return null;
    }

    throw new SchemaRegistryStoreException(
            RestConfig.SSL_ENDPOINT_IDENTIFICATION_ALGORITHM_CONFIG
                    + " "
                    + sslEndpointIdentificationAlgo
                    + " not supported");
  }

  private boolean isSchemaFieldValidationEnabled(Config config) {
    return config.isValidateFields() != null ? config.isValidateFields() : defaultValidateFields;
  }

  private static class RawSchema {
    private final Schema schema;
    private final boolean isNew;
    private final boolean normalize;

    public RawSchema(Schema schema, boolean isNew, boolean normalize) {
      this.schema = schema;
      this.isNew = isNew;
      this.normalize = normalize;
    }

    public Schema getSchema() {
      return schema;
    }

    public boolean isNew() {
      return isNew;
    }

    public boolean isNormalize() {
      return normalize;
    }

    @Override
    public boolean equals(Object o) {
      if (this == o) {
        return true;
      }
      if (o == null || getClass() != o.getClass()) {
        return false;
      }
      RawSchema that = (RawSchema) o;
      return isNew == that.isNew
          && normalize == that.normalize
          && Objects.equals(schema, that.schema);
    }

    @Override
    public int hashCode() {
      return Objects.hash(schema, isNew, normalize);
    }

    @Override
    public String toString() {
      return "RawSchema{"
          + "schema=" + schema
          + ", isNew=" + isNew
          + ", normalize=" + normalize
          + '}';
    }
  }

  public static class SchemeAndPort {
    public int port;
    public String scheme;

    public SchemeAndPort(String scheme, int port) {
      this.port = port;
      this.scheme = scheme;
    }
  }
}<|MERGE_RESOLUTION|>--- conflicted
+++ resolved
@@ -2086,15 +2086,9 @@
         start = subjectOrPrefix;
         end = isPrefix ? subjectOrPrefix + Character.MAX_VALUE : subjectOrPrefix;
       }
-<<<<<<< HEAD
       SchemaRegistryKey key1 = keyCreator.apply(start, MIN_VERSION);
       SchemaRegistryKey key2 = keyCreator.apply(end, MAX_VERSION);
-      return TransformedIterator.transform(kafkaStore.getAll(key1, key2), v -> {
-=======
-      SchemaKey key1 = new SchemaKey(start, MIN_VERSION);
-      SchemaKey key2 = new SchemaKey(end, MAX_VERSION);
       return filter(transform(kafkaStore.getAll(key1, key2), v -> {
->>>>>>> cdc16f4f
         if (v instanceof SchemaValue) {
           try {
             metadataEncoder.decodeMetadata(((SchemaValue) v));
@@ -2526,20 +2520,17 @@
       if (!shouldInclude) {
         continue;
       }
-<<<<<<< HEAD
-      List<String> aliases = subjectByAliases.get(schemaValue.getSubject());
-      ExtendedSchema schema = new ExtendedSchema(toSchemaEntity(schemaValue), aliases);
-      List<ExtendedSchema> schemaList = schemaMap.computeIfAbsent(
-          schemaValue.getSubject(), k -> new ArrayList<>());
-=======
-      Schema schema;
+      Schema schemaEntity;
       try {
-        schema = toSchemaEntity(schemaValue);
+        schemaEntity = toSchemaEntity(schemaValue);
       } catch (SchemaRegistryStoreException e) {
         log.error("Failed to decode metadata for schema id {}", schemaValue.getId(), e);
         continue;
       }
->>>>>>> cdc16f4f
+      List<String> aliases = subjectByAliases.get(schemaValue.getSubject());
+      ExtendedSchema schema = new ExtendedSchema(schemaEntity, aliases);
+      List<ExtendedSchema> schemaList = schemaMap.computeIfAbsent(
+          schemaValue.getSubject(), k -> new ArrayList<>());
       if (returnLatestOnly) {
         if (previousSchema != null && !schema.getSubject().equals(previousSchema.getSubject())) {
           schemaList.add(previousSchema);
