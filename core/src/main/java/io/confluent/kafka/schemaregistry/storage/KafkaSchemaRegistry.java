--- conflicted
+++ resolved
@@ -158,16 +158,7 @@
       leaderEligibility = config.getBoolean(SchemaRegistryConfig.LEADER_ELIGIBILITY);
     }
     this.isEligibleForLeaderElector = leaderEligibility;
-<<<<<<< HEAD
-=======
     this.delayLeaderElection = config.getBoolean(SchemaRegistryConfig.LEADER_ELECTION_DELAY);
-    String host = config.getString(SchemaRegistryConfig.HOST_NAME_CONFIG);
-    SchemeAndPort schemeAndPort = getSchemeAndPortForIdentity(
-        config.getInt(SchemaRegistryConfig.PORT_CONFIG),
-        config.getList(RestConfig.LISTENERS_CONFIG),
-        config.interInstanceProtocol()
-    );
->>>>>>> afb3071f
     this.allowModeChanges = config.getBoolean(SchemaRegistryConfig.MODE_MUTABILITY);
 
     String interInstanceListenerNameConfig = config.interInstanceListenerName();
