--- conflicted
+++ resolved
@@ -200,12 +200,7 @@
         .build(new CacheLoader<RawSchema, ParsedSchema>() {
           @Override
           public ParsedSchema load(RawSchema s) throws Exception {
-<<<<<<< HEAD
-            return loadSchema(s.getSchema(), s.isNew());
-=======
-            return loadSchema(
-                s.getSchemaType(), s.getSchema(), s.getReferences(), s.isNew(), s.isNormalize());
->>>>>>> 26c03ada
+            return loadSchema(s.getSchema(), s.isNew(), s.isNormalize());
           }
         });
     this.lookupCache = lookupCache();
@@ -1195,40 +1190,16 @@
     return parseSchema(schema, false, false);
   }
 
-<<<<<<< HEAD
   public ParsedSchema parseSchema(
           Schema schema,
-          boolean isNew) throws InvalidSchemaException {
-    try {
-      ParsedSchema parsedSchema = schemaCache.get(new RawSchema(schema, isNew));
+          boolean isNew,
+          boolean normalize) throws InvalidSchemaException {
+    try {
+      ParsedSchema parsedSchema = schemaCache.get(new RawSchema(schema, isNew, normalize));
       if (schema.getVersion() != null) {
         parsedSchema = parsedSchema.copy(schema.getVersion());
       }
       return parsedSchema;
-=======
-  public ParsedSchema parseSchema(Schema schema, boolean isNew, boolean normalize)
-      throws InvalidSchemaException {
-    return parseSchema(
-        schema.getSchemaType(), schema.getSchema(), schema.getReferences(), isNew, normalize);
-  }
-
-  public ParsedSchema parseSchema(
-          String schemaType,
-          String schema,
-          List<io.confluent.kafka.schemaregistry.client.rest.entities.SchemaReference> references)
-       throws InvalidSchemaException {
-    return parseSchema(schemaType, schema, references, false, false);
-  }
-
-  public ParsedSchema parseSchema(
-          String schemaType,
-          String schema,
-          List<io.confluent.kafka.schemaregistry.client.rest.entities.SchemaReference> references,
-          boolean isNew,
-          boolean normalize) throws InvalidSchemaException {
-    try {
-      return schemaCache.get(new RawSchema(schemaType, references, schema, isNew, normalize));
->>>>>>> 26c03ada
     } catch (ExecutionException e) {
       Throwable cause = e.getCause();
       if (cause instanceof InvalidSchemaException) {
@@ -1242,16 +1213,9 @@
   }
 
   private ParsedSchema loadSchema(
-<<<<<<< HEAD
       Schema schema,
-      boolean isNew)
-=======
-      String schemaType,
-      String schema,
-      List<io.confluent.kafka.schemaregistry.client.rest.entities.SchemaReference> references,
       boolean isNew,
       boolean normalize)
->>>>>>> 26c03ada
       throws InvalidSchemaException {
     String schemaType = schema.getSchemaType();
     if (schemaType == null) {
@@ -1266,12 +1230,7 @@
     final String type = schemaType;
 
     try {
-<<<<<<< HEAD
-      return provider.parseSchemaOrElseThrow(schema, isNew);
-=======
-      return provider.parseSchemaOrElseThrow(
-          new Schema(null, null, null, schemaType, references, schema), isNew, normalize);
->>>>>>> 26c03ada
+      return provider.parseSchemaOrElseThrow(schema, isNew, normalize);
     } catch (Exception e) {
       throw new InvalidSchemaException("Invalid schema " + schema
               + " with refs " + schema.getReferences()
@@ -2107,18 +2066,7 @@
     private boolean isNew;
     private boolean normalize;
 
-<<<<<<< HEAD
-    public RawSchema(Schema schema, boolean isNew) {
-=======
-    public RawSchema(
-        String schemaType,
-        List<io.confluent.kafka.schemaregistry.client.rest.entities.SchemaReference> references,
-        String schema,
-        boolean isNew,
-        boolean normalize) {
-      this.schemaType = schemaType;
-      this.references = references;
->>>>>>> 26c03ada
+    public RawSchema(Schema schema, boolean isNew, boolean normalize) {
       this.schema = schema;
       this.isNew = isNew;
       this.normalize = normalize;
@@ -2146,22 +2094,13 @@
       }
       RawSchema that = (RawSchema) o;
       return isNew == that.isNew
-<<<<<<< HEAD
-=======
           && normalize == that.normalize
-          && Objects.equals(schemaType, that.schemaType)
-          && Objects.equals(references, that.references)
->>>>>>> 26c03ada
           && Objects.equals(schema, that.schema);
     }
 
     @Override
     public int hashCode() {
-<<<<<<< HEAD
-      return Objects.hash(schema, isNew);
-=======
-      return Objects.hash(schemaType, references, schema, isNew, normalize);
->>>>>>> 26c03ada
+      return Objects.hash(schema, isNew, normalize);
     }
   }
 
