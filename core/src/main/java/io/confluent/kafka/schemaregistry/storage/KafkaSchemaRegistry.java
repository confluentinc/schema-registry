/*
 * Copyright 2018 Confluent Inc.
 *
 * Licensed under the Confluent Community License (the "License"); you may not use
 * this file except in compliance with the License.  You may obtain a copy of the
 * License at
 *
 * http://www.confluent.io/confluent-community-license
 *
 * Unless required by applicable law or agreed to in writing, software
 * distributed under the License is distributed on an "AS IS" BASIS, WITHOUT
 * WARRANTIES OF ANY KIND, either express or implied.  See the License for the
 * specific language governing permissions and limitations under the License.
 */

package io.confluent.kafka.schemaregistry.storage;

import static io.confluent.kafka.schemaregistry.client.rest.entities.Metadata.mergeMetadata;
import static io.confluent.kafka.schemaregistry.client.rest.entities.RuleSet.mergeRuleSets;
import static io.confluent.kafka.schemaregistry.utils.QualifiedSubject.CONTEXT_DELIMITER;
import static io.confluent.kafka.schemaregistry.utils.QualifiedSubject.CONTEXT_PREFIX;
import static io.confluent.kafka.schemaregistry.utils.QualifiedSubject.CONTEXT_WILDCARD;
import static io.confluent.kafka.schemaregistry.utils.QualifiedSubject.DEFAULT_CONTEXT;

import com.github.benmanes.caffeine.cache.Caffeine;
import com.github.benmanes.caffeine.cache.LoadingCache;
import com.google.common.annotations.VisibleForTesting;
import com.google.common.collect.Sets;
import io.confluent.kafka.schemaregistry.CompatibilityLevel;
import io.confluent.kafka.schemaregistry.ParsedSchema;
import io.confluent.kafka.schemaregistry.ParsedSchemaHolder;
import io.confluent.kafka.schemaregistry.SchemaProvider;
import io.confluent.kafka.schemaregistry.avro.AvroSchema;
import io.confluent.kafka.schemaregistry.avro.AvroSchemaProvider;
import io.confluent.kafka.schemaregistry.client.rest.RestService;
import io.confluent.kafka.schemaregistry.client.rest.entities.Config;
import io.confluent.kafka.schemaregistry.client.rest.entities.Metadata;
import io.confluent.kafka.schemaregistry.client.rest.entities.Rule;
import io.confluent.kafka.schemaregistry.client.rest.entities.RuleSet;
import io.confluent.kafka.schemaregistry.client.rest.entities.Schema;
import io.confluent.kafka.schemaregistry.client.rest.entities.SchemaString;
import io.confluent.kafka.schemaregistry.client.rest.entities.SubjectVersion;
import io.confluent.kafka.schemaregistry.client.rest.entities.requests.ConfigUpdateRequest;
import io.confluent.kafka.schemaregistry.client.rest.entities.requests.ModeUpdateRequest;
import io.confluent.kafka.schemaregistry.client.rest.entities.requests.RegisterSchemaRequest;
import io.confluent.kafka.schemaregistry.client.rest.entities.requests.RegisterSchemaResponse;
import io.confluent.kafka.schemaregistry.client.rest.entities.requests.TagSchemaRequest;
import io.confluent.kafka.schemaregistry.client.rest.exceptions.RestClientException;
import io.confluent.kafka.schemaregistry.client.rest.utils.UrlList;
import io.confluent.kafka.schemaregistry.client.security.SslFactory;
import io.confluent.kafka.schemaregistry.exceptions.IdGenerationException;
import io.confluent.kafka.schemaregistry.exceptions.IncompatibleSchemaException;
import io.confluent.kafka.schemaregistry.exceptions.InvalidSchemaException;
import io.confluent.kafka.schemaregistry.exceptions.OperationNotPermittedException;
import io.confluent.kafka.schemaregistry.exceptions.ReferenceExistsException;
import io.confluent.kafka.schemaregistry.exceptions.SchemaRegistryException;
import io.confluent.kafka.schemaregistry.exceptions.SchemaRegistryInitializationException;
import io.confluent.kafka.schemaregistry.exceptions.SchemaRegistryRequestForwardingException;
import io.confluent.kafka.schemaregistry.exceptions.SchemaRegistryStoreException;
import io.confluent.kafka.schemaregistry.exceptions.SchemaRegistryTimeoutException;
import io.confluent.kafka.schemaregistry.exceptions.SchemaTooLargeException;
import io.confluent.kafka.schemaregistry.exceptions.SchemaVersionNotSoftDeletedException;
import io.confluent.kafka.schemaregistry.exceptions.SubjectNotSoftDeletedException;
import io.confluent.kafka.schemaregistry.exceptions.UnknownLeaderException;
import io.confluent.kafka.schemaregistry.id.IdGenerator;
import io.confluent.kafka.schemaregistry.id.IncrementalIdGenerator;
import io.confluent.kafka.schemaregistry.json.JsonSchemaProvider;
import io.confluent.kafka.schemaregistry.leaderelector.kafka.KafkaGroupLeaderElector;
import io.confluent.kafka.schemaregistry.metrics.MetricsContainer;
import io.confluent.kafka.schemaregistry.protobuf.ProtobufSchemaProvider;
import io.confluent.kafka.schemaregistry.rest.SchemaRegistryConfig;
import io.confluent.kafka.schemaregistry.rest.VersionId;
import io.confluent.kafka.schemaregistry.rest.extensions.SchemaRegistryResourceExtension;
import io.confluent.kafka.schemaregistry.rest.handlers.CompositeUpdateRequestHandler;
import io.confluent.kafka.schemaregistry.rest.handlers.UpdateRequestHandler;
import io.confluent.kafka.schemaregistry.storage.encoder.MetadataEncoderService;
import io.confluent.kafka.schemaregistry.storage.exceptions.EntryTooLargeException;
import io.confluent.kafka.schemaregistry.storage.exceptions.StoreException;
import io.confluent.kafka.schemaregistry.storage.exceptions.StoreInitializationException;
import io.confluent.kafka.schemaregistry.storage.exceptions.StoreTimeoutException;
import io.confluent.kafka.schemaregistry.storage.serialization.Serializer;
import io.confluent.kafka.schemaregistry.utils.QualifiedSubject;
import io.confluent.rest.NamedURI;
import io.confluent.rest.RestConfig;
import io.confluent.rest.exceptions.RestException;
import java.io.IOException;
import java.util.ArrayList;
import java.util.Arrays;
import java.util.Collections;
import java.util.HashMap;
import java.util.Iterator;
import java.util.LinkedHashSet;
import java.util.List;
import java.util.Map;
import java.util.Objects;
import java.util.Properties;
import java.util.Set;
import java.util.concurrent.ConcurrentHashMap;
import java.util.concurrent.CopyOnWriteArrayList;
import java.util.concurrent.ExecutionException;
import java.util.concurrent.TimeUnit;
import java.util.concurrent.TimeoutException;
import java.util.concurrent.atomic.AtomicBoolean;
import java.util.function.Consumer;
import java.util.function.Predicate;
import java.util.stream.Collectors;
import java.util.stream.Stream;
import javax.net.ssl.HostnameVerifier;
import org.apache.avro.reflect.Nullable;
import org.apache.kafka.clients.admin.AdminClient;
import org.apache.kafka.clients.admin.AdminClientConfig;
import org.apache.kafka.common.config.ConfigDef;
import org.apache.kafka.common.utils.Time;
import org.slf4j.Logger;
import org.slf4j.LoggerFactory;

public class KafkaSchemaRegistry implements SchemaRegistry, LeaderAwareSchemaRegistry {

  /**
   * Schema versions under a particular subject are indexed from MIN_VERSION.
   */
  public static final int MIN_VERSION = 1;
  public static final int MAX_VERSION = Integer.MAX_VALUE;
  public static final String CONFLUENT_VERSION = "confluent:version";
  private static final Logger log = LoggerFactory.getLogger(KafkaSchemaRegistry.class);
  private static final String RESERVED_FIELD_REMOVED = "The new schema has reserved field %s "
      + "removed from its metadata which is present in the old schema's metadata.";
  private static final String FIELD_CONFLICTS_WITH_RESERVED_FIELD = "The new schema has field that"
      + " conflicts with the reserved field %s.";
  private final SchemaRegistryConfig config;
  private final List<SchemaRegistryResourceExtension> resourceExtensions;
  private final Map<String, Object> props;
  private final LoadingCache<RawSchema, ParsedSchema> schemaCache;
  private final LookupCache<SchemaRegistryKey, SchemaRegistryValue> lookupCache;
  // visible for testing
  final KafkaStore<SchemaRegistryKey, SchemaRegistryValue> kafkaStore;
  private final MetadataEncoderService metadataEncoder;
  private RuleSetHandler ruleSetHandler;
  private final List<UpdateRequestHandler> updateRequestHandlers = new CopyOnWriteArrayList<>();
  private final Serializer<SchemaRegistryKey, SchemaRegistryValue> serializer;
  private final SchemaRegistryIdentity myIdentity;
  private final CompatibilityLevel defaultCompatibilityLevel;
  private final boolean defaultValidateFields;
  private final Mode defaultMode;
  private final int kafkaStoreTimeoutMs;
  private final int initTimeout;
  private final int kafkaStoreMaxRetries;
  private final int searchDefaultLimit;
  private final int searchMaxLimit;
  private final boolean delayLeaderElection;
  private final boolean allowModeChanges;
  private SchemaRegistryIdentity leaderIdentity;
  private RestService leaderRestService;
  private final SslFactory sslFactory;
  private final int leaderConnectTimeoutMs;
  private final int leaderReadTimeoutMs;
  private final IdGenerator idGenerator;
  private LeaderElector leaderElector = null;
  private final MetricsContainer metricsContainer;
  private final Map<String, SchemaProvider> providers;
  private final String kafkaClusterId;
  private final String groupId;
  private final List<Consumer<Boolean>> leaderChangeListeners = new CopyOnWriteArrayList<>();
  private final AtomicBoolean initialized = new AtomicBoolean(false);
  private final Time time;

  public KafkaSchemaRegistry(SchemaRegistryConfig config,
                             Serializer<SchemaRegistryKey, SchemaRegistryValue> serializer)
      throws SchemaRegistryException {
    if (config == null) {
      throw new SchemaRegistryException("Schema registry configuration is null");
    }
    this.config = config;
    this.resourceExtensions = config.getConfiguredInstances(
        config.definedResourceExtensionConfigName(),
        SchemaRegistryResourceExtension.class);
    this.props = new ConcurrentHashMap<>();
    Boolean leaderEligibility = config.getBoolean(SchemaRegistryConfig.MASTER_ELIGIBILITY);
    if (leaderEligibility == null) {
      leaderEligibility = config.getBoolean(SchemaRegistryConfig.LEADER_ELIGIBILITY);
    }
    this.delayLeaderElection = config.getBoolean(SchemaRegistryConfig.LEADER_ELECTION_DELAY);
    this.allowModeChanges = config.getBoolean(SchemaRegistryConfig.MODE_MUTABILITY);

    String interInstanceListenerNameConfig = config.interInstanceListenerName();
    NamedURI internalListener = getInterInstanceListener(config.getListeners(),
        interInstanceListenerNameConfig,
        config.interInstanceProtocol());
    log.info("Found internal listener: {}", internalListener);
    boolean isEligibleForLeaderElector = leaderEligibility;
    this.myIdentity = getMyIdentity(internalListener, isEligibleForLeaderElector, config);
    log.info("Setting my identity to {}",  myIdentity);

    Map<String, Object> sslConfig = config.getOverriddenSslConfigs(internalListener);
    this.sslFactory =
        new SslFactory(ConfigDef.convertToStringMapWithPasswordValues(sslConfig));
    this.leaderConnectTimeoutMs = config.getInt(SchemaRegistryConfig.LEADER_CONNECT_TIMEOUT_MS);
    this.leaderReadTimeoutMs = config.getInt(SchemaRegistryConfig.LEADER_READ_TIMEOUT_MS);
    this.kafkaStoreTimeoutMs =
        config.getInt(SchemaRegistryConfig.KAFKASTORE_TIMEOUT_CONFIG);
    this.initTimeout = config.getInt(SchemaRegistryConfig.KAFKASTORE_INIT_TIMEOUT_CONFIG);
    this.kafkaStoreMaxRetries =
        config.getInt(SchemaRegistryConfig.KAFKASTORE_WRITE_MAX_RETRIES_CONFIG);
    this.serializer = serializer;
    this.defaultCompatibilityLevel = config.compatibilityType();
    this.defaultValidateFields =
        config.getBoolean(SchemaRegistryConfig.SCHEMA_VALIDATE_FIELDS_CONFIG);
    this.defaultMode = Mode.READWRITE;
    this.kafkaClusterId = kafkaClusterId(config);
    this.groupId = config.getString(SchemaRegistryConfig.SCHEMAREGISTRY_GROUP_ID_CONFIG);
    this.metricsContainer = new MetricsContainer(config, this.kafkaClusterId);
    this.providers = initProviders(config);
    this.schemaCache = Caffeine.newBuilder()
        .maximumSize(config.getInt(SchemaRegistryConfig.SCHEMA_CACHE_SIZE_CONFIG))
        .expireAfterAccess(config.getInt(SchemaRegistryConfig.SCHEMA_CACHE_EXPIRY_SECS_CONFIG),
                TimeUnit.SECONDS)
        .build(s -> loadSchema(s.getSchema(), s.isNew(), s.isNormalize()));
    this.searchDefaultLimit =
        config.getInt(SchemaRegistryConfig.SCHEMA_SEARCH_DEFAULT_LIMIT_CONFIG);
    this.searchMaxLimit = config.getInt(SchemaRegistryConfig.SCHEMA_SEARCH_MAX_LIMIT_CONFIG);
    this.lookupCache = lookupCache();
    this.idGenerator = identityGenerator(config);
    this.kafkaStore = kafkaStore(config);
    this.metadataEncoder = new MetadataEncoderService(this);
    this.ruleSetHandler = new RuleSetHandler();
    this.time = config.getTime();
  }

  @VisibleForTesting
  static SchemaRegistryIdentity getMyIdentity(NamedURI internalListener,
      boolean isEligibleForLeaderElector, SchemaRegistryConfig config) {
    SchemeAndPort schemeAndPort = new SchemeAndPort(internalListener.getUri().getScheme(),
        // default value of 8081 is always set for `host.port`. only consider `host.port` if the
        // original properties has it. otherwise, use the port from the listener.
        config.originals().containsKey(SchemaRegistryConfig.HOST_PORT_CONFIG)
                ? config.getInt(SchemaRegistryConfig.HOST_PORT_CONFIG) :
                internalListener.getUri().getPort());
    String host = config.getString(SchemaRegistryConfig.HOST_NAME_CONFIG);
    return new SchemaRegistryIdentity(host, schemeAndPort.port, isEligibleForLeaderElector,
        schemeAndPort.scheme);
  }

  private Map<String, SchemaProvider> initProviders(SchemaRegistryConfig config) {
    Map<String, Object> schemaProviderConfigs =
        config.originalsWithPrefix(SchemaRegistryConfig.SCHEMA_PROVIDERS_CONFIG + ".");
    schemaProviderConfigs.put(SchemaProvider.SCHEMA_VERSION_FETCHER_CONFIG, this);
    List<SchemaProvider> defaultSchemaProviders = Arrays.asList(
        new AvroSchemaProvider(), new JsonSchemaProvider(), new ProtobufSchemaProvider()
    );
    for (SchemaProvider provider : defaultSchemaProviders) {
      provider.configure(schemaProviderConfigs);
    }
    Map<String, SchemaProvider> providerMap = new HashMap<>();
    registerProviders(providerMap, defaultSchemaProviders);
    List<SchemaProvider> customSchemaProviders =
        config.getConfiguredInstances(SchemaRegistryConfig.SCHEMA_PROVIDERS_CONFIG,
            SchemaProvider.class,
            schemaProviderConfigs);
    // Allow custom providers to override default providers
    registerProviders(providerMap, customSchemaProviders);
    metricsContainer.getCustomSchemaProviderCount().record(customSchemaProviders.size());
    return providerMap;
  }

  private void registerProviders(
      Map<String, SchemaProvider> providerMap,
      List<SchemaProvider> schemaProviders
  ) {
    for (SchemaProvider schemaProvider : schemaProviders) {
      log.info("Registering schema provider for {}: {}",
          schemaProvider.schemaType(),
          schemaProvider.getClass().getName()
      );
      providerMap.put(schemaProvider.schemaType(), schemaProvider);
    }
  }

  protected KafkaStore<SchemaRegistryKey, SchemaRegistryValue> kafkaStore(
      SchemaRegistryConfig config) throws SchemaRegistryException {
    return new KafkaStore<>(
            config,
            getSchemaUpdateHandler(config),
            this.serializer, lookupCache, new NoopKey());
  }

  protected SchemaUpdateHandler getSchemaUpdateHandler(SchemaRegistryConfig config) {
    Map<String, Object> handlerConfigs =
        config.originalsWithPrefix(SchemaRegistryConfig.KAFKASTORE_UPDATE_HANDLERS_CONFIG + ".");
    handlerConfigs.put(StoreUpdateHandler.SCHEMA_REGISTRY, this);
    List<SchemaUpdateHandler> customSchemaHandlers =
        config.getConfiguredInstances(SchemaRegistryConfig.KAFKASTORE_UPDATE_HANDLERS_CONFIG,
            SchemaUpdateHandler.class,
            handlerConfigs);
    KafkaStoreMessageHandler storeHandler =
        new KafkaStoreMessageHandler(this, getLookupCache(), getIdentityGenerator());
    for (SchemaUpdateHandler customSchemaHandler : customSchemaHandlers) {
      log.info("Registering custom schema handler: {}",
          customSchemaHandler.getClass().getName()
      );
    }
    customSchemaHandlers.add(storeHandler);
    return new CompositeSchemaUpdateHandler(customSchemaHandlers);
  }

  public List<SchemaRegistryResourceExtension> getResourceExtensions() {
    return resourceExtensions;
  }

  protected LookupCache<SchemaRegistryKey, SchemaRegistryValue> lookupCache() {
    return new InMemoryCache<>(serializer);
  }

  public LookupCache<SchemaRegistryKey, SchemaRegistryValue> getLookupCache() {
    return lookupCache;
  }

  public Serializer<SchemaRegistryKey, SchemaRegistryValue> getSerializer() {
    return serializer;
  }

  public MetadataEncoderService getMetadataEncoder() {
    return metadataEncoder;
  }

  public RuleSetHandler getRuleSetHandler() {
    return ruleSetHandler;
  }

  public void setRuleSetHandler(RuleSetHandler ruleSetHandler) {
    this.ruleSetHandler = ruleSetHandler;
  }

  public UpdateRequestHandler getCompositeUpdateRequestHandler() {
    List<UpdateRequestHandler> handlers = new ArrayList<>();
    handlers.add(ruleSetHandler);
    handlers.addAll(updateRequestHandlers);
    return new CompositeUpdateRequestHandler(handlers);
  }

  public void addUpdateRequestHandler(UpdateRequestHandler updateRequestHandler) {
    updateRequestHandlers.add(updateRequestHandler);
  }

  protected IdGenerator identityGenerator(SchemaRegistryConfig config) {
    config.checkBootstrapServers();
    IdGenerator idGenerator = new IncrementalIdGenerator(this);
    idGenerator.configure(config);
    return idGenerator;
  }

  public IdGenerator getIdentityGenerator() {
    return idGenerator;
  }

  public MetricsContainer getMetricsContainer() {
    return metricsContainer;
  }

  /**
   * <p>This method returns a listener to be used for inter-instance communication.
   * It iterates through the list of listeners until it finds one whose name
   * matches the inter.instance.listener.name config. If no such listener is found,
   * it returns the last listener matching the requested scheme.
   * </p>
   * <p>When there is no matching named listener, in theory, any port from any listener
   * would be sufficient. Choosing the last, instead of say the first, is arbitrary.
   * The port used by this listener also forms the identity of the schema registry instance
   * along with the host name.
   * </p>
   */
  // TODO: once RestConfig.PORT_CONFIG is deprecated, remove the port parameter.
  public static NamedURI getInterInstanceListener(List<NamedURI> listeners,
                                             String interInstanceListenerName,
                                             String requestedScheme)
      throws SchemaRegistryException {
    if (requestedScheme.isEmpty()) {
      requestedScheme = SchemaRegistryConfig.HTTP;
    }

    NamedURI internalListener = null;
    for (NamedURI listener : listeners) {
      if (listener.getName() !=  null
              && listener.getName().equalsIgnoreCase(interInstanceListenerName)) {
        internalListener = listener;
        break;
      } else if (listener.getUri().getScheme().equalsIgnoreCase(requestedScheme)) {
        internalListener = listener;
      }
    }
    if (internalListener == null) {
      throw new SchemaRegistryException(" No listener configured with requested scheme "
                                          + requestedScheme);
    }
    return internalListener;
  }

  @Override
  public void init() throws SchemaRegistryException {
    try {
      kafkaStore.init();
    } catch (StoreInitializationException e) {
      throw new SchemaRegistryInitializationException(
          "Error initializing kafka store while initializing schema registry", e);
    }
    try {
      metadataEncoder.init();
    } catch (Exception e) {
      throw new SchemaRegistryInitializationException(
          "Error initializing metadata encoder while initializing schema registry", e);
    }

    config.checkBootstrapServers();
    if (!delayLeaderElection) {
      electLeader();
    }
  }

  public void postInit() throws SchemaRegistryException {
    if (delayLeaderElection) {
      electLeader();
    }
    initialized.set(true);
  }

  private void electLeader() throws SchemaRegistryException {
    log.info("Joining schema registry with Kafka-based coordination");
    leaderElector = new KafkaGroupLeaderElector(config, myIdentity, this);
    try {
      leaderElector.init();
    } catch (SchemaRegistryStoreException e) {
      throw new SchemaRegistryInitializationException(
          "Error electing leader while initializing schema registry", e);
    } catch (SchemaRegistryTimeoutException e) {
      throw new SchemaRegistryInitializationException(e);
    }
  }

  public void waitForInit() throws InterruptedException {
    kafkaStore.waitForInit();
  }

  public boolean initialized() {
    return kafkaStore.initialized() && initialized.get();
  }

  public boolean healthy() {
    return initialized()
        && getResourceExtensions().stream().allMatch(SchemaRegistryResourceExtension::healthy);
  }

  /**
   * Add a leader change listener.
   *
   * @param listener a function that takes whether this node is a leader
   */
  public void addLeaderChangeListener(Consumer<Boolean> listener) {
    leaderChangeListeners.add(listener);
  }

  public boolean isLeader() {
    kafkaStore.leaderLock().lock();
    try {
      return leaderIdentity != null && leaderIdentity.equals(myIdentity);
    } finally {
      kafkaStore.leaderLock().unlock();
    }
  }

  /**
   * 'Inform' this SchemaRegistry instance which SchemaRegistry is the current leader.
   * If this instance is set as the new leader, ensure it is up-to-date with data in
   * the kafka store.
   *
   * @param newLeader Identity of the current leader. null means no leader is alive.
   */
  @Override
  public void setLeader(@Nullable SchemaRegistryIdentity newLeader)
      throws SchemaRegistryTimeoutException, SchemaRegistryStoreException, IdGenerationException {
    final long started = time.hiResClockMs();
    log.info("Setting the leader to {}", newLeader);

    // Only schema registry instances eligible for leader can be set to leader
    if (newLeader != null && !newLeader.getLeaderEligibility()) {
      throw new IllegalStateException(
          "Tried to set an ineligible node to leader: " + newLeader);
    }

    boolean isLeader;
    boolean leaderChanged;
    kafkaStore.leaderLock().lock();
    try {
      final SchemaRegistryIdentity previousLeader = leaderIdentity;
      leaderIdentity = newLeader;

      if (leaderIdentity == null) {
        leaderRestService = null;
      } else {
        leaderRestService = new RestService(leaderIdentity.getUrl(),
            config.whitelistHeaders().contains(RestService.X_FORWARD_HEADER));
        leaderRestService.setHttpConnectTimeoutMs(leaderConnectTimeoutMs);
        leaderRestService.setHttpReadTimeoutMs(leaderReadTimeoutMs);
        if (sslFactory != null && sslFactory.sslContext() != null) {
          leaderRestService.setSslSocketFactory(sslFactory.sslContext().getSocketFactory());
          leaderRestService.setHostnameVerifier(getHostnameVerifier());
        }
      }

      isLeader = isLeader();
      leaderChanged = leaderIdentity != null && !leaderIdentity.equals(previousLeader);
      if (leaderChanged) {
        log.info("Leader changed from {} to {}", previousLeader, leaderIdentity);
        if (isLeader) {
          // The new leader may not know the exact last offset in the Kafka log. So, mark the
          // last offset invalid here
          kafkaStore.markLastWrittenOffsetInvalid();
          //ensure the new leader catches up with the offsets before it gets nextid and assigns
          // leader
          try {
            kafkaStore.waitUntilKafkaReaderReachesLastOffset(initTimeout);
          } catch (StoreException e) {
            throw new SchemaRegistryStoreException("Exception getting latest offset ", e);
          }
          idGenerator.init();
        }
      }
      metricsContainer.getLeaderNode().record(isLeader() ? 1 : 0);
    } finally {
      kafkaStore.leaderLock().unlock();
    }

    if (leaderChanged) {
      for (Consumer<Boolean> listener : leaderChangeListeners) {
        try {
          listener.accept(isLeader);
        } catch (Exception e) {
          log.error("Could not invoke leader change listener", e);
        }
      }
    }
    long elapsed = time.hiResClockMs() - started;
    metricsContainer.getLeaderInitializationLatencyMetric().record(elapsed);
  }

  /**
   * Return json data encoding basic information about this SchemaRegistry instance, such as
   * host, port, etc.
   */
  public SchemaRegistryIdentity myIdentity() {
    return myIdentity;
  }

  /**
   * Return the identity of the SchemaRegistry that this instance thinks is current leader.
   * Any request that requires writing new data gets forwarded to the leader.
   */
  public SchemaRegistryIdentity leaderIdentity() {
    kafkaStore.leaderLock().lock();
    try {
      return leaderIdentity;
    } finally {
      kafkaStore.leaderLock().unlock();
    }
  }

  public RestService leaderRestService() {
    return leaderRestService;
  }

  public Set<String> schemaTypes() {
    return providers.keySet();
  }

  public SchemaProvider schemaProvider(String schemaType) {
    return providers.get(schemaType);
  }

  public int normalizeLimit(int suppliedLimit) {
    int limit = searchDefaultLimit;
    if (suppliedLimit > 0 && suppliedLimit <= searchMaxLimit) {
      limit = suppliedLimit;
    }
    return limit;
  }

  /**
   * Register the given schema under the given subject.
   *
   * <p>If the schema already exists, it is returned.  During registration, the metadata and ruleSet
   * may be populated by the config that is in scope.</p>
   *
   * @param subject The subject
   * @param schema The schema
   * @param normalize Whether to normalize the schema before registration
   * @return A schema containing the id.  If the schema is different from the input parameter,
   *     it is set in the return object.
   */
  @Override
  public Schema register(String subject,
                         Schema schema,
                         boolean normalize)
      throws SchemaRegistryException {
    try {
      checkRegisterMode(subject, schema);

      // Ensure cache is up-to-date before any potential writes
      kafkaStore.waitUntilKafkaReaderReachesLastOffset(subject, kafkaStoreTimeoutMs);

      // determine the latest version of the schema in the subject
      List<SchemaKey> allVersions = getAllSchemaKeys(subject);
      // sort versions in descending
      Collections.reverse(allVersions);

      List<Schema> deletedVersions = new ArrayList<>();
      List<ParsedSchemaHolder> undeletedVersions = new ArrayList<>();
      int newVersion = MIN_VERSION;
      // iterate from the latest to first
      for (SchemaKey schemaKey : allVersions) {
        LazyParsedSchemaHolder schemaHolder = new LazyParsedSchemaHolder(this, schemaKey);
        SchemaValue schemaValue = schemaHolder.schemaValue();
        newVersion = Math.max(newVersion, schemaValue.getVersion() + 1);
        if (schemaValue.isDeleted()) {
          deletedVersions.add(
              new Schema(schemaValue.getSubject(), schemaValue.getVersion(), schemaValue.getId()));
        } else {
          if (!undeletedVersions.isEmpty()) {
            // minor optimization: clear the holder if it is not the latest
            schemaHolder.clear();
          }
          undeletedVersions.add(schemaHolder);
        }
      }

      Config config = getConfigInScope(subject);
      Mode mode = getModeInScope(subject);

      boolean modifiedSchema = false;
      if (mode != Mode.IMPORT) {
        modifiedSchema = maybePopulateFromPrevious(config, schema, undeletedVersions, newVersion);
      }

      int schemaId = schema.getId();
      ParsedSchema parsedSchema = canonicalizeSchema(schema, config, schemaId < 0, normalize);

      if (parsedSchema != null) {
        // see if the schema to be registered already exists
        SchemaIdAndSubjects schemaIdAndSubjects = this.lookupCache.schemaIdAndSubjects(schema);
        if (schemaIdAndSubjects != null
            && (schemaId < 0 || schemaId == schemaIdAndSubjects.getSchemaId())) {
          if (schemaIdAndSubjects.hasSubject(subject)
              && !isSubjectVersionDeleted(subject, schemaIdAndSubjects.getVersion(subject))) {
            // return only if the schema was previously registered under the input subject
            return modifiedSchema
                ? schema.copy(
                    schemaIdAndSubjects.getVersion(subject), schemaIdAndSubjects.getSchemaId())
                : new Schema(subject, schemaIdAndSubjects.getSchemaId());
          } else {
            // need to register schema under the input subject
            schemaId = schemaIdAndSubjects.getSchemaId();
          }
        }
      }

      // iterate from the latest to first
      for (ParsedSchemaHolder schemaHolder : undeletedVersions) {
        SchemaValue schemaValue = ((LazyParsedSchemaHolder) schemaHolder).schemaValue();
        ParsedSchema undeletedSchema = schemaHolder.schema();
        if (parsedSchema != null
            && parsedSchema.references().isEmpty()
            && !undeletedSchema.references().isEmpty()
            && parsedSchema.deepEquals(undeletedSchema)
            && (schemaId < 0 || schemaId == schemaValue.getId())) {
          // This handles the case where a schema is sent with all references resolved
          return modifiedSchema
              ? schema.copy(schemaValue.getVersion(), schemaValue.getId())
              : new Schema(subject, schemaValue.getId());
        }
      }

      boolean isCompatible = true;
      List<String> compatibilityErrorLogs = new ArrayList<>();
      if (mode != Mode.IMPORT) {
        // sort undeleted in ascending
        Collections.reverse(undeletedVersions);
        compatibilityErrorLogs.addAll(isCompatibleWithPrevious(config,
            parsedSchema,
            undeletedVersions));
        isCompatible = compatibilityErrorLogs.isEmpty();
      }

      if (isCompatible) {
        // save the context key
        QualifiedSubject qs = QualifiedSubject.create(tenant(), subject);
        if (qs != null && !DEFAULT_CONTEXT.equals(qs.getContext())) {
          ContextKey contextKey = new ContextKey(qs.getTenant(), qs.getContext());
          if (kafkaStore.get(contextKey) == null) {
            ContextValue contextValue = new ContextValue(qs.getTenant(), qs.getContext());
            kafkaStore.put(contextKey, contextValue);
          }
        }

        // assign a guid and put the schema in the kafka store
        if (schema.getVersion() <= 0) {
          schema.setVersion(newVersion);
        } else if (newVersion != schema.getVersion() && mode != Mode.IMPORT) {
          throw new InvalidSchemaException("Version is not one more than previous version");
        }

        SchemaKey schemaKey = new SchemaKey(subject, schema.getVersion());
        SchemaValue schemaValue = new SchemaValue(schema, ruleSetHandler);
        metadataEncoder.encodeMetadata(schemaValue);
        if (schemaId >= 0) {
          checkIfSchemaWithIdExist(schemaId, schema);
          schema.setId(schemaId);
          schemaValue.setId(schemaId);
          kafkaStore.put(schemaKey, schemaValue);
        } else {
          String qctx = QualifiedSubject.qualifiedContextFor(tenant(), subject);
          int retries = 0;
          while (retries++ < kafkaStoreMaxRetries) {
            int newId = idGenerator.id(schemaValue);
            // Verify id is not already in use
            if (lookupCache.schemaKeyById(newId, qctx) == null) {
              schema.setId(newId);
              schemaValue.setId(newId);
              if (retries > 1) {
                log.warn(String.format("Retrying to register the schema with ID %s", newId));
              }
              kafkaStore.put(schemaKey, schemaValue);
              break;
            }
          }
          if (retries >= kafkaStoreMaxRetries) {
            throw new SchemaRegistryStoreException("Error while registering the schema due "
                + "to generating an ID that is already in use.");
          }
        }
        for (Schema deleted : deletedVersions) {
          if (deleted.getId().equals(schema.getId())
                  && deleted.getVersion().compareTo(schema.getVersion()) < 0) {
            // Tombstone previous version with the same ID
            SchemaKey key = new SchemaKey(deleted.getSubject(), deleted.getVersion());
            kafkaStore.put(key, null);
          }
        }

        return modifiedSchema
            ? schema
            : new Schema(subject, schema.getId());
      } else {
        throw new IncompatibleSchemaException(compatibilityErrorLogs.toString());
      }
    } catch (EntryTooLargeException e) {
      throw new SchemaTooLargeException("Write failed because schema is too large", e);
    } catch (StoreTimeoutException te) {
      throw new SchemaRegistryTimeoutException("Write to the Kafka store timed out while", te);
    } catch (StoreException e) {
      throw new SchemaRegistryStoreException("Error while registering the schema in the"
                                             + " backend Kafka store", e);
    } catch (IllegalStateException e) {
      if (e.getCause() instanceof SchemaRegistryException) {
        throw (SchemaRegistryException) e.getCause();
      }
      throw e;
    }
  }

  private void checkRegisterMode(
      String subject, Schema schema
  ) throws OperationNotPermittedException, SchemaRegistryStoreException {
    if (isReadOnlyMode(subject)) {
      throw new OperationNotPermittedException("Subject " + subject + " is in read-only mode");
    }

    if (schema.getId() >= 0) {
      if (getModeInScope(subject) != Mode.IMPORT) {
        throw new OperationNotPermittedException("Subject " + subject + " is not in import mode");
      }
    } else {
      if (getModeInScope(subject) != Mode.READWRITE) {
        throw new OperationNotPermittedException(
            "Subject " + subject + " is not in read-write mode"
        );
      }
    }
  }

  private boolean isReadOnlyMode(String subject) throws SchemaRegistryStoreException {
    Mode subjectMode = getModeInScope(subject);
    return subjectMode == Mode.READONLY || subjectMode == Mode.READONLY_OVERRIDE;
  }

  private boolean maybePopulateFromPrevious(
      Config config, Schema schema, List<ParsedSchemaHolder> undeletedVersions, int newVersion)
      throws SchemaRegistryException {
    boolean populatedSchema = false;
    SchemaValue previousSchemaValue = !undeletedVersions.isEmpty()
        ? ((LazyParsedSchemaHolder) undeletedVersions.get(0)).schemaValue()
        : null;
    Schema previousSchema = previousSchemaValue != null
        ? toSchemaEntity(previousSchemaValue)
        : null;
    if (schema == null
        || schema.getSchema() == null
        || schema.getSchema().trim().isEmpty()) {
      if (previousSchemaValue != null) {
        schema.setSchema(previousSchema.getSchema());
        schema.setSchemaType(previousSchema.getSchemaType());
        schema.setReferences(previousSchema.getReferences());
        populatedSchema = true;
      } else {
        throw new InvalidSchemaException("Empty schema");
      }
    }
    boolean populatedMetadataRuleSet = maybeSetMetadataRuleSet(
        config, schema, previousSchema, newVersion);
    return populatedSchema || populatedMetadataRuleSet;
  }

  private boolean maybeSetMetadataRuleSet(
      Config config, Schema schema, Schema previousSchema, int newVersion) {
    io.confluent.kafka.schemaregistry.client.rest.entities.Metadata specificMetadata = null;
    if (schema.getMetadata() != null) {
      specificMetadata = schema.getMetadata();
    } else if (previousSchema != null) {
      specificMetadata = previousSchema.getMetadata();
    }
    io.confluent.kafka.schemaregistry.client.rest.entities.Metadata mergedMetadata;
    io.confluent.kafka.schemaregistry.client.rest.entities.Metadata defaultMetadata;
    io.confluent.kafka.schemaregistry.client.rest.entities.Metadata overrideMetadata;
    defaultMetadata = config.getDefaultMetadata();
    overrideMetadata = config.getOverrideMetadata();
    mergedMetadata =
        mergeMetadata(mergeMetadata(defaultMetadata, specificMetadata), overrideMetadata);
    io.confluent.kafka.schemaregistry.client.rest.entities.RuleSet specificRuleSet = null;
    if (schema.getRuleSet() != null) {
      specificRuleSet = schema.getRuleSet();
    } else if (previousSchema != null) {
      specificRuleSet = previousSchema.getRuleSet();
    }
    io.confluent.kafka.schemaregistry.client.rest.entities.RuleSet mergedRuleSet;
    io.confluent.kafka.schemaregistry.client.rest.entities.RuleSet defaultRuleSet;
    io.confluent.kafka.schemaregistry.client.rest.entities.RuleSet overrideRuleSet;
    defaultRuleSet = config.getDefaultRuleSet();
    overrideRuleSet = config.getOverrideRuleSet();
    mergedRuleSet = mergeRuleSets(mergeRuleSets(defaultRuleSet, specificRuleSet), overrideRuleSet);
    if (mergedMetadata != null || mergedRuleSet != null) {
      if (mergedMetadata != null && mergedMetadata.getProperties() != null) {
        Map<String, String> props = mergedMetadata.getProperties();
        String versionStr = props.get(CONFLUENT_VERSION);
        if ("0".equals(versionStr)) {
          Map<String, String> newProps =
              Collections.singletonMap(CONFLUENT_VERSION, String.valueOf(newVersion));
          mergedMetadata = mergeMetadata(mergedMetadata,
              new io.confluent.kafka.schemaregistry.client.rest.entities.Metadata(
                  null, newProps, null));
        }
      }
      schema.setMetadata(mergedMetadata);
      schema.setRuleSet(mergedRuleSet);
      return true;
    }
    return false;
  }

  public Schema registerOrForward(String subject,
                                  Schema schema,
                                  boolean normalize,
                                  Map<String, String> headerProperties)
      throws SchemaRegistryException {
    Config config = getConfigInScope(subject);
    if (!config.hasDefaultsOrOverrides()) {
      Schema existingSchema = lookUpSchemaUnderSubject(subject, schema, normalize, false);
      if (existingSchema != null) {
        if (schema.getId() == null
            || schema.getId() < 0
            || schema.getId().equals(existingSchema.getId())
        ) {
          return new Schema(subject, existingSchema.getId());
        }
      }
    }

    kafkaStore.lockFor(subject).lock();
    try {
      if (isLeader()) {
        return register(subject, schema, normalize);
      } else {
        // forward registering request to the leader
        if (leaderIdentity != null) {
          return forwardRegisterRequestToLeader(subject, schema, normalize, headerProperties);
        } else {
          throw new UnknownLeaderException("Register schema request failed since leader is "
                                           + "unknown");
        }
      }
    } finally {
      kafkaStore.lockFor(subject).unlock();
    }
  }

  public Schema modifySchemaTags(String subject, Schema schema, TagSchemaRequest request)
      throws SchemaRegistryException {
    ParsedSchema parsedSchema = parseSchema(schema);
    int newVersion = request.getNewVersion() != null ? request.getNewVersion() : 0;

    Metadata mergedMetadata = request.getMetadata() != null
        ? request.getMetadata()
        : parsedSchema.metadata();
    Metadata newMetadata = new Metadata(
        Collections.emptyMap(),
        Collections.singletonMap(CONFLUENT_VERSION, String.valueOf(newVersion)),
        Collections.emptySet());
    mergedMetadata = Metadata.mergeMetadata(mergedMetadata, newMetadata);

    RuleSet ruleSet = maybeModifyPreviousRuleSet(subject, request);

    try {
      ParsedSchema newSchema = parsedSchema
          .copy(TagSchemaRequest.schemaTagsListToMap(request.getTagsToAdd()),
              TagSchemaRequest.schemaTagsListToMap(request.getTagsToRemove()))
          .copy(mergedMetadata, ruleSet)
          .copy(newVersion);
      return register(subject, new Schema(subject, newVersion, -1, newSchema), false);
    } catch (IllegalArgumentException e) {
      throw new InvalidSchemaException(e);
    }
  }

  private RuleSet maybeModifyPreviousRuleSet(String subject, TagSchemaRequest request)
      throws SchemaRegistryException {
    if (request.getRulesToMerge() == null && request.getRulesToRemove() == null) {
      return request.getRuleSet();
    }
    int oldVersion = request.getNewVersion() != null ? request.getNewVersion() - 1 : -1;
    Schema oldSchema = get(subject, oldVersion, false);
    // Use the previous ruleSet instead of the passed in one
    RuleSet ruleSet = oldSchema != null ? oldSchema.getRuleSet() : null;
    if (request.getRulesToMerge() != null) {
      ruleSet = mergeRuleSets(ruleSet, request.getRulesToMerge());
    }
    if (ruleSet != null && request.getRulesToRemove() != null) {
      List<String> rulesToRemove = request.getRulesToRemove();
      List<Rule> migrationRules = ruleSet.getMigrationRules();
      if (migrationRules != null) {
        migrationRules = migrationRules.stream()
            .filter(r -> !rulesToRemove.contains(r.getName()))
            .collect(Collectors.toList());
      }
      List<Rule> domainRules = ruleSet.getDomainRules();
      if (domainRules != null) {
        domainRules = domainRules.stream()
            .filter(r -> !rulesToRemove.contains(r.getName()))
            .collect(Collectors.toList());
      }
      ruleSet = new RuleSet(migrationRules, domainRules);
    }
    return ruleSet;
  }

  public Schema modifySchemaTagsOrForward(String subject,
                                          Schema schema,
                                          TagSchemaRequest request,
                                          Map<String, String> headerProperties)
      throws SchemaRegistryException {
    kafkaStore.lockFor(subject).lock();
    try {
      if (isLeader()) {
        return modifySchemaTags(subject, schema, request);
      } else {
        // forward registering request to the leader
        if (leaderIdentity != null) {
          return forwardModifySchemaTagsRequestToLeader(
              subject, schema, request, headerProperties);
        } else {
          throw new UnknownLeaderException("Request failed since leader is unknown");
        }
      }
    } finally {
      kafkaStore.lockFor(subject).unlock();
    }
  }

  @Override
  public void deleteSchemaVersion(String subject,
                                  Schema schema,
                                  boolean permanentDelete)
      throws SchemaRegistryException {
    try {
      if (isReadOnlyMode(subject)) {
        throw new OperationNotPermittedException("Subject " + subject + " is in read-only mode");
      }
      SchemaKey key = new SchemaKey(subject, schema.getVersion());
      if (!lookupCache.referencesSchema(key).isEmpty()) {
        throw new ReferenceExistsException(key.toString());
      }
      SchemaValue schemaValue = (SchemaValue) lookupCache.get(key);
      if (permanentDelete && schemaValue != null && !schemaValue.isDeleted()) {
        throw new SchemaVersionNotSoftDeletedException(subject, schema.getVersion().toString());
      }
      // Ensure cache is up-to-date before any potential writes
      kafkaStore.waitUntilKafkaReaderReachesLastOffset(subject, kafkaStoreTimeoutMs);
      if (!permanentDelete) {
        schemaValue = new SchemaValue(schema);
        schemaValue.setDeleted(true);
        metadataEncoder.encodeMetadata(schemaValue);
        kafkaStore.put(key, schemaValue);
        if (!getAllVersions(subject, LookupFilter.DEFAULT).hasNext()) {
          if (getMode(subject) != null) {
            deleteMode(subject);
          }
          if (getConfig(subject) != null) {
            deleteConfig(subject);
          }
        }
      } else {
        kafkaStore.put(key, null);
      }
    } catch (StoreTimeoutException te) {
      throw new SchemaRegistryTimeoutException("Write to the Kafka store timed out while", te);
    } catch (StoreException e) {
      throw new SchemaRegistryStoreException("Error while deleting the schema for subject '"
                                            + subject + "' in the backend Kafka store", e);
    }
  }

  public void deleteSchemaVersionOrForward(
      Map<String, String> headerProperties, String subject,
      Schema schema, boolean permanentDelete) throws SchemaRegistryException {

    kafkaStore.lockFor(subject).lock();
    try {
      if (isLeader()) {
        deleteSchemaVersion(subject, schema, permanentDelete);
      } else {
        // forward registering request to the leader
        if (leaderIdentity != null) {
          forwardDeleteSchemaVersionRequestToLeader(headerProperties, subject,
                  schema.getVersion(), permanentDelete);
        } else {
          throw new UnknownLeaderException("Register schema request failed since leader is "
                                           + "unknown");
        }
      }
    } finally {
      kafkaStore.lockFor(subject).unlock();
    }
  }

  @Override
  public List<Integer> deleteSubject(String subject,
                                     boolean permanentDelete) throws SchemaRegistryException {
    // Ensure cache is up-to-date before any potential writes
    try {
      if (isReadOnlyMode(subject)) {
        throw new OperationNotPermittedException("Subject " + subject + " is in read-only mode");
      }
      kafkaStore.waitUntilKafkaReaderReachesLastOffset(subject, kafkaStoreTimeoutMs);
      List<Integer> deletedVersions = new ArrayList<>();
      int deleteWatermarkVersion = 0;
      Iterator<SchemaKey> schemasToBeDeleted = getAllVersions(subject,
          permanentDelete ? LookupFilter.INCLUDE_DELETED : LookupFilter.DEFAULT);
      while (schemasToBeDeleted.hasNext()) {
        deleteWatermarkVersion = schemasToBeDeleted.next().getVersion();
        SchemaKey key = new SchemaKey(subject, deleteWatermarkVersion);
        if (!lookupCache.referencesSchema(key).isEmpty()) {
          throw new ReferenceExistsException(key.toString());
        }
        if (permanentDelete) {
          SchemaValue schemaValue = (SchemaValue) lookupCache.get(key);
          if (schemaValue != null && !schemaValue.isDeleted()) {
            throw new SubjectNotSoftDeletedException(subject);
          }
        }
        deletedVersions.add(deleteWatermarkVersion);
      }

      if (!permanentDelete) {
        DeleteSubjectKey key = new DeleteSubjectKey(subject);
        DeleteSubjectValue value = new DeleteSubjectValue(subject, deleteWatermarkVersion);
        kafkaStore.put(key, value);
        if (getMode(subject) != null) {
          deleteMode(subject);
        }
        if (getConfig(subject) != null) {
          deleteConfig(subject);
        }
      } else {
        for (Integer version : deletedVersions) {
          kafkaStore.put(new SchemaKey(subject, version), null);
        }
      }
      return deletedVersions;

    } catch (StoreTimeoutException te) {
      throw new SchemaRegistryTimeoutException("Write to the Kafka store timed out while", te);
    } catch (StoreException e) {
      throw new SchemaRegistryStoreException("Error while deleting the subject in the"
                                             + " backend Kafka store", e);
    }
  }

  public List<Integer> deleteSubjectOrForward(
      Map<String, String> requestProperties,
      String subject,
      boolean permanentDelete) throws SchemaRegistryException {
    kafkaStore.lockFor(subject).lock();
    try {
      if (isLeader()) {
        return deleteSubject(subject, permanentDelete);
      } else {
        // forward registering request to the leader
        if (leaderIdentity != null) {
          return forwardDeleteSubjectRequestToLeader(requestProperties,
                  subject,
                  permanentDelete);
        } else {
          throw new UnknownLeaderException("Register schema request failed since leader is "
                                           + "unknown");
        }
      }
    } finally {
      kafkaStore.lockFor(subject).unlock();
    }
  }

  public Schema lookUpSchemaUnderSubjectUsingContexts(
      String subject, Schema schema, boolean normalize, boolean lookupDeletedSchema)
      throws SchemaRegistryException {
    Schema matchingSchema =
        lookUpSchemaUnderSubject(subject, schema, normalize, lookupDeletedSchema);
    if (matchingSchema != null) {
      return matchingSchema;
    }
    QualifiedSubject qs = QualifiedSubject.create(tenant(), subject);
    boolean isQualifiedSubject = qs != null && !DEFAULT_CONTEXT.equals(qs.getContext());
    if (isQualifiedSubject) {
      return null;
    }
    // Try qualifying the subject with each known context
    try (CloseableIterator<SchemaRegistryValue> iter = allContexts()) {
      while (iter.hasNext()) {
        ContextValue v = (ContextValue) iter.next();
        QualifiedSubject qualSub =
            new QualifiedSubject(v.getTenant(), v.getContext(), qs.getSubject());
        Schema qualSchema = schema.copy();
        qualSchema.setSubject(qualSub.toQualifiedSubject());
        matchingSchema = lookUpSchemaUnderSubject(
            qualSub.toQualifiedSubject(), qualSchema, normalize, lookupDeletedSchema);
        if (matchingSchema != null) {
          return matchingSchema;
        }
      }
    }
    return null;
  }

  /**
   * Checks if given schema was ever registered under a subject. If found, it returns the version of
   * the schema under the subject. If not, returns -1
   */
  public Schema lookUpSchemaUnderSubject(
      String subject, Schema schema, boolean normalize, boolean lookupDeletedSchema)
      throws SchemaRegistryException {
    try {
      // Pass a copy of the schema so the original is not modified during normalization
      // to ensure that invalid defaults are not dropped since default validation is disabled
      Schema newSchema = schema != null ? schema.copy() : null;
      Config config = getConfigInScope(subject);
      ParsedSchema parsedSchema = canonicalizeSchema(newSchema, config, false, normalize);
      if (parsedSchema != null) {
        SchemaIdAndSubjects schemaIdAndSubjects = this.lookupCache.schemaIdAndSubjects(newSchema);
        if (schemaIdAndSubjects != null) {
          if (schemaIdAndSubjects.hasSubject(subject)
              && (lookupDeletedSchema || !isSubjectVersionDeleted(subject, schemaIdAndSubjects
              .getVersion(subject)))) {
            Schema matchingSchema = newSchema.copy();
            matchingSchema.setSubject(subject);
            matchingSchema.setVersion(schemaIdAndSubjects.getVersion(subject));
            matchingSchema.setId(schemaIdAndSubjects.getSchemaId());
            return matchingSchema;
          }
        }
      }

      List<SchemaKey> allVersions = getAllSchemaKeys(subject);
      Collections.reverse(allVersions);

      for (SchemaKey schemaKey : allVersions) {
        Schema prev = get(schemaKey.getSubject(), schemaKey.getVersion(), lookupDeletedSchema);
        if (prev != null
            && parsedSchema != null
            && parsedSchema.references().isEmpty()
            && !prev.getReferences().isEmpty()) {
          ParsedSchema prevSchema = parseSchema(prev);
          if (parsedSchema.deepEquals(prevSchema)) {
            // This handles the case where a schema is sent with all references resolved
            return prev;
          }
        }
      }

      return null;
    } catch (StoreException e) {
      throw new SchemaRegistryStoreException(
          "Error from the backend Kafka store", e);
    }
  }

  public Schema getLatestWithMetadata(
      String subject, Map<String, String> metadata, boolean lookupDeletedSchema)
      throws SchemaRegistryException {
    List<SchemaKey> allVersions = getAllSchemaKeys(subject);
    Collections.reverse(allVersions);

    for (SchemaKey schemaKey : allVersions) {
      Schema schema = get(schemaKey.getSubject(), schemaKey.getVersion(), lookupDeletedSchema);
      if (schema != null) {
        if (schema.getMetadata() != null) {
          Map<String, String> props = schema.getMetadata().getProperties();
          if (props != null && props.entrySet().containsAll(metadata.entrySet())) {
            return schema;
          }
        }
      }
    }

    return null;
  }

  public void checkIfSchemaWithIdExist(int id, Schema schema)
      throws SchemaRegistryException, StoreException {
    String qctx = QualifiedSubject.qualifiedContextFor(tenant(), schema.getSubject());
    SchemaKey existingKey = this.lookupCache.schemaKeyById(id, qctx);
    if (existingKey != null) {
      SchemaRegistryValue existingValue = this.lookupCache.get(existingKey);
      if (existingValue instanceof SchemaValue) {
        SchemaValue existingSchemaValue = (SchemaValue) existingValue;
        Schema existingSchema = toSchemaEntity(existingSchemaValue);
        Schema schemaCopy = schema.copy();
        schemaCopy.setId(existingSchema.getId());
        schemaCopy.setSubject(existingSchema.getSubject());
        schemaCopy.setVersion(existingSchema.getVersion());
        if (!existingSchema.equals(schemaCopy)) {
          throw new OperationNotPermittedException(
              String.format("Overwrite new schema with id %s is not permitted.", id)
          );
        }
      }
    }
  }

  private Schema forwardRegisterRequestToLeader(
      String subject, Schema schema, boolean normalize, Map<String, String> headerProperties)
      throws SchemaRegistryRequestForwardingException {
    final UrlList baseUrl = leaderRestService.getBaseUrls();

    RegisterSchemaRequest registerSchemaRequest = new RegisterSchemaRequest(schema);
    log.debug(String.format("Forwarding registering schema request to %s", baseUrl));
    try {
      RegisterSchemaResponse response = leaderRestService.registerSchema(
          headerProperties, registerSchemaRequest, subject, normalize);
      return new Schema(subject, response);
    } catch (IOException e) {
      throw new SchemaRegistryRequestForwardingException(
          String.format("Unexpected error while forwarding the registering schema request to %s",
              baseUrl),
          e);
    } catch (RestClientException e) {
      throw new RestException(e.getMessage(), e.getStatus(), e.getErrorCode(), e);
    }
  }

  public Schema forwardModifySchemaTagsRequestToLeader(
      String subject, Schema schema, TagSchemaRequest request, Map<String, String> headerProperties)
      throws SchemaRegistryRequestForwardingException {

    final UrlList baseUrl = leaderRestService.getBaseUrls();

    log.debug(String.format("Forwarding register schema tags request to %s", baseUrl));
    try {
      RegisterSchemaResponse response = leaderRestService.modifySchemaTags(
          headerProperties, request, subject, String.valueOf(schema.getVersion()));
      return new Schema(subject, response);
    } catch (IOException e) {
      throw new SchemaRegistryRequestForwardingException(
          String.format("Unexpected error while forwarding the register schema tags request to %s",
              baseUrl),
          e);
    } catch (RestClientException e) {
      throw new RestException(e.getMessage(), e.getStatus(), e.getErrorCode(), e);
    }
  }

  private void forwardUpdateConfigRequestToLeader(
      String subject, Config config,
      Map<String, String> headerProperties)
      throws SchemaRegistryRequestForwardingException {
    UrlList baseUrl = leaderRestService.getBaseUrls();

    ConfigUpdateRequest configUpdateRequest = new ConfigUpdateRequest(config);
    log.debug(String.format("Forwarding update config request %s to %s",
                            configUpdateRequest, baseUrl));
    try {
      leaderRestService.updateConfig(headerProperties, configUpdateRequest, subject);
    } catch (IOException e) {
      throw new SchemaRegistryRequestForwardingException(
          String.format("Unexpected error while forwarding the update config request %s to %s",
                        configUpdateRequest, baseUrl),
          e);
    } catch (RestClientException e) {
      throw new RestException(e.getMessage(), e.getStatus(), e.getErrorCode(), e);
    }
  }

  private void forwardDeleteSchemaVersionRequestToLeader(
      Map<String, String> headerProperties,
      String subject,
      Integer version,
      boolean permanentDelete) throws SchemaRegistryRequestForwardingException {
    UrlList baseUrl = leaderRestService.getBaseUrls();

    log.debug(String.format("Forwarding deleteSchemaVersion schema version request %s-%s to %s",
                            subject, version, baseUrl));
    try {
      leaderRestService.deleteSchemaVersion(headerProperties, subject,
              String.valueOf(version), permanentDelete);
    } catch (IOException e) {
      throw new SchemaRegistryRequestForwardingException(
          String.format(
              "Unexpected error while forwarding deleteSchemaVersion schema version "
              + "request %s-%s to %s", subject, version, baseUrl), e);
    } catch (RestClientException e) {
      throw new RestException(e.getMessage(), e.getStatus(), e.getErrorCode(), e);
    }
  }

  private List<Integer> forwardDeleteSubjectRequestToLeader(
      Map<String, String> requestProperties,
      String subject,
      boolean permanentDelete) throws SchemaRegistryRequestForwardingException {
    UrlList baseUrl = leaderRestService.getBaseUrls();

    log.debug(String.format("Forwarding delete subject request for  %s to %s",
                            subject, baseUrl));
    try {
      return leaderRestService.deleteSubject(requestProperties, subject, permanentDelete);
    } catch (IOException e) {
      throw new SchemaRegistryRequestForwardingException(
          String.format(
              "Unexpected error while forwarding delete subject "
              + "request %s to %s", subject, baseUrl), e);
    } catch (RestClientException e) {
      throw new RestException(e.getMessage(), e.getStatus(), e.getErrorCode(), e);
    }
  }

  private void forwardDeleteConfigToLeader(
      Map<String, String> requestProperties,
      String subject
  ) throws SchemaRegistryRequestForwardingException {
    UrlList baseUrl = leaderRestService.getBaseUrls();

    log.debug(String.format("Forwarding delete subject compatibility config request %s to %s",
        subject, baseUrl));
    try {
      leaderRestService.deleteConfig(requestProperties, subject);
    } catch (IOException e) {
      throw new SchemaRegistryRequestForwardingException(
          String.format(
              "Unexpected error while forwarding delete subject compatibility config"
                  + "request %s to %s", subject, baseUrl), e);
    } catch (RestClientException e) {
      throw new RestException(e.getMessage(), e.getStatus(), e.getErrorCode(), e);
    }
  }

  private void forwardSetModeRequestToLeader(
      String subject, Mode mode, boolean force,
      Map<String, String> headerProperties)
      throws SchemaRegistryRequestForwardingException {
    UrlList baseUrl = leaderRestService.getBaseUrls();

    ModeUpdateRequest modeUpdateRequest = new ModeUpdateRequest();
    modeUpdateRequest.setMode(mode.name());
    log.debug(String.format("Forwarding update mode request %s to %s",
        modeUpdateRequest, baseUrl));
    try {
      leaderRestService.setMode(headerProperties, modeUpdateRequest, subject, force);
    } catch (IOException e) {
      throw new SchemaRegistryRequestForwardingException(
          String.format("Unexpected error while forwarding the update mode request %s to %s",
              modeUpdateRequest, baseUrl),
          e);
    } catch (RestClientException e) {
      throw new RestException(e.getMessage(), e.getStatus(), e.getErrorCode(), e);
    }
  }

  private void forwardDeleteSubjectModeRequestToLeader(
      String subject,
      Map<String, String> headerProperties)
      throws SchemaRegistryRequestForwardingException {
    UrlList baseUrl = leaderRestService.getBaseUrls();

    log.debug(String.format("Forwarding delete subject mode request %s to %s",
        subject, baseUrl));
    try {
      leaderRestService.deleteSubjectMode(headerProperties, subject);
    } catch (IOException e) {
      throw new SchemaRegistryRequestForwardingException(
          String.format(
              "Unexpected error while forwarding delete subject mode"
                  + "request %s to %s", subject, baseUrl), e);
    } catch (RestClientException e) {
      throw new RestException(e.getMessage(), e.getStatus(), e.getErrorCode(), e);
    }
  }

  private ParsedSchema canonicalizeSchema(Schema schema,
                                          Config config,
                                          boolean isNew,
                                          boolean normalize) throws InvalidSchemaException {
    if (schema == null
        || schema.getSchema() == null
        || schema.getSchema().trim().isEmpty()) {
      return null;
    }
    ParsedSchema parsedSchema = parseSchema(schema, isNew, normalize);
    return maybeValidateAndNormalizeSchema(parsedSchema, schema, config, normalize);
  }

  private ParsedSchema maybeValidateAndNormalizeSchema(ParsedSchema parsedSchema,
                                                       Schema schema,
                                                       Config config,
                                                       boolean normalize)
          throws InvalidSchemaException {
    try {
      if (getModeInScope(schema.getSubject()) != Mode.IMPORT) {
        parsedSchema.validate(isSchemaFieldValidationEnabled(config));
      }
      if (normalize) {
        parsedSchema = parsedSchema.normalize();
      }
    } catch (Exception e) {
      String errMsg = "Invalid schema " + schema + ", details: " + e.getMessage();
      log.error(errMsg, e);
      throw new InvalidSchemaException(errMsg, e);
    }
    schema.setSchemaType(parsedSchema.schemaType());
    schema.setSchema(parsedSchema.canonicalString());
    schema.setReferences(parsedSchema.references());
    return parsedSchema;
  }

  public ParsedSchema parseSchema(Schema schema) throws InvalidSchemaException {
    return parseSchema(schema, false, false);
  }

  public ParsedSchema parseSchema(
          Schema schema,
          boolean isNew,
          boolean normalize) throws InvalidSchemaException {
    try {
      ParsedSchema parsedSchema = schemaCache.get(new RawSchema(schema.copy(), isNew, normalize));
      if (schema.getVersion() != null) {
        parsedSchema = parsedSchema.copy(schema.getVersion());
      }
      return parsedSchema;
    } catch (Exception e) {
      Throwable cause = e.getCause();
      if (cause instanceof InvalidSchemaException) {
        throw (InvalidSchemaException) cause;
      } else if (cause instanceof RuntimeException) {
        throw (RuntimeException) cause;
      } else {
        throw new RuntimeException(e);
      }
    }
  }

  private ParsedSchema loadSchema(
      Schema schema,
      boolean isNew,
      boolean normalize)
      throws InvalidSchemaException {
    String schemaType = schema.getSchemaType();
    if (schemaType == null) {
      schemaType = AvroSchema.TYPE;
    }
    SchemaProvider provider = schemaProvider(schemaType);
    if (provider == null) {
      String errMsg = "Invalid schema type " + schemaType;
      log.error(errMsg);
      throw new InvalidSchemaException(errMsg);
    }
    final String type = schemaType;

    try {
      return provider.parseSchemaOrElseThrow(schema, isNew, normalize);
    } catch (Exception e) {
      throw new InvalidSchemaException("Invalid schema " + schema
              + " with refs " + schema.getReferences()
              + " of type " + type + ", details: " + e.getMessage());
    }
  }

  public Schema getUsingContexts(String subject, int version, boolean
      returnDeletedSchema) throws SchemaRegistryException {
    Schema schema = get(subject, version, returnDeletedSchema);
    if (schema != null) {
      return schema;
    }
    QualifiedSubject qs = QualifiedSubject.create(tenant(), subject);
    boolean isQualifiedSubject = qs != null && !DEFAULT_CONTEXT.equals(qs.getContext());
    if (isQualifiedSubject) {
      return null;
    }
    // Try qualifying the subject with each known context
    try (CloseableIterator<SchemaRegistryValue> iter = allContexts()) {
      while (iter.hasNext()) {
        ContextValue v = (ContextValue) iter.next();
        QualifiedSubject qualSub =
            new QualifiedSubject(v.getTenant(), v.getContext(), qs.getSubject());
        schema = get(qualSub.toQualifiedSubject(), version, returnDeletedSchema);
        if (schema != null) {
          return schema;
        }
      }
    }
    return null;
  }

  public boolean schemaVersionExists(String subject, VersionId versionId, boolean
          returnDeletedSchema) throws SchemaRegistryException {
    final int version = versionId.getVersionId();
    Schema schema = this.get(subject, version, returnDeletedSchema);
    return (schema != null);
  }

  @Override
  public Schema get(String subject, int version, boolean returnDeletedSchema)
      throws SchemaRegistryException {
    VersionId versionId = new VersionId(version);
    if (versionId.isLatest()) {
      return getLatestVersion(subject);
    } else {
      SchemaValue schemaValue = getSchemaValue(new SchemaKey(subject, version));
      Schema schema = null;
      if (schemaValue != null && (!schemaValue.isDeleted() || returnDeletedSchema)) {
        schema = toSchemaEntity(schemaValue);
      }
      return schema;
    }
  }

  @Override
  public SchemaString get(int id, String subject) throws SchemaRegistryException {
    return get(id, subject, null, false);
  }

  public SchemaString get(
      int id,
      String subject,
      String format,
      boolean fetchMaxId
  ) throws SchemaRegistryException {
    SchemaValue schema;
    try {
      SchemaKey subjectVersionKey = getSchemaKeyUsingContexts(id, subject);
      if (subjectVersionKey == null) {
        return null;
      }
      schema = (SchemaValue) kafkaStore.get(subjectVersionKey);
    } catch (StoreException e) {
      throw new SchemaRegistryStoreException(
          "Error while retrieving schema with id "
          + id
          + " from the backend Kafka"
          + " store", e);
    }
    Schema schemaEntity = toSchemaEntity(schema);
    SchemaString schemaString = new SchemaString(schemaEntity);
    if (format != null && !format.trim().isEmpty()) {
      ParsedSchema parsedSchema = parseSchema(schemaEntity, false, false);
      schemaString.setSchemaString(parsedSchema.formattedString(format));
    } else {
      schemaString.setSchemaString(schema.getSchema());
    }
    if (fetchMaxId) {
      schemaString.setMaxId(idGenerator.getMaxId(schema));
    }
    return schemaString;
  }

  public Schema toSchemaEntity(SchemaValue schemaValue) {
    metadataEncoder.decodeMetadata(schemaValue);
    return schemaValue.toSchemaEntity();
  }

  protected SchemaValue getSchemaValue(SchemaKey key)
      throws SchemaRegistryException {
    try {
      return (SchemaValue) kafkaStore.get(key);
    } catch (StoreException e) {
      throw new SchemaRegistryStoreException(
          "Error while retrieving schema from the backend Kafka"
              + " store", e);
    }
  }

  private SchemaKey getSchemaKeyUsingContexts(int id, String subject)
          throws StoreException, SchemaRegistryException {
    QualifiedSubject qs = QualifiedSubject.create(tenant(), subject);
    boolean isQualifiedSubject = qs != null && !DEFAULT_CONTEXT.equals(qs.getContext());
    SchemaKey subjectVersionKey = lookupCache.schemaKeyById(id, subject);
    if (qs == null
        || qs.getSubject().isEmpty()
        || isQualifiedSubject
        || subjectVersionKey != null) {
      return subjectVersionKey;
    }
    // Try qualifying the subject with each known context
    try (CloseableIterator<SchemaRegistryValue> iter = allContexts()) {
      while (iter.hasNext()) {
        ContextValue v = (ContextValue) iter.next();
        QualifiedSubject qualSub =
            new QualifiedSubject(v.getTenant(), v.getContext(), qs.getSubject());
        SchemaKey key = lookupCache.schemaKeyById(id, qualSub.toQualifiedSubject());
        if (key != null) {
          return key;
        }
      }
    }
    // Could not find the id in subjects in other contexts,
    // just return the id in the given context if found
    return lookupCache.schemaKeyById(id, qs.toQualifiedContext());
  }

  private CloseableIterator<SchemaRegistryValue> allContexts() throws SchemaRegistryException {
    try {
      ContextKey key1 = new ContextKey(tenant(), String.valueOf(Character.MIN_VALUE));
      ContextKey key2 = new ContextKey(tenant(), String.valueOf(Character.MAX_VALUE));
      return kafkaStore.getAll(key1, key2);
    } catch (StoreException e) {
      throw new SchemaRegistryStoreException(
              "Error from the backend Kafka store", e);
    }
  }

  public List<Integer> getReferencedBy(String subject, VersionId versionId)
      throws SchemaRegistryException {
    try {
      int version = versionId.getVersionId();
      if (versionId.isLatest()) {
        version = getLatestVersion(subject).getVersion();
      }
      SchemaKey key = new SchemaKey(subject, version);
      List<Integer> ids = new ArrayList<>(lookupCache.referencesSchema(key));
      Collections.sort(ids);
      return ids;
    } catch (StoreException e) {
      throw new SchemaRegistryStoreException(
          "Error from the backend Kafka store", e);
    }
  }

  public List<String> listContexts() throws SchemaRegistryException {
    List<String> contexts = new ArrayList<>();
    contexts.add(DEFAULT_CONTEXT);
    try (CloseableIterator<SchemaRegistryValue> iter = allContexts()) {
      while (iter.hasNext()) {
        ContextValue contextValue = (ContextValue) iter.next();
        contexts.add(contextValue.getContext());
      }
    }
    return contexts;
  }

  @Override
  public Set<String> listSubjects(LookupFilter filter)
          throws SchemaRegistryException {
    return listSubjectsWithPrefix(CONTEXT_WILDCARD, filter);
  }

  public Set<String> listSubjectsWithPrefix(String prefix, LookupFilter filter)
      throws SchemaRegistryException {
    try (CloseableIterator<SchemaRegistryValue> allVersions = allVersions(prefix, true)) {
      return extractUniqueSubjects(allVersions, filter);
    }
  }

  public Set<String> listSubjectsForId(int id, String subject) throws SchemaRegistryException {
    return listSubjectsForId(id, subject, false);
  }

  @Override
  public Set<String> listSubjectsForId(int id, String subject, boolean returnDeleted)
      throws SchemaRegistryException {
    List<SubjectVersion> versions = listVersionsForId(id, subject, returnDeleted);
    return versions != null
        ? versions.stream()
            .map(SubjectVersion::getSubject)
            .collect(Collectors.toCollection(LinkedHashSet::new))
        : null;
  }

  public List<SubjectVersion> listVersionsForId(int id, String subject)
      throws SchemaRegistryException {
    return listVersionsForId(id, subject, false);
  }

  public List<SubjectVersion> listVersionsForId(int id, String subject, boolean lookupDeleted)
      throws SchemaRegistryException {
    SchemaValue schema;
    try {
      SchemaKey subjectVersionKey = getSchemaKeyUsingContexts(id, subject);
      if (subjectVersionKey == null) {
        return null;
      }
      schema = (SchemaValue) kafkaStore.get(subjectVersionKey);
      if (schema == null) {
        return null;
      }

      return lookupCache.schemaIdAndSubjects(toSchemaEntity(schema))
          .allSubjectVersions()
          .entrySet()
          .stream()
          .flatMap(e -> {
            try {
              SchemaValue schemaValue =
                  (SchemaValue) kafkaStore.get(new SchemaKey(e.getKey(), e.getValue()));
              if (schemaValue != null && (!schemaValue.isDeleted() || lookupDeleted)) {
                return Stream.of(new SubjectVersion(e.getKey(), e.getValue()));
              } else {
                return Stream.empty();
              }
            } catch (StoreException ex) {
              return Stream.empty();
            }
          })
          .collect(Collectors.toList());
    } catch (StoreException e) {
      throw new SchemaRegistryStoreException("Error while retrieving schema with id "
                                              + id + " from the backend Kafka store", e);
    }
  }

  private Set<String> extractUniqueSubjects(Iterator<SchemaRegistryValue> allVersions,
                                            LookupFilter filter) {
    Map<String, Boolean> subjects = new HashMap<>();
    while (allVersions.hasNext()) {
      SchemaValue value = (SchemaValue) allVersions.next();
      subjects.merge(value.getSubject(), value.isDeleted(), (v1, v2) -> v1 && v2);
    }

    return subjects.keySet().stream()
        .filter(k -> shouldInclude(subjects.get(k), filter))
        .sorted()
        .collect(Collectors.toCollection(LinkedHashSet::new));
  }

  public Set<String> subjects(String subject,
                              boolean lookupDeletedSubjects)
      throws SchemaRegistryStoreException {
    try {
      return lookupCache.subjects(subject, lookupDeletedSubjects);
    } catch (StoreException e) {
      throw new SchemaRegistryStoreException(
          "Error from the backend Kafka store", e);
    }
  }

  public boolean hasSubjects(String subject,
                             boolean lookupDeletedSubjects)
          throws SchemaRegistryStoreException {
    try {
      return lookupCache.hasSubjects(subject, lookupDeletedSubjects);
    } catch (StoreException e) {
      throw new SchemaRegistryStoreException(
          "Error from the backend Kafka store", e);
    }
  }

  @Override
  public Iterator<SchemaKey> getAllVersions(String subject, LookupFilter filter)
      throws SchemaRegistryException {
    try (CloseableIterator<SchemaRegistryValue> allVersions = allVersions(subject, false)) {
      return sortSchemaKeysByVersion(allVersions, filter).iterator();
    }
  }

  @Override
  public Iterator<Schema> getVersionsWithSubjectPrefix(String prefix,
                                                       LookupFilter filter,
                                                       boolean returnLatestOnly,
                                                       Predicate<Schema> postFilter)
      throws SchemaRegistryException {
    try (CloseableIterator<SchemaRegistryValue> allVersions = allVersions(prefix, true)) {
      return sortSchemasByVersion(allVersions, filter, returnLatestOnly, postFilter)
          .iterator();
    }
  }

  private List<SchemaKey> getAllSchemaKeys(String subject)
      throws SchemaRegistryException {
    try (CloseableIterator<SchemaRegistryValue> allVersions = allVersions(subject, false)) {
      return sortSchemaKeysByVersion(allVersions, LookupFilter.INCLUDE_DELETED);
    }
  }

  @Override
  public Schema getLatestVersion(String subject) throws SchemaRegistryException {
    try (CloseableIterator<SchemaRegistryValue> allVersions = allVersions(subject, false)) {
      return getLatestVersionFromSubjectSchemas(allVersions);
    }
  }

  private Schema getLatestVersionFromSubjectSchemas(
          CloseableIterator<SchemaRegistryValue> schemas) {
    int latestVersionId = -1;
    SchemaValue latestSchemaValue = null;

    while (schemas.hasNext()) {
      SchemaValue schemaValue = (SchemaValue) schemas.next();
      if (schemaValue.isDeleted()) {
        continue;
      }
      if (schemaValue.getVersion() > latestVersionId) {
        latestVersionId = schemaValue.getVersion();
        latestSchemaValue = schemaValue;
      }
    }

    return latestSchemaValue != null ? toSchemaEntity(latestSchemaValue) : null;
  }

  private CloseableIterator<SchemaRegistryValue> allVersions(
      String subjectOrPrefix, boolean isPrefix) throws SchemaRegistryException {
    try {
      String start;
      String end;
      int idx = subjectOrPrefix.indexOf(CONTEXT_WILDCARD);
      if (idx >= 0) {
        // Context wildcard match (prefix may contain tenant)
        String prefix = subjectOrPrefix.substring(0, idx);
        String unqualifiedSubjectOrPrefix =
            subjectOrPrefix.substring(idx + CONTEXT_WILDCARD.length());
        if (!unqualifiedSubjectOrPrefix.isEmpty()) {
          return allVersionsFromAllContexts(prefix, unqualifiedSubjectOrPrefix, isPrefix);
        }
        start = prefix + CONTEXT_PREFIX + CONTEXT_DELIMITER;
        end = prefix + CONTEXT_PREFIX + Character.MAX_VALUE + CONTEXT_DELIMITER;
      } else {
        start = subjectOrPrefix;
        end = isPrefix ? subjectOrPrefix + Character.MAX_VALUE : subjectOrPrefix;
      }
      SchemaKey key1 = new SchemaKey(start, MIN_VERSION);
      SchemaKey key2 = new SchemaKey(end, MAX_VERSION);
      return TransformedIterator.transform(kafkaStore.getAll(key1, key2), v -> {
        if (v instanceof SchemaValue) {
          metadataEncoder.decodeMetadata(((SchemaValue) v));
        }
        return v;
      });
    } catch (StoreException e) {
      throw new SchemaRegistryStoreException(
          "Error from the backend Kafka store", e);
    }
  }

  private CloseableIterator<SchemaRegistryValue> allVersionsFromAllContexts(
      String tenantPrefix, String unqualifiedSubjectOrPrefix, boolean isPrefix)
      throws SchemaRegistryException {
    List<SchemaRegistryValue> versions = new ArrayList<>();
    // Add versions from default context
    try (CloseableIterator<SchemaRegistryValue> iter =
        allVersions(tenantPrefix + unqualifiedSubjectOrPrefix, isPrefix)) {
      while (iter.hasNext()) {
        versions.add(iter.next());
      }
    }
    List<ContextValue> contexts = new ArrayList<>();
    try (CloseableIterator<SchemaRegistryValue> iter = allContexts()) {
      while (iter.hasNext()) {
        contexts.add((ContextValue) iter.next());
      }
    }
    for (ContextValue v : contexts) {
      QualifiedSubject qualSub =
          new QualifiedSubject(v.getTenant(), v.getContext(), unqualifiedSubjectOrPrefix);
      try (CloseableIterator<SchemaRegistryValue> subiter =
          allVersions(qualSub.toQualifiedSubject(), isPrefix)) {
        while (subiter.hasNext()) {
          versions.add(subiter.next());
        }
      }
    }
    return new DelegatingIterator<>(versions.iterator());
  }

  @Override
  public void close() throws IOException {
    log.info("Shutting down schema registry");
    kafkaStore.close();
    metadataEncoder.close();
    if (leaderElector != null) {
      leaderElector.close();
    }
    if (leaderRestService != null) {
      leaderRestService.close();
    }
  }

  public void updateConfig(String subject, Config config)
      throws SchemaRegistryStoreException, OperationNotPermittedException, UnknownLeaderException {
    if (isReadOnlyMode(subject)) {
      throw new OperationNotPermittedException("Subject " + subject + " is in read-only mode");
    }
    ConfigKey configKey = new ConfigKey(subject);
    try {
      kafkaStore.waitUntilKafkaReaderReachesLastOffset(subject, kafkaStoreTimeoutMs);
      ConfigValue oldConfig = (ConfigValue) kafkaStore.get(configKey);
      ConfigValue newConfig = new ConfigValue(subject, config, ruleSetHandler);
      kafkaStore.put(configKey, ConfigValue.update(oldConfig, newConfig));
      log.debug("Wrote new config: {} to the Kafka data store with key {}", config, configKey);
    } catch (StoreException e) {
      throw new SchemaRegistryStoreException("Failed to write new config value to the store",
                                             e);
    }
  }

  public void updateConfigOrForward(String subject, Config newConfig,
                                    Map<String, String> headerProperties)
      throws SchemaRegistryStoreException, SchemaRegistryRequestForwardingException,
      UnknownLeaderException, OperationNotPermittedException {
    kafkaStore.lockFor(subject).lock();
    try {
      if (isLeader()) {
        updateConfig(subject, newConfig);
      } else {
        // forward update config request to the leader
        if (leaderIdentity != null) {
          forwardUpdateConfigRequestToLeader(subject, newConfig, headerProperties);
        } else {
          throw new UnknownLeaderException("Update config request failed since leader is "
                                           + "unknown");
        }
      }
    } finally {
      kafkaStore.lockFor(subject).unlock();
    }
  }

  public void deleteSubjectConfig(String subject)
      throws SchemaRegistryStoreException, OperationNotPermittedException {
    if (isReadOnlyMode(subject)) {
      throw new OperationNotPermittedException("Subject " + subject + " is in read-only mode");
    }
    try {
      kafkaStore.waitUntilKafkaReaderReachesLastOffset(subject, kafkaStoreTimeoutMs);
      deleteConfig(subject);
    } catch (StoreException e) {
      throw new SchemaRegistryStoreException("Failed to delete subject config value from store",
          e);
    }
  }

  public void deleteConfigOrForward(String subject,
                                    Map<String, String> headerProperties)
      throws SchemaRegistryStoreException, SchemaRegistryRequestForwardingException,
      OperationNotPermittedException, UnknownLeaderException {
    kafkaStore.lockFor(subject).lock();
    try {
      if (isLeader()) {
        deleteSubjectConfig(subject);
      } else {
        // forward delete subject config request to the leader
        if (leaderIdentity != null) {
          forwardDeleteConfigToLeader(headerProperties, subject);
        } else {
          throw new UnknownLeaderException("Delete config request failed since leader is "
              + "unknown");
        }
      }
    } finally {
      kafkaStore.lockFor(subject).unlock();
    }
  }

  private String kafkaClusterId(SchemaRegistryConfig config) throws SchemaRegistryException {
    Properties adminClientProps = new Properties();
    KafkaStore.addSchemaRegistryConfigsToClientProperties(config, adminClientProps);
    adminClientProps.put(AdminClientConfig.BOOTSTRAP_SERVERS_CONFIG, config.bootstrapBrokers());

    try (AdminClient adminClient = AdminClient.create(adminClientProps)) {
      return adminClient
              .describeCluster()
              .clusterId()
              .get(initTimeout, TimeUnit.MILLISECONDS);
    } catch (InterruptedException | ExecutionException | TimeoutException e) {
      throw new SchemaRegistryException("Failed to get Kafka cluster ID", e);
    }
  }

  public String getKafkaClusterId() {
    return kafkaClusterId;
  }

  public String getGroupId() {
    return groupId;
  }

  public Config getConfig(String subject)
      throws SchemaRegistryStoreException {
    try {
      return lookupCache.config(subject, false, new Config(defaultCompatibilityLevel.name));
    } catch (StoreException e) {
      throw new SchemaRegistryStoreException("Failed to write new config value to the store", e);
    }
  }

  public Config getConfigInScope(String subject)
      throws SchemaRegistryStoreException {
    try {
      return lookupCache.config(subject, true, new Config(defaultCompatibilityLevel.name));
    } catch (StoreException e) {
      throw new SchemaRegistryStoreException("Failed to write new config value to the store", e);
    }
  }

  /**
   * @param previousSchemas Full schema history in chronological order
   */
  @Override
  public List<String> isCompatible(String subject,
                                   Schema newSchema,
                                   List<SchemaKey> previousSchemas,
                                   boolean normalize)
      throws SchemaRegistryException {

    if (previousSchemas == null) {
      log.error("Previous schema not provided");
      throw new InvalidSchemaException("Previous schema not provided");
    }

    try {
      List<ParsedSchemaHolder> prevParsedSchemas = new ArrayList<>(previousSchemas.size());
      for (SchemaKey previousSchema : previousSchemas) {
        prevParsedSchemas.add(new LazyParsedSchemaHolder(this, previousSchema));
      }

<<<<<<< HEAD
      ParsedSchema parsedSchema = canonicalizeSchema(newSchema, true, normalize);
      if (parsedSchema == null) {
        log.error("Empty schema");
        throw new InvalidSchemaException("Empty schema");
      }
      Config config = getConfigInScope(subject);
      return isCompatibleWithPrevious(config, parsedSchema, prevParsedSchemas);
    } catch (IllegalStateException e) {
      if (e.getCause() instanceof SchemaRegistryException) {
        throw (SchemaRegistryException) e.getCause();
      }
      throw e;
    }
=======
    Config config = getConfigInScope(subject);
    ParsedSchema parsedSchema = canonicalizeSchema(newSchema, config, true, normalize);
    if (parsedSchema == null) {
      log.error("Empty schema");
      throw new InvalidSchemaException("Empty schema");
    }
    return isCompatibleWithPrevious(config, parsedSchema, prevParsedSchemas);
>>>>>>> ea291c4c
  }

  private List<String> isCompatibleWithPrevious(Config config,
                                                ParsedSchema parsedSchema,
                                                List<ParsedSchemaHolder> previousSchemas) {
    List<String> errorMessages = new ArrayList<>();
    ParsedSchemaHolder previousSchemaHolder = !previousSchemas.isEmpty()
                                                  ? previousSchemas.get(previousSchemas.size() - 1)
                                                  : null;
    if (isSchemaFieldValidationEnabled(config)) {
      errorMessages.addAll(validateReservedFields(parsedSchema, previousSchemaHolder));
    }
    CompatibilityLevel compatibility = CompatibilityLevel.forName(config.getCompatibilityLevel());
    String compatibilityGroup = config.getCompatibilityGroup();
    if (compatibilityGroup != null) {
      String groupValue = getCompatibilityGroupValue(parsedSchema, compatibilityGroup);
      // Only check compatibility against schemas with the same compatibility group value,
      // which may be null.
      previousSchemas = previousSchemas.stream()
          .filter(s -> Objects.equals(groupValue,
              getCompatibilityGroupValue(s.schema(), compatibilityGroup)))
          .collect(Collectors.toList());
    }
    errorMessages.addAll(parsedSchema.isCompatible(compatibility, previousSchemas));
    if (!errorMessages.isEmpty()) {
      try {
        errorMessages.add(String.format("{validateFields: '%b', compatibility: '%s'}",
            isSchemaFieldValidationEnabled(config),
            compatibility));
      } catch (UnsupportedOperationException e) {
        // Ignore and return errorMessages
        log.warn("Failed to append 'compatibility' to error messages");
      }
    }
    return errorMessages;
  }

  private List<String> validateReservedFields(ParsedSchema currentSchema,
                                              ParsedSchemaHolder previousSchema) {
    List<String> errorMessages = new ArrayList<>();
    Set<String> updatedReservedFields = currentSchema.getReservedFields();
    if (previousSchema != null) {
      // check to ensure that original reserved fields are not removed in the updated version
      Sets.SetView<String> removedFields =
          Sets.difference(previousSchema.schema().getReservedFields(), updatedReservedFields);
      if (!removedFields.isEmpty()) {
        removedFields.forEach(field -> errorMessages.add(String.format(RESERVED_FIELD_REMOVED,
            field)));
      }
    }
    updatedReservedFields.forEach(reservedField -> {
      // check if updated fields conflict with reserved fields
      if (currentSchema.hasTopLevelField(reservedField)) {
        errorMessages.add(String.format(FIELD_CONFLICTS_WITH_RESERVED_FIELD, reservedField));
      }
    });
    return errorMessages;
  }

  private static String getCompatibilityGroupValue(
      ParsedSchema parsedSchema, String compatibilityGroup) {
    if (parsedSchema.metadata() != null && parsedSchema.metadata().getProperties() != null) {
      return parsedSchema.metadata().getProperties().get(compatibilityGroup);
    }
    return null;
  }

  private void deleteMode(String subject) throws StoreException {
    ModeKey modeKey = new ModeKey(subject);
    this.kafkaStore.delete(modeKey);
  }

  private void deleteConfig(String subject) throws StoreException {
    ConfigKey configKey = new ConfigKey(subject);
    this.kafkaStore.delete(configKey);
  }

  public Mode getMode(String subject) throws SchemaRegistryStoreException {
    try {
      Mode globalMode = lookupCache.mode(null, false, defaultMode);
      Mode subjectMode = lookupCache.mode(subject, false, defaultMode);

      return globalMode == Mode.READONLY_OVERRIDE ? globalMode : subjectMode;
    } catch (StoreException e) {
      throw new SchemaRegistryStoreException("Failed to write new config value to the store", e);
    }
  }

  public Mode getModeInScope(String subject) throws SchemaRegistryStoreException {
    try {
      Mode globalMode = lookupCache.mode(null, true, defaultMode);
      Mode subjectMode = lookupCache.mode(subject, true, defaultMode);

      return globalMode == Mode.READONLY_OVERRIDE ? globalMode : subjectMode;
    } catch (StoreException e) {
      throw new SchemaRegistryStoreException("Failed to write new config value to the store", e);
    }
  }

  public void setMode(String subject, Mode mode)
      throws SchemaRegistryStoreException, OperationNotPermittedException {
    setMode(subject, mode, false);
  }

  public void setMode(String subject, Mode mode, boolean force)
      throws SchemaRegistryStoreException, OperationNotPermittedException {
    if (!allowModeChanges) {
      throw new OperationNotPermittedException("Mode changes are not allowed");
    }
    ModeKey modeKey = new ModeKey(subject);
    try {
      kafkaStore.waitUntilKafkaReaderReachesLastOffset(subject, kafkaStoreTimeoutMs);
      if (mode == Mode.IMPORT && getModeInScope(subject) != Mode.IMPORT && !force) {
        // Changing to import mode requires that no schemas exist with matching subjects.
        if (hasSubjects(subject, false)) {
          throw new OperationNotPermittedException("Cannot import since found existing subjects");
        }
        // At this point no schemas should exist with matching subjects.
        // Write an event to clear deleted schemas from the caches.
        kafkaStore.put(new ClearSubjectKey(subject), new ClearSubjectValue(subject));
      }
      kafkaStore.put(modeKey, new ModeValue(subject, mode));
      log.debug("Wrote new mode: {} to the Kafka data store with key {}", mode.name(), modeKey);
    } catch (StoreException e) {
      throw new SchemaRegistryStoreException("Failed to write new mode to the store", e);
    }
  }

  public void setModeOrForward(String subject, Mode mode, boolean force,
      Map<String, String> headerProperties)
      throws SchemaRegistryStoreException, SchemaRegistryRequestForwardingException,
      OperationNotPermittedException, UnknownLeaderException {
    kafkaStore.lockFor(subject).lock();
    try {
      if (isLeader()) {
        setMode(subject, mode, force);
      } else {
        // forward update mode request to the leader
        if (leaderIdentity != null) {
          forwardSetModeRequestToLeader(subject, mode, force, headerProperties);
        } else {
          throw new UnknownLeaderException("Update mode request failed since leader is "
              + "unknown");
        }
      }
    } finally {
      kafkaStore.lockFor(subject).unlock();
    }
  }

  public void deleteSubjectMode(String subject)
      throws SchemaRegistryStoreException, OperationNotPermittedException {
    if (!allowModeChanges) {
      throw new OperationNotPermittedException("Mode changes are not allowed");
    }
    try {
      kafkaStore.waitUntilKafkaReaderReachesLastOffset(subject, kafkaStoreTimeoutMs);
      deleteMode(subject);
    } catch (StoreException e) {
      throw new SchemaRegistryStoreException("Failed to delete subject config value from store",
          e);
    }
  }

  public void deleteSubjectModeOrForward(String subject, Map<String, String> headerProperties)
      throws SchemaRegistryStoreException, SchemaRegistryRequestForwardingException,
      OperationNotPermittedException, UnknownLeaderException {
    kafkaStore.lockFor(subject).lock();
    try {
      if (isLeader()) {
        deleteSubjectMode(subject);
      } else {
        // forward delete subject config request to the leader
        if (leaderIdentity != null) {
          forwardDeleteSubjectModeRequestToLeader(subject, headerProperties);
        } else {
          throw new UnknownLeaderException("Delete config request failed since leader is "
              + "unknown");
        }
      }
    } finally {
      kafkaStore.lockFor(subject).unlock();
    }
  }

  KafkaStore<SchemaRegistryKey, SchemaRegistryValue> getKafkaStore() {
    return this.kafkaStore;
  }

  private List<Schema> sortSchemasByVersion(CloseableIterator<SchemaRegistryValue> schemas,
                                            LookupFilter filter,
                                            boolean returnLatestOnly,
                                            Predicate<Schema> postFilter) {
    List<Schema> schemaList = new ArrayList<>();
    Schema previousSchema = null;
    while (schemas.hasNext()) {
      SchemaValue schemaValue = (SchemaValue) schemas.next();
      boolean shouldInclude = shouldInclude(schemaValue.isDeleted(), filter);
      if (!shouldInclude) {
        continue;
      }
      Schema schema = toSchemaEntity(schemaValue);
      if (returnLatestOnly) {
        if (previousSchema != null && !schema.getSubject().equals(previousSchema.getSubject())) {
          schemaList.add(previousSchema);
        }
      } else {
        schemaList.add(schema);
      }
      previousSchema = schema;
    }
    if (returnLatestOnly && previousSchema != null) {
      // handle last subject
      Schema lastSchema = schemaList.isEmpty() ? null : schemaList.get(schemaList.size() - 1);
      if (lastSchema == null || !lastSchema.getSubject().equals(previousSchema.getSubject())) {
        schemaList.add(previousSchema);
      }
    }
    if (postFilter != null) {
      schemaList = schemaList.stream()
          .filter(postFilter)
          .collect(Collectors.toList());
    }
    Collections.sort(schemaList);
    return schemaList;
  }

  private List<SchemaKey> sortSchemaKeysByVersion(CloseableIterator<SchemaRegistryValue> schemas,
      LookupFilter filter) {
    List<SchemaKey> schemaList = new ArrayList<>();
    while (schemas.hasNext()) {
      SchemaValue schemaValue = (SchemaValue) schemas.next();
      boolean shouldInclude = shouldInclude(schemaValue.isDeleted(), filter);
      if (!shouldInclude) {
        continue;
      }
      SchemaKey schemaKey = schemaValue.toKey();
      schemaList.add(schemaKey);
    }
    Collections.sort(schemaList);
    return schemaList;
  }

  private boolean isSubjectVersionDeleted(String subject, int version)
      throws SchemaRegistryException {
    try {
      SchemaValue schemaValue = (SchemaValue) this.kafkaStore.get(new SchemaKey(subject, version));
      return schemaValue == null || schemaValue.isDeleted();
    } catch (StoreException e) {
      throw new SchemaRegistryStoreException(
          "Error while retrieving schema from the backend Kafka"
          + " store", e);
    }
  }

  private static boolean shouldInclude(boolean isDeleted, LookupFilter filter) {
    switch (filter) {
      case DEFAULT:
        return !isDeleted;
      case INCLUDE_DELETED:
        return true;
      case DELETED_ONLY:
        return isDeleted;
      default:
        return false;
    }
  }

  @Override
  public SchemaRegistryConfig config() {
    return config;
  }

  @Override
  public Map<String, Object> properties() {
    return props;
  }

  public HostnameVerifier getHostnameVerifier() throws SchemaRegistryStoreException {
    String sslEndpointIdentificationAlgo =
            config.getString(RestConfig.SSL_ENDPOINT_IDENTIFICATION_ALGORITHM_CONFIG);

    if (sslEndpointIdentificationAlgo == null
            || sslEndpointIdentificationAlgo.equals("none")
            || sslEndpointIdentificationAlgo.isEmpty()) {
      return (hostname, session) -> true;
    }

    if (sslEndpointIdentificationAlgo.equalsIgnoreCase("https")) {
      return null;
    }

    throw new SchemaRegistryStoreException(
            RestConfig.SSL_ENDPOINT_IDENTIFICATION_ALGORITHM_CONFIG
                    + " "
                    + sslEndpointIdentificationAlgo
                    + " not supported");
  }

  private boolean isSchemaFieldValidationEnabled(Config config) {
    return config.isValidateFields() != null ? config.isValidateFields() : defaultValidateFields;
  }

  private static class RawSchema {
    private final Schema schema;
    private final boolean isNew;
    private final boolean normalize;

    public RawSchema(Schema schema, boolean isNew, boolean normalize) {
      this.schema = schema;
      this.isNew = isNew;
      this.normalize = normalize;
    }

    public Schema getSchema() {
      return schema;
    }

    public boolean isNew() {
      return isNew;
    }

    public boolean isNormalize() {
      return normalize;
    }

    @Override
    public boolean equals(Object o) {
      if (this == o) {
        return true;
      }
      if (o == null || getClass() != o.getClass()) {
        return false;
      }
      RawSchema that = (RawSchema) o;
      return isNew == that.isNew
          && normalize == that.normalize
          && Objects.equals(schema, that.schema);
    }

    @Override
    public int hashCode() {
      return Objects.hash(schema, isNew, normalize);
    }

    @Override
    public String toString() {
      return "RawSchema{"
          + "schema=" + schema
          + ", isNew=" + isNew
          + ", normalize=" + normalize
          + '}';
    }
  }

  public static class SchemeAndPort {
    public int port;
    public String scheme;

    public SchemeAndPort(String scheme, int port) {
      this.port = port;
      this.scheme = scheme;
    }
  }
}<|MERGE_RESOLUTION|>--- conflicted
+++ resolved
@@ -2050,13 +2050,12 @@
         prevParsedSchemas.add(new LazyParsedSchemaHolder(this, previousSchema));
       }
 
-<<<<<<< HEAD
-      ParsedSchema parsedSchema = canonicalizeSchema(newSchema, true, normalize);
+      Config config = getConfigInScope(subject);
+      ParsedSchema parsedSchema = canonicalizeSchema(newSchema, config, true, normalize);
       if (parsedSchema == null) {
         log.error("Empty schema");
         throw new InvalidSchemaException("Empty schema");
       }
-      Config config = getConfigInScope(subject);
       return isCompatibleWithPrevious(config, parsedSchema, prevParsedSchemas);
     } catch (IllegalStateException e) {
       if (e.getCause() instanceof SchemaRegistryException) {
@@ -2064,15 +2063,6 @@
       }
       throw e;
     }
-=======
-    Config config = getConfigInScope(subject);
-    ParsedSchema parsedSchema = canonicalizeSchema(newSchema, config, true, normalize);
-    if (parsedSchema == null) {
-      log.error("Empty schema");
-      throw new InvalidSchemaException("Empty schema");
-    }
-    return isCompatibleWithPrevious(config, parsedSchema, prevParsedSchemas);
->>>>>>> ea291c4c
   }
 
   private List<String> isCompatibleWithPrevious(Config config,
