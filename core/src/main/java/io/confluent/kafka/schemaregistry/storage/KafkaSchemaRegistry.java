--- conflicted
+++ resolved
@@ -743,28 +743,16 @@
       List<SchemaValue> allVersions = getAllSchemaValues(subject);
       Collections.reverse(allVersions);
 
-<<<<<<< HEAD
       for (SchemaValue schemaValue : allVersions) {
-        if (!schemaValue.isDeleted()) {
+        if (!schemaValue.isDeleted()
+            && parsedSchema.references().isEmpty()
+            && !schemaValue.getReferences().isEmpty()) {
           Schema undeleted = getSchemaEntityFromSchemaValue(schemaValue);
           ParsedSchema undeletedSchema = parseSchema(undeleted);
-          if (parsedSchema.references().isEmpty()
-              && !undeletedSchema.references().isEmpty()
-              && parsedSchema.deepEquals(undeletedSchema)) {
+          if (parsedSchema.deepEquals(undeletedSchema)) {
             // This handles the case where a schema is sent with all references resolved
             return undeleted;
           }
-=======
-    for (SchemaValue schemaValue : allVersions) {
-      if (!schemaValue.isDeleted()
-          && parsedSchema.references().isEmpty()
-          && !schemaValue.getReferences().isEmpty()) {
-        Schema undeleted = getSchemaEntityFromSchemaValue(schemaValue);
-        ParsedSchema undeletedSchema = parseSchema(undeleted);
-        if (parsedSchema.deepEquals(undeletedSchema)) {
-          // This handles the case where a schema is sent with all references resolved
-          return undeleted;
->>>>>>> 7d9782ca
         }
       }
 
