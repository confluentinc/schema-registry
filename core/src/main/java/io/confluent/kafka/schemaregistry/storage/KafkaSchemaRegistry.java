/*
 * Copyright 2018 Confluent Inc.
 *
 * Licensed under the Confluent Community License (the "License"); you may not use
 * this file except in compliance with the License.  You may obtain a copy of the
 * License at
 *
 * http://www.confluent.io/confluent-community-license
 *
 * Unless required by applicable law or agreed to in writing, software
 * distributed under the License is distributed on an "AS IS" BASIS, WITHOUT
 * WARRANTIES OF ANY KIND, either express or implied.  See the License for the
 * specific language governing permissions and limitations under the License.
 */

package io.confluent.kafka.schemaregistry.storage;

import static io.confluent.kafka.schemaregistry.client.rest.entities.Metadata.mergeMetadata;
import static io.confluent.kafka.schemaregistry.client.rest.entities.RuleSet.mergeRuleSets;
import static io.confluent.kafka.schemaregistry.storage.FilteredIterator.filter;
import static io.confluent.kafka.schemaregistry.storage.TransformedIterator.transform;
import static io.confluent.kafka.schemaregistry.utils.QualifiedSubject.CONTEXT_DELIMITER;
import static io.confluent.kafka.schemaregistry.utils.QualifiedSubject.CONTEXT_PREFIX;
import static io.confluent.kafka.schemaregistry.utils.QualifiedSubject.CONTEXT_WILDCARD;
import static io.confluent.kafka.schemaregistry.utils.QualifiedSubject.DEFAULT_CONTEXT;

import com.github.benmanes.caffeine.cache.Caffeine;
import com.github.benmanes.caffeine.cache.LoadingCache;
import com.google.common.annotations.VisibleForTesting;
import com.google.common.collect.Sets;
import io.confluent.kafka.schemaregistry.CompatibilityLevel;
import io.confluent.kafka.schemaregistry.ParsedSchema;
import io.confluent.kafka.schemaregistry.ParsedSchemaHolder;
import io.confluent.kafka.schemaregistry.SchemaProvider;
import io.confluent.kafka.schemaregistry.avro.AvroSchema;
import io.confluent.kafka.schemaregistry.avro.AvroSchemaProvider;
import io.confluent.kafka.schemaregistry.client.rest.RestService;
import io.confluent.kafka.schemaregistry.client.rest.entities.Config;
import io.confluent.kafka.schemaregistry.client.rest.entities.Metadata;
import io.confluent.kafka.schemaregistry.client.rest.entities.Rule;
import io.confluent.kafka.schemaregistry.client.rest.entities.RuleSet;
import io.confluent.kafka.schemaregistry.client.rest.entities.Schema;
import io.confluent.kafka.schemaregistry.client.rest.entities.SchemaString;
import io.confluent.kafka.schemaregistry.client.rest.entities.SubjectVersion;
import io.confluent.kafka.schemaregistry.client.rest.entities.requests.ConfigUpdateRequest;
import io.confluent.kafka.schemaregistry.client.rest.entities.requests.ModeUpdateRequest;
import io.confluent.kafka.schemaregistry.client.rest.entities.requests.RegisterSchemaRequest;
import io.confluent.kafka.schemaregistry.client.rest.entities.requests.RegisterSchemaResponse;
import io.confluent.kafka.schemaregistry.client.rest.entities.requests.TagSchemaRequest;
import io.confluent.kafka.schemaregistry.client.rest.exceptions.RestClientException;
import io.confluent.kafka.schemaregistry.client.rest.utils.UrlList;
import io.confluent.kafka.schemaregistry.client.security.SslFactory;
import io.confluent.kafka.schemaregistry.exceptions.IdGenerationException;
import io.confluent.kafka.schemaregistry.exceptions.IncompatibleSchemaException;
import io.confluent.kafka.schemaregistry.exceptions.InvalidSchemaException;
import io.confluent.kafka.schemaregistry.exceptions.OperationNotPermittedException;
import io.confluent.kafka.schemaregistry.exceptions.ReferenceExistsException;
import io.confluent.kafka.schemaregistry.exceptions.SchemaRegistryException;
import io.confluent.kafka.schemaregistry.exceptions.SchemaRegistryInitializationException;
import io.confluent.kafka.schemaregistry.exceptions.SchemaRegistryRequestForwardingException;
import io.confluent.kafka.schemaregistry.exceptions.SchemaRegistryStoreException;
import io.confluent.kafka.schemaregistry.exceptions.SchemaRegistryTimeoutException;
import io.confluent.kafka.schemaregistry.exceptions.SchemaTooLargeException;
import io.confluent.kafka.schemaregistry.exceptions.SchemaVersionNotSoftDeletedException;
import io.confluent.kafka.schemaregistry.exceptions.SubjectNotSoftDeletedException;
import io.confluent.kafka.schemaregistry.exceptions.UnknownLeaderException;
import io.confluent.kafka.schemaregistry.id.IdGenerator;
import io.confluent.kafka.schemaregistry.id.IncrementalIdGenerator;
import io.confluent.kafka.schemaregistry.json.JsonSchemaProvider;
import io.confluent.kafka.schemaregistry.leaderelector.kafka.KafkaGroupLeaderElector;
import io.confluent.kafka.schemaregistry.metrics.MetricsContainer;
import io.confluent.kafka.schemaregistry.protobuf.ProtobufSchemaProvider;
import io.confluent.kafka.schemaregistry.rest.SchemaRegistryConfig;
import io.confluent.kafka.schemaregistry.rest.VersionId;
import io.confluent.kafka.schemaregistry.rest.extensions.SchemaRegistryResourceExtension;
import io.confluent.kafka.schemaregistry.rest.handlers.CompositeUpdateRequestHandler;
import io.confluent.kafka.schemaregistry.rest.handlers.UpdateRequestHandler;
import io.confluent.kafka.schemaregistry.storage.encoder.MetadataEncoderService;
import io.confluent.kafka.schemaregistry.storage.exceptions.EntryTooLargeException;
import io.confluent.kafka.schemaregistry.storage.exceptions.StoreException;
import io.confluent.kafka.schemaregistry.storage.exceptions.StoreInitializationException;
import io.confluent.kafka.schemaregistry.storage.exceptions.StoreTimeoutException;
import io.confluent.kafka.schemaregistry.storage.serialization.Serializer;
import io.confluent.kafka.schemaregistry.utils.QualifiedSubject;
import io.confluent.rest.NamedURI;
import io.confluent.rest.RestConfig;
import io.confluent.rest.exceptions.RestException;
import java.io.IOException;
import java.util.ArrayList;
import java.util.Arrays;
import java.util.Collections;
import java.util.HashMap;
import java.util.Iterator;
import java.util.LinkedHashSet;
import java.util.List;
import java.util.Map;
import java.util.Objects;
import java.util.Properties;
import java.util.Set;
import java.util.concurrent.ConcurrentHashMap;
import java.util.concurrent.CopyOnWriteArrayList;
import java.util.concurrent.ExecutionException;
import java.util.concurrent.TimeUnit;
import java.util.concurrent.TimeoutException;
import java.util.concurrent.atomic.AtomicBoolean;
import java.util.function.Consumer;
import java.util.function.Predicate;
import java.util.stream.Collectors;
import java.util.stream.Stream;
import javax.net.ssl.HostnameVerifier;
import org.apache.avro.reflect.Nullable;
import org.apache.kafka.clients.admin.AdminClient;
import org.apache.kafka.clients.admin.AdminClientConfig;
import org.apache.kafka.common.config.ConfigDef;
import org.apache.kafka.common.utils.Time;
import org.slf4j.Logger;
import org.slf4j.LoggerFactory;

public class KafkaSchemaRegistry implements SchemaRegistry, LeaderAwareSchemaRegistry {

  /**
   * Schema versions under a particular subject are indexed from MIN_VERSION.
   */
  public static final int MIN_VERSION = 1;
  public static final int MAX_VERSION = Integer.MAX_VALUE;
  public static final String CONFLUENT_VERSION = "confluent:version";
  private static final Logger log = LoggerFactory.getLogger(KafkaSchemaRegistry.class);
  private static final String RESERVED_FIELD_REMOVED = "The new schema has reserved field %s "
      + "removed from its metadata which is present in the old schema's metadata.";
  private static final String FIELD_CONFLICTS_WITH_RESERVED_FIELD = "The new schema has field that"
      + " conflicts with the reserved field %s.";
  private final SchemaRegistryConfig config;
  private final List<SchemaRegistryResourceExtension> resourceExtensions;
  private final Map<String, Object> props;
  private final LoadingCache<RawSchema, ParsedSchema> newSchemaCache;
  private final LoadingCache<RawSchema, ParsedSchema> oldSchemaCache;
  private final LookupCache<SchemaRegistryKey, SchemaRegistryValue> lookupCache;
  // visible for testing
  final KafkaStore<SchemaRegistryKey, SchemaRegistryValue> kafkaStore;
  private final MetadataEncoderService metadataEncoder;
  private RuleSetHandler ruleSetHandler;
  private final List<UpdateRequestHandler> updateRequestHandlers = new CopyOnWriteArrayList<>();
  private final Serializer<SchemaRegistryKey, SchemaRegistryValue> serializer;
  private final SchemaRegistryIdentity myIdentity;
  private final CompatibilityLevel defaultCompatibilityLevel;
  private final boolean defaultValidateFields;
  private final Mode defaultMode;
  private final int kafkaStoreTimeoutMs;
  private final int initTimeout;
  private final int kafkaStoreMaxRetries;
  private final int searchDefaultLimit;
  private final int searchMaxLimit;
  private final boolean delayLeaderElection;
  private final boolean allowModeChanges;
  private SchemaRegistryIdentity leaderIdentity;
  private RestService leaderRestService;
  private final SslFactory sslFactory;
  private final int leaderConnectTimeoutMs;
  private final int leaderReadTimeoutMs;
  private final IdGenerator idGenerator;
  private LeaderElector leaderElector = null;
  private final MetricsContainer metricsContainer;
  private final Map<String, SchemaProvider> providers;
  private final String kafkaClusterId;
  private final String groupId;
  private final List<Consumer<Boolean>> leaderChangeListeners = new CopyOnWriteArrayList<>();
  private final AtomicBoolean initialized = new AtomicBoolean(false);
  private final Time time;

  public KafkaSchemaRegistry(SchemaRegistryConfig config,
                             Serializer<SchemaRegistryKey, SchemaRegistryValue> serializer)
      throws SchemaRegistryException {
    if (config == null) {
      throw new SchemaRegistryException("Schema registry configuration is null");
    }
    this.config = config;
    this.resourceExtensions = config.getConfiguredInstances(
        config.definedResourceExtensionConfigName(),
        SchemaRegistryResourceExtension.class);
    this.props = new ConcurrentHashMap<>();
    Boolean leaderEligibility = config.getBoolean(SchemaRegistryConfig.MASTER_ELIGIBILITY);
    if (leaderEligibility == null) {
      leaderEligibility = config.getBoolean(SchemaRegistryConfig.LEADER_ELIGIBILITY);
    }
    this.delayLeaderElection = config.getBoolean(SchemaRegistryConfig.LEADER_ELECTION_DELAY);
    this.allowModeChanges = config.getBoolean(SchemaRegistryConfig.MODE_MUTABILITY);

    String interInstanceListenerNameConfig = config.interInstanceListenerName();
    NamedURI internalListener = getInterInstanceListener(config.getListeners(),
        interInstanceListenerNameConfig,
        config.interInstanceProtocol());
    log.info("Found internal listener: {}", internalListener);
    boolean isEligibleForLeaderElector = leaderEligibility;
    this.myIdentity = getMyIdentity(internalListener, isEligibleForLeaderElector, config);
    log.info("Setting my identity to {}",  myIdentity);

    Map<String, Object> sslConfig = config.getOverriddenSslConfigs(internalListener);
    this.sslFactory =
        new SslFactory(ConfigDef.convertToStringMapWithPasswordValues(sslConfig));
    this.leaderConnectTimeoutMs = config.getInt(SchemaRegistryConfig.LEADER_CONNECT_TIMEOUT_MS);
    this.leaderReadTimeoutMs = config.getInt(SchemaRegistryConfig.LEADER_READ_TIMEOUT_MS);
    this.kafkaStoreTimeoutMs =
        config.getInt(SchemaRegistryConfig.KAFKASTORE_TIMEOUT_CONFIG);
    this.initTimeout = config.getInt(SchemaRegistryConfig.KAFKASTORE_INIT_TIMEOUT_CONFIG);
    this.kafkaStoreMaxRetries =
        config.getInt(SchemaRegistryConfig.KAFKASTORE_WRITE_MAX_RETRIES_CONFIG);
    this.serializer = serializer;
    this.defaultCompatibilityLevel = config.compatibilityType();
    this.defaultValidateFields =
        config.getBoolean(SchemaRegistryConfig.SCHEMA_VALIDATE_FIELDS_CONFIG);
    this.defaultMode = Mode.READWRITE;
    this.kafkaClusterId = kafkaClusterId(config);
    this.groupId = config.getString(SchemaRegistryConfig.SCHEMAREGISTRY_GROUP_ID_CONFIG);
    this.metricsContainer = new MetricsContainer(config, this.kafkaClusterId);
    this.providers = initProviders(config);
<<<<<<< HEAD
    this.newSchemaCache = Caffeine.newBuilder()
        .maximumSize(config.getInt(SchemaRegistryConfig.SCHEMA_CACHE_SIZE_CONFIG) / 2)
        .expireAfterAccess(
            config.getInt(SchemaRegistryConfig.SCHEMA_CACHE_EXPIRY_SECS_CONFIG), TimeUnit.SECONDS)
        .build(new CacheLoader<RawSchema, ParsedSchema>() {
          @Override
          public ParsedSchema load(RawSchema s) throws Exception {
            return loadSchema(s.getSchema(), s.isNew(), s.isNormalize());
          }
        });
    this.oldSchemaCache = Caffeine.newBuilder()
        .maximumSize(config.getInt(SchemaRegistryConfig.SCHEMA_CACHE_SIZE_CONFIG) / 2)
        .expireAfterAccess(
            config.getInt(SchemaRegistryConfig.SCHEMA_CACHE_EXPIRY_SECS_CONFIG), TimeUnit.SECONDS)
        .build(new CacheLoader<RawSchema, ParsedSchema>() {
          @Override
          public ParsedSchema load(RawSchema s) throws Exception {
            return loadSchema(s.getSchema(), s.isNew(), s.isNormalize());
          }
        });
=======
    this.schemaCache = Caffeine.newBuilder()
        .maximumSize(config.getInt(SchemaRegistryConfig.SCHEMA_CACHE_SIZE_CONFIG))
        .expireAfterAccess(config.getInt(SchemaRegistryConfig.SCHEMA_CACHE_EXPIRY_SECS_CONFIG),
                TimeUnit.SECONDS)
        .build(s -> loadSchema(s.getSchema(), s.isNew(), s.isNormalize()));
>>>>>>> 8b5d6a27
    this.searchDefaultLimit =
        config.getInt(SchemaRegistryConfig.SCHEMA_SEARCH_DEFAULT_LIMIT_CONFIG);
    this.searchMaxLimit = config.getInt(SchemaRegistryConfig.SCHEMA_SEARCH_MAX_LIMIT_CONFIG);
    this.lookupCache = lookupCache();
    this.idGenerator = identityGenerator(config);
    this.kafkaStore = kafkaStore(config);
    this.metadataEncoder = new MetadataEncoderService(this);
    this.ruleSetHandler = new RuleSetHandler();
    this.time = config.getTime();
  }

  @VisibleForTesting
  static SchemaRegistryIdentity getMyIdentity(NamedURI internalListener,
      boolean isEligibleForLeaderElector, SchemaRegistryConfig config) {
    SchemeAndPort schemeAndPort = new SchemeAndPort(internalListener.getUri().getScheme(),
        // default value of 8081 is always set for `host.port`. only consider `host.port` if the
        // original properties has it. otherwise, use the port from the listener.
        config.originals().containsKey(SchemaRegistryConfig.HOST_PORT_CONFIG)
                ? config.getInt(SchemaRegistryConfig.HOST_PORT_CONFIG) :
                internalListener.getUri().getPort());
    String host = config.getString(SchemaRegistryConfig.HOST_NAME_CONFIG);
    return new SchemaRegistryIdentity(host, schemeAndPort.port, isEligibleForLeaderElector,
        schemeAndPort.scheme);
  }

  private Map<String, SchemaProvider> initProviders(SchemaRegistryConfig config) {
    Map<String, Object> schemaProviderConfigs =
        config.originalsWithPrefix(SchemaRegistryConfig.SCHEMA_PROVIDERS_CONFIG + ".");
    schemaProviderConfigs.put(SchemaProvider.SCHEMA_VERSION_FETCHER_CONFIG, this);
    List<SchemaProvider> defaultSchemaProviders = Arrays.asList(
        new AvroSchemaProvider(), new JsonSchemaProvider(), new ProtobufSchemaProvider()
    );
    for (SchemaProvider provider : defaultSchemaProviders) {
      provider.configure(schemaProviderConfigs);
    }
    Map<String, SchemaProvider> providerMap = new HashMap<>();
    registerProviders(providerMap, defaultSchemaProviders);
    List<SchemaProvider> customSchemaProviders =
        config.getConfiguredInstances(SchemaRegistryConfig.SCHEMA_PROVIDERS_CONFIG,
            SchemaProvider.class,
            schemaProviderConfigs);
    // Allow custom providers to override default providers
    registerProviders(providerMap, customSchemaProviders);
    metricsContainer.getCustomSchemaProviderCount().record(customSchemaProviders.size());
    return providerMap;
  }

  private void registerProviders(
      Map<String, SchemaProvider> providerMap,
      List<SchemaProvider> schemaProviders
  ) {
    for (SchemaProvider schemaProvider : schemaProviders) {
      log.info("Registering schema provider for {}: {}",
          schemaProvider.schemaType(),
          schemaProvider.getClass().getName()
      );
      providerMap.put(schemaProvider.schemaType(), schemaProvider);
    }
  }

  protected KafkaStore<SchemaRegistryKey, SchemaRegistryValue> kafkaStore(
      SchemaRegistryConfig config) throws SchemaRegistryException {
    return new KafkaStore<>(
            config,
            getSchemaUpdateHandler(config),
            this.serializer, lookupCache, new NoopKey());
  }

  protected SchemaUpdateHandler getSchemaUpdateHandler(SchemaRegistryConfig config) {
    Map<String, Object> handlerConfigs =
        config.originalsWithPrefix(SchemaRegistryConfig.KAFKASTORE_UPDATE_HANDLERS_CONFIG + ".");
    handlerConfigs.put(StoreUpdateHandler.SCHEMA_REGISTRY, this);
    List<SchemaUpdateHandler> customSchemaHandlers =
        config.getConfiguredInstances(SchemaRegistryConfig.KAFKASTORE_UPDATE_HANDLERS_CONFIG,
            SchemaUpdateHandler.class,
            handlerConfigs);
    KafkaStoreMessageHandler storeHandler =
        new KafkaStoreMessageHandler(this, getLookupCache(), getIdentityGenerator());
    for (SchemaUpdateHandler customSchemaHandler : customSchemaHandlers) {
      log.info("Registering custom schema handler: {}",
          customSchemaHandler.getClass().getName()
      );
    }
    customSchemaHandlers.add(storeHandler);
    return new CompositeSchemaUpdateHandler(customSchemaHandlers);
  }

  public List<SchemaRegistryResourceExtension> getResourceExtensions() {
    return resourceExtensions;
  }

  protected LookupCache<SchemaRegistryKey, SchemaRegistryValue> lookupCache() {
    return new InMemoryCache<>(serializer);
  }

  public LookupCache<SchemaRegistryKey, SchemaRegistryValue> getLookupCache() {
    return lookupCache;
  }

  public Serializer<SchemaRegistryKey, SchemaRegistryValue> getSerializer() {
    return serializer;
  }

  public MetadataEncoderService getMetadataEncoder() {
    return metadataEncoder;
  }

  public RuleSetHandler getRuleSetHandler() {
    return ruleSetHandler;
  }

  public void setRuleSetHandler(RuleSetHandler ruleSetHandler) {
    this.ruleSetHandler = ruleSetHandler;
  }

  public UpdateRequestHandler getCompositeUpdateRequestHandler() {
    List<UpdateRequestHandler> handlers = new ArrayList<>();
    handlers.add(ruleSetHandler);
    handlers.addAll(updateRequestHandlers);
    return new CompositeUpdateRequestHandler(handlers);
  }

  public void addUpdateRequestHandler(UpdateRequestHandler updateRequestHandler) {
    updateRequestHandlers.add(updateRequestHandler);
  }

  protected IdGenerator identityGenerator(SchemaRegistryConfig config) {
    config.checkBootstrapServers();
    IdGenerator idGenerator = new IncrementalIdGenerator(this);
    idGenerator.configure(config);
    return idGenerator;
  }

  public IdGenerator getIdentityGenerator() {
    return idGenerator;
  }

  public MetricsContainer getMetricsContainer() {
    return metricsContainer;
  }

  /**
   * <p>This method returns a listener to be used for inter-instance communication.
   * It iterates through the list of listeners until it finds one whose name
   * matches the inter.instance.listener.name config. If no such listener is found,
   * it returns the last listener matching the requested scheme.
   * </p>
   * <p>When there is no matching named listener, in theory, any port from any listener
   * would be sufficient. Choosing the last, instead of say the first, is arbitrary.
   * The port used by this listener also forms the identity of the schema registry instance
   * along with the host name.
   * </p>
   */
  // TODO: once RestConfig.PORT_CONFIG is deprecated, remove the port parameter.
  public static NamedURI getInterInstanceListener(List<NamedURI> listeners,
                                             String interInstanceListenerName,
                                             String requestedScheme)
      throws SchemaRegistryException {
    if (requestedScheme.isEmpty()) {
      requestedScheme = SchemaRegistryConfig.HTTP;
    }

    NamedURI internalListener = null;
    for (NamedURI listener : listeners) {
      if (listener.getName() !=  null
              && listener.getName().equalsIgnoreCase(interInstanceListenerName)) {
        internalListener = listener;
        break;
      } else if (listener.getUri().getScheme().equalsIgnoreCase(requestedScheme)) {
        internalListener = listener;
      }
    }
    if (internalListener == null) {
      throw new SchemaRegistryException(" No listener configured with requested scheme "
                                          + requestedScheme);
    }
    return internalListener;
  }

  @Override
  public void init() throws SchemaRegistryException {
    try {
      kafkaStore.init();
    } catch (StoreInitializationException e) {
      throw new SchemaRegistryInitializationException(
          "Error initializing kafka store while initializing schema registry", e);
    }
    try {
      metadataEncoder.init();
    } catch (Exception e) {
      throw new SchemaRegistryInitializationException(
          "Error initializing metadata encoder while initializing schema registry", e);
    }

    config.checkBootstrapServers();
    if (!delayLeaderElection) {
      electLeader();
    }
  }

  public void postInit() throws SchemaRegistryException {
    if (delayLeaderElection) {
      electLeader();
    }
    initialized.set(true);
  }

  private void electLeader() throws SchemaRegistryException {
    log.info("Joining schema registry with Kafka-based coordination");
    leaderElector = new KafkaGroupLeaderElector(config, myIdentity, this);
    try {
      leaderElector.init();
    } catch (SchemaRegistryStoreException e) {
      throw new SchemaRegistryInitializationException(
          "Error electing leader while initializing schema registry", e);
    } catch (SchemaRegistryTimeoutException e) {
      throw new SchemaRegistryInitializationException(e);
    }
  }

  public void waitForInit() throws InterruptedException {
    kafkaStore.waitForInit();
  }

  public boolean initialized() {
    return kafkaStore.initialized() && initialized.get();
  }

  public boolean healthy() {
    return initialized()
        && getResourceExtensions().stream().allMatch(SchemaRegistryResourceExtension::healthy);
  }

  /**
   * Add a leader change listener.
   *
   * @param listener a function that takes whether this node is a leader
   */
  public void addLeaderChangeListener(Consumer<Boolean> listener) {
    leaderChangeListeners.add(listener);
  }

  public boolean isLeader() {
    kafkaStore.leaderLock().lock();
    try {
      return leaderIdentity != null && leaderIdentity.equals(myIdentity);
    } finally {
      kafkaStore.leaderLock().unlock();
    }
  }

  /**
   * 'Inform' this SchemaRegistry instance which SchemaRegistry is the current leader.
   * If this instance is set as the new leader, ensure it is up-to-date with data in
   * the kafka store.
   *
   * @param newLeader Identity of the current leader. null means no leader is alive.
   */
  @Override
  public void setLeader(@Nullable SchemaRegistryIdentity newLeader)
      throws SchemaRegistryTimeoutException, SchemaRegistryStoreException, IdGenerationException {
    final long started = time.hiResClockMs();
    log.info("Setting the leader to {}", newLeader);

    // Only schema registry instances eligible for leader can be set to leader
    if (newLeader != null && !newLeader.getLeaderEligibility()) {
      throw new IllegalStateException(
          "Tried to set an ineligible node to leader: " + newLeader);
    }

    boolean isLeader;
    boolean leaderChanged;
    kafkaStore.leaderLock().lock();
    try {
      final SchemaRegistryIdentity previousLeader = leaderIdentity;
      leaderIdentity = newLeader;

      if (leaderIdentity == null) {
        leaderRestService = null;
      } else {
        leaderRestService = new RestService(leaderIdentity.getUrl(),
            config.whitelistHeaders().contains(RestService.X_FORWARD_HEADER));
        leaderRestService.setHttpConnectTimeoutMs(leaderConnectTimeoutMs);
        leaderRestService.setHttpReadTimeoutMs(leaderReadTimeoutMs);
        if (sslFactory != null && sslFactory.sslContext() != null) {
          leaderRestService.setSslSocketFactory(sslFactory.sslContext().getSocketFactory());
          leaderRestService.setHostnameVerifier(getHostnameVerifier());
        }
      }

      isLeader = isLeader();
      leaderChanged = leaderIdentity != null && !leaderIdentity.equals(previousLeader);
      if (leaderChanged) {
        log.info("Leader changed from {} to {}", previousLeader, leaderIdentity);
        if (isLeader) {
          // The new leader may not know the exact last offset in the Kafka log. So, mark the
          // last offset invalid here
          kafkaStore.markLastWrittenOffsetInvalid();
          //ensure the new leader catches up with the offsets before it gets nextid and assigns
          // leader
          try {
            kafkaStore.waitUntilKafkaReaderReachesLastOffset(initTimeout);
          } catch (StoreException e) {
            throw new SchemaRegistryStoreException("Exception getting latest offset ", e);
          }
          idGenerator.init();
        }
      }
      metricsContainer.getLeaderNode().record(isLeader() ? 1 : 0);
    } finally {
      kafkaStore.leaderLock().unlock();
    }

    if (leaderChanged) {
      for (Consumer<Boolean> listener : leaderChangeListeners) {
        try {
          listener.accept(isLeader);
        } catch (Exception e) {
          log.error("Could not invoke leader change listener", e);
        }
      }
    }
    long elapsed = time.hiResClockMs() - started;
    metricsContainer.getLeaderInitializationLatencyMetric().record(elapsed);
  }

  /**
   * Return json data encoding basic information about this SchemaRegistry instance, such as
   * host, port, etc.
   */
  public SchemaRegistryIdentity myIdentity() {
    return myIdentity;
  }

  /**
   * Return the identity of the SchemaRegistry that this instance thinks is current leader.
   * Any request that requires writing new data gets forwarded to the leader.
   */
  public SchemaRegistryIdentity leaderIdentity() {
    kafkaStore.leaderLock().lock();
    try {
      return leaderIdentity;
    } finally {
      kafkaStore.leaderLock().unlock();
    }
  }

  public RestService leaderRestService() {
    return leaderRestService;
  }

  public Set<String> schemaTypes() {
    return providers.keySet();
  }

  public SchemaProvider schemaProvider(String schemaType) {
    return providers.get(schemaType);
  }

  public int normalizeLimit(int suppliedLimit) {
    int limit = searchDefaultLimit;
    if (suppliedLimit > 0 && suppliedLimit <= searchMaxLimit) {
      limit = suppliedLimit;
    }
    return limit;
  }

  /**
   * Register the given schema under the given subject.
   *
   * <p>If the schema already exists, it is returned.  During registration, the metadata and ruleSet
   * may be populated by the config that is in scope.</p>
   *
   * @param subject The subject
   * @param schema The schema
   * @param normalize Whether to normalize the schema before registration
   * @return A schema containing the id.  If the schema is different from the input parameter,
   *     it is set in the return object.
   */
  @Override
  public Schema register(String subject,
                         Schema schema,
                         boolean normalize)
      throws SchemaRegistryException {
    try {
      checkRegisterMode(subject, schema);

      // Ensure cache is up-to-date before any potential writes
      kafkaStore.waitUntilKafkaReaderReachesLastOffset(subject, kafkaStoreTimeoutMs);

      // determine the latest version of the schema in the subject
      List<SchemaKey> allVersions = getAllSchemaKeys(subject);
      // sort versions in descending
      Collections.reverse(allVersions);

      List<Schema> deletedVersions = new ArrayList<>();
      List<ParsedSchemaHolder> undeletedVersions = new ArrayList<>();
      int newVersion = MIN_VERSION;
      // iterate from the latest to first
      for (SchemaKey schemaKey : allVersions) {
        LazyParsedSchemaHolder schemaHolder = new LazyParsedSchemaHolder(this, schemaKey);
        SchemaValue schemaValue = schemaHolder.schemaValue();
        newVersion = Math.max(newVersion, schemaValue.getVersion() + 1);
        if (schemaValue.isDeleted()) {
          deletedVersions.add(
              new Schema(schemaValue.getSubject(), schemaValue.getVersion(), schemaValue.getId()));
        } else {
          if (!undeletedVersions.isEmpty()) {
            // minor optimization: clear the holder if it is not the latest
            schemaHolder.clear();
          }
          undeletedVersions.add(schemaHolder);
        }
      }

      Config config = getConfigInScope(subject);
      Mode mode = getModeInScope(subject);

      boolean modifiedSchema = false;
      if (mode != Mode.IMPORT) {
        modifiedSchema = maybePopulateFromPrevious(config, schema, undeletedVersions, newVersion);
      }

      int schemaId = schema.getId();
      ParsedSchema parsedSchema = canonicalizeSchema(schema, config, schemaId < 0, normalize);

      if (parsedSchema != null) {
        // see if the schema to be registered already exists
        SchemaIdAndSubjects schemaIdAndSubjects = this.lookupCache.schemaIdAndSubjects(schema);
        if (schemaIdAndSubjects != null
            && (schemaId < 0 || schemaId == schemaIdAndSubjects.getSchemaId())) {
          if (schemaIdAndSubjects.hasSubject(subject)
              && !isSubjectVersionDeleted(subject, schemaIdAndSubjects.getVersion(subject))) {
            // return only if the schema was previously registered under the input subject
            return modifiedSchema
                ? schema.copy(
                    schemaIdAndSubjects.getVersion(subject), schemaIdAndSubjects.getSchemaId())
                : new Schema(subject, schemaIdAndSubjects.getSchemaId());
          } else {
            // need to register schema under the input subject
            schemaId = schemaIdAndSubjects.getSchemaId();
          }
        }
      }

      // iterate from the latest to first
      for (ParsedSchemaHolder schemaHolder : undeletedVersions) {
        SchemaValue schemaValue = ((LazyParsedSchemaHolder) schemaHolder).schemaValue();
        ParsedSchema undeletedSchema = schemaHolder.schema();
        if (parsedSchema != null
            && parsedSchema.references().isEmpty()
            && !undeletedSchema.references().isEmpty()
            && parsedSchema.deepEquals(undeletedSchema)
            && (schemaId < 0 || schemaId == schemaValue.getId())) {
          // This handles the case where a schema is sent with all references resolved
          return modifiedSchema
              ? schema.copy(schemaValue.getVersion(), schemaValue.getId())
              : new Schema(subject, schemaValue.getId());
        }
      }

      boolean isCompatible = true;
      List<String> compatibilityErrorLogs = new ArrayList<>();
      if (mode != Mode.IMPORT) {
        // sort undeleted in ascending
        Collections.reverse(undeletedVersions);
        compatibilityErrorLogs.addAll(isCompatibleWithPrevious(config,
            parsedSchema,
            undeletedVersions));
        isCompatible = compatibilityErrorLogs.isEmpty();
      }

      if (isCompatible) {
        // save the context key
        QualifiedSubject qs = QualifiedSubject.create(tenant(), subject);
        if (qs != null && !DEFAULT_CONTEXT.equals(qs.getContext())) {
          ContextKey contextKey = new ContextKey(qs.getTenant(), qs.getContext());
          if (kafkaStore.get(contextKey) == null) {
            ContextValue contextValue = new ContextValue(qs.getTenant(), qs.getContext());
            kafkaStore.put(contextKey, contextValue);
          }
        }

        // assign a guid and put the schema in the kafka store
        if (schema.getVersion() <= 0) {
          schema.setVersion(newVersion);
        } else if (newVersion != schema.getVersion() && mode != Mode.IMPORT) {
          throw new InvalidSchemaException("Version is not one more than previous version");
        }

        SchemaKey schemaKey = new SchemaKey(subject, schema.getVersion());
        SchemaValue schemaValue = new SchemaValue(schema, ruleSetHandler);
        metadataEncoder.encodeMetadata(schemaValue);
        if (schemaId >= 0) {
          checkIfSchemaWithIdExist(schemaId, schema);
          schema.setId(schemaId);
          schemaValue.setId(schemaId);
          kafkaStore.put(schemaKey, schemaValue);
        } else {
          String qctx = QualifiedSubject.qualifiedContextFor(tenant(), subject);
          int retries = 0;
          while (retries++ < kafkaStoreMaxRetries) {
            int newId = idGenerator.id(schemaValue);
            // Verify id is not already in use
            if (lookupCache.schemaKeyById(newId, qctx) == null) {
              schema.setId(newId);
              schemaValue.setId(newId);
              if (retries > 1) {
                log.warn(String.format("Retrying to register the schema with ID %s", newId));
              }
              kafkaStore.put(schemaKey, schemaValue);
              break;
            }
          }
          if (retries >= kafkaStoreMaxRetries) {
            throw new SchemaRegistryStoreException("Error while registering the schema due "
                + "to generating an ID that is already in use.");
          }
        }
        for (Schema deleted : deletedVersions) {
          if (deleted.getId().equals(schema.getId())
                  && deleted.getVersion().compareTo(schema.getVersion()) < 0) {
            // Tombstone previous version with the same ID
            SchemaKey key = new SchemaKey(deleted.getSubject(), deleted.getVersion());
            kafkaStore.put(key, null);
          }
        }

        return modifiedSchema
            ? schema
            : new Schema(subject, schema.getId());
      } else {
        throw new IncompatibleSchemaException(compatibilityErrorLogs.toString());
      }
    } catch (EntryTooLargeException e) {
      throw new SchemaTooLargeException("Write failed because schema is too large", e);
    } catch (StoreTimeoutException te) {
      throw new SchemaRegistryTimeoutException("Write to the Kafka store timed out while", te);
    } catch (StoreException e) {
      throw new SchemaRegistryStoreException("Error while registering the schema in the"
                                             + " backend Kafka store", e);
    } catch (IllegalStateException e) {
      if (e.getCause() instanceof SchemaRegistryException) {
        throw (SchemaRegistryException) e.getCause();
      }
      throw e;
    }
  }

  private void checkRegisterMode(
      String subject, Schema schema
  ) throws OperationNotPermittedException, SchemaRegistryStoreException {
    if (isReadOnlyMode(subject)) {
      throw new OperationNotPermittedException("Subject " + subject + " is in read-only mode");
    }

    if (schema.getId() >= 0) {
      if (getModeInScope(subject) != Mode.IMPORT) {
        throw new OperationNotPermittedException("Subject " + subject + " is not in import mode");
      }
    } else {
      if (getModeInScope(subject) != Mode.READWRITE) {
        throw new OperationNotPermittedException(
            "Subject " + subject + " is not in read-write mode"
        );
      }
    }
  }

  private boolean isReadOnlyMode(String subject) throws SchemaRegistryStoreException {
    Mode subjectMode = getModeInScope(subject);
    return subjectMode == Mode.READONLY || subjectMode == Mode.READONLY_OVERRIDE;
  }

  private boolean maybePopulateFromPrevious(
      Config config, Schema schema, List<ParsedSchemaHolder> undeletedVersions, int newVersion)
      throws SchemaRegistryException {
    boolean populatedSchema = false;
    SchemaValue previousSchemaValue = !undeletedVersions.isEmpty()
        ? ((LazyParsedSchemaHolder) undeletedVersions.get(0)).schemaValue()
        : null;
    Schema previousSchema = previousSchemaValue != null
        ? toSchemaEntity(previousSchemaValue)
        : null;
    if (schema == null
        || schema.getSchema() == null
        || schema.getSchema().trim().isEmpty()) {
      if (previousSchemaValue != null) {
        schema.setSchema(previousSchema.getSchema());
        schema.setSchemaType(previousSchema.getSchemaType());
        schema.setReferences(previousSchema.getReferences());
        populatedSchema = true;
      } else {
        throw new InvalidSchemaException("Empty schema");
      }
    }
    boolean populatedMetadataRuleSet = maybeSetMetadataRuleSet(
        config, schema, previousSchema, newVersion);
    return populatedSchema || populatedMetadataRuleSet;
  }

  private boolean maybeSetMetadataRuleSet(
      Config config, Schema schema, Schema previousSchema, int newVersion) {
    io.confluent.kafka.schemaregistry.client.rest.entities.Metadata specificMetadata = null;
    if (schema.getMetadata() != null) {
      specificMetadata = schema.getMetadata();
    } else if (previousSchema != null) {
      specificMetadata = previousSchema.getMetadata();
    }
    io.confluent.kafka.schemaregistry.client.rest.entities.Metadata mergedMetadata;
    io.confluent.kafka.schemaregistry.client.rest.entities.Metadata defaultMetadata;
    io.confluent.kafka.schemaregistry.client.rest.entities.Metadata overrideMetadata;
    defaultMetadata = config.getDefaultMetadata();
    overrideMetadata = config.getOverrideMetadata();
    mergedMetadata =
        mergeMetadata(mergeMetadata(defaultMetadata, specificMetadata), overrideMetadata);
    io.confluent.kafka.schemaregistry.client.rest.entities.RuleSet specificRuleSet = null;
    if (schema.getRuleSet() != null) {
      specificRuleSet = schema.getRuleSet();
    } else if (previousSchema != null) {
      specificRuleSet = previousSchema.getRuleSet();
    }
    io.confluent.kafka.schemaregistry.client.rest.entities.RuleSet mergedRuleSet;
    io.confluent.kafka.schemaregistry.client.rest.entities.RuleSet defaultRuleSet;
    io.confluent.kafka.schemaregistry.client.rest.entities.RuleSet overrideRuleSet;
    defaultRuleSet = config.getDefaultRuleSet();
    overrideRuleSet = config.getOverrideRuleSet();
    mergedRuleSet = mergeRuleSets(mergeRuleSets(defaultRuleSet, specificRuleSet), overrideRuleSet);
    if (mergedMetadata != null || mergedRuleSet != null) {
      if (mergedMetadata != null && mergedMetadata.getProperties() != null) {
        Map<String, String> props = mergedMetadata.getProperties();
        String versionStr = props.get(CONFLUENT_VERSION);
        if ("0".equals(versionStr)) {
          Map<String, String> newProps =
              Collections.singletonMap(CONFLUENT_VERSION, String.valueOf(newVersion));
          mergedMetadata = mergeMetadata(mergedMetadata,
              new io.confluent.kafka.schemaregistry.client.rest.entities.Metadata(
                  null, newProps, null));
        }
      }
      schema.setMetadata(mergedMetadata);
      schema.setRuleSet(mergedRuleSet);
      return true;
    }
    return false;
  }

  public Schema registerOrForward(String subject,
                                  Schema schema,
                                  boolean normalize,
                                  Map<String, String> headerProperties)
      throws SchemaRegistryException {
    Config config = getConfigInScope(subject);
    if (!config.hasDefaultsOrOverrides()) {
      Schema existingSchema = lookUpSchemaUnderSubject(subject, schema, normalize, false);
      if (existingSchema != null) {
        if (schema.getId() == null
            || schema.getId() < 0
            || schema.getId().equals(existingSchema.getId())
        ) {
          return new Schema(subject, existingSchema.getId());
        }
      }
    }

    kafkaStore.lockFor(subject).lock();
    try {
      if (isLeader()) {
        return register(subject, schema, normalize);
      } else {
        // forward registering request to the leader
        if (leaderIdentity != null) {
          return forwardRegisterRequestToLeader(subject, schema, normalize, headerProperties);
        } else {
          throw new UnknownLeaderException("Register schema request failed since leader is "
                                           + "unknown");
        }
      }
    } finally {
      kafkaStore.lockFor(subject).unlock();
    }
  }

  public Schema modifySchemaTags(String subject, Schema schema, TagSchemaRequest request)
      throws SchemaRegistryException {
    ParsedSchema parsedSchema = parseSchema(schema);
    int newVersion = request.getNewVersion() != null ? request.getNewVersion() : 0;

    Metadata mergedMetadata = request.getMetadata() != null
        ? request.getMetadata()
        : parsedSchema.metadata();
    Metadata newMetadata = new Metadata(
        Collections.emptyMap(),
        Collections.singletonMap(CONFLUENT_VERSION, String.valueOf(newVersion)),
        Collections.emptySet());
    mergedMetadata = Metadata.mergeMetadata(mergedMetadata, newMetadata);

    RuleSet ruleSet = maybeModifyPreviousRuleSet(subject, request);

    try {
      ParsedSchema newSchema = parsedSchema
          .copy(TagSchemaRequest.schemaTagsListToMap(request.getTagsToAdd()),
              TagSchemaRequest.schemaTagsListToMap(request.getTagsToRemove()))
          .copy(mergedMetadata, ruleSet)
          .copy(newVersion);
      return register(subject, new Schema(subject, newVersion, -1, newSchema), false);
    } catch (IllegalArgumentException e) {
      throw new InvalidSchemaException(e);
    }
  }

  private RuleSet maybeModifyPreviousRuleSet(String subject, TagSchemaRequest request)
      throws SchemaRegistryException {
    if (request.getRulesToMerge() == null && request.getRulesToRemove() == null) {
      return request.getRuleSet();
    }
    int oldVersion = request.getNewVersion() != null ? request.getNewVersion() - 1 : -1;
    Schema oldSchema = get(subject, oldVersion, false);
    // Use the previous ruleSet instead of the passed in one
    RuleSet ruleSet = oldSchema != null ? oldSchema.getRuleSet() : null;
    if (request.getRulesToMerge() != null) {
      ruleSet = mergeRuleSets(ruleSet, request.getRulesToMerge());
    }
    if (ruleSet != null && request.getRulesToRemove() != null) {
      List<String> rulesToRemove = request.getRulesToRemove();
      List<Rule> migrationRules = ruleSet.getMigrationRules();
      if (migrationRules != null) {
        migrationRules = migrationRules.stream()
            .filter(r -> !rulesToRemove.contains(r.getName()))
            .collect(Collectors.toList());
      }
      List<Rule> domainRules = ruleSet.getDomainRules();
      if (domainRules != null) {
        domainRules = domainRules.stream()
            .filter(r -> !rulesToRemove.contains(r.getName()))
            .collect(Collectors.toList());
      }
      ruleSet = new RuleSet(migrationRules, domainRules);
    }
    return ruleSet;
  }

  public Schema modifySchemaTagsOrForward(String subject,
                                          Schema schema,
                                          TagSchemaRequest request,
                                          Map<String, String> headerProperties)
      throws SchemaRegistryException {
    kafkaStore.lockFor(subject).lock();
    try {
      if (isLeader()) {
        return modifySchemaTags(subject, schema, request);
      } else {
        // forward registering request to the leader
        if (leaderIdentity != null) {
          return forwardModifySchemaTagsRequestToLeader(
              subject, schema, request, headerProperties);
        } else {
          throw new UnknownLeaderException("Request failed since leader is unknown");
        }
      }
    } finally {
      kafkaStore.lockFor(subject).unlock();
    }
  }

  @Override
  public void deleteSchemaVersion(String subject,
                                  Schema schema,
                                  boolean permanentDelete)
      throws SchemaRegistryException {
    try {
      if (isReadOnlyMode(subject)) {
        throw new OperationNotPermittedException("Subject " + subject + " is in read-only mode");
      }
      SchemaKey key = new SchemaKey(subject, schema.getVersion());
      if (!lookupCache.referencesSchema(key).isEmpty()) {
        throw new ReferenceExistsException(key.toString());
      }
      SchemaValue schemaValue = (SchemaValue) lookupCache.get(key);
      if (permanentDelete && schemaValue != null && !schemaValue.isDeleted()) {
        throw new SchemaVersionNotSoftDeletedException(subject, schema.getVersion().toString());
      }
      // Ensure cache is up-to-date before any potential writes
      kafkaStore.waitUntilKafkaReaderReachesLastOffset(subject, kafkaStoreTimeoutMs);
      if (!permanentDelete) {
        schemaValue = new SchemaValue(schema);
        schemaValue.setDeleted(true);
        metadataEncoder.encodeMetadata(schemaValue);
        kafkaStore.put(key, schemaValue);
        if (!getAllVersions(subject, LookupFilter.DEFAULT).hasNext()) {
          if (getMode(subject) != null) {
            deleteMode(subject);
          }
          if (getConfig(subject) != null) {
            deleteConfig(subject);
          }
        }
        newSchemaCache.invalidateAll();
      } else {
        kafkaStore.put(key, null);
        // Invalidate the parsed schemas so that re-registration of dangling references will fail
        oldSchemaCache.invalidateAll();
      }
    } catch (StoreTimeoutException te) {
      throw new SchemaRegistryTimeoutException("Write to the Kafka store timed out while", te);
    } catch (StoreException e) {
      throw new SchemaRegistryStoreException("Error while deleting the schema for subject '"
                                            + subject + "' in the backend Kafka store", e);
    }
  }

  public void deleteSchemaVersionOrForward(
      Map<String, String> headerProperties, String subject,
      Schema schema, boolean permanentDelete) throws SchemaRegistryException {

    kafkaStore.lockFor(subject).lock();
    try {
      if (isLeader()) {
        deleteSchemaVersion(subject, schema, permanentDelete);
      } else {
        // forward registering request to the leader
        if (leaderIdentity != null) {
          forwardDeleteSchemaVersionRequestToLeader(headerProperties, subject,
                  schema.getVersion(), permanentDelete);
        } else {
          throw new UnknownLeaderException("Register schema request failed since leader is "
                                           + "unknown");
        }
      }
    } finally {
      kafkaStore.lockFor(subject).unlock();
    }
  }

  @Override
  public List<Integer> deleteSubject(String subject,
                                     boolean permanentDelete) throws SchemaRegistryException {
    // Ensure cache is up-to-date before any potential writes
    try {
      if (isReadOnlyMode(subject)) {
        throw new OperationNotPermittedException("Subject " + subject + " is in read-only mode");
      }
      kafkaStore.waitUntilKafkaReaderReachesLastOffset(subject, kafkaStoreTimeoutMs);
      List<Integer> deletedVersions = new ArrayList<>();
      int deleteWatermarkVersion = 0;
      Iterator<SchemaKey> schemasToBeDeleted = getAllVersions(subject,
          permanentDelete ? LookupFilter.INCLUDE_DELETED : LookupFilter.DEFAULT);
      while (schemasToBeDeleted.hasNext()) {
        deleteWatermarkVersion = schemasToBeDeleted.next().getVersion();
        SchemaKey key = new SchemaKey(subject, deleteWatermarkVersion);
        if (!lookupCache.referencesSchema(key).isEmpty()) {
          throw new ReferenceExistsException(key.toString());
        }
        if (permanentDelete) {
          SchemaValue schemaValue = (SchemaValue) lookupCache.get(key);
          if (schemaValue != null && !schemaValue.isDeleted()) {
            throw new SubjectNotSoftDeletedException(subject);
          }
        }
        deletedVersions.add(deleteWatermarkVersion);
      }

      if (!permanentDelete) {
        DeleteSubjectKey key = new DeleteSubjectKey(subject);
        DeleteSubjectValue value = new DeleteSubjectValue(subject, deleteWatermarkVersion);
        kafkaStore.put(key, value);
        if (getMode(subject) != null) {
          deleteMode(subject);
        }
        if (getConfig(subject) != null) {
          deleteConfig(subject);
        }
        newSchemaCache.invalidateAll();
      } else {
        for (Integer version : deletedVersions) {
          kafkaStore.put(new SchemaKey(subject, version), null);
        }
        // Invalidate the parsed schemas so that re-registration of dangling references will fail
        oldSchemaCache.invalidateAll();
      }
      return deletedVersions;

    } catch (StoreTimeoutException te) {
      throw new SchemaRegistryTimeoutException("Write to the Kafka store timed out while", te);
    } catch (StoreException e) {
      throw new SchemaRegistryStoreException("Error while deleting the subject in the"
                                             + " backend Kafka store", e);
    }
  }

  public List<Integer> deleteSubjectOrForward(
      Map<String, String> requestProperties,
      String subject,
      boolean permanentDelete) throws SchemaRegistryException {
    kafkaStore.lockFor(subject).lock();
    try {
      if (isLeader()) {
        return deleteSubject(subject, permanentDelete);
      } else {
        // forward registering request to the leader
        if (leaderIdentity != null) {
          return forwardDeleteSubjectRequestToLeader(requestProperties,
                  subject,
                  permanentDelete);
        } else {
          throw new UnknownLeaderException("Register schema request failed since leader is "
                                           + "unknown");
        }
      }
    } finally {
      kafkaStore.lockFor(subject).unlock();
    }
  }

  public Schema lookUpSchemaUnderSubjectUsingContexts(
      String subject, Schema schema, boolean normalize, boolean lookupDeletedSchema)
      throws SchemaRegistryException {
    Schema matchingSchema =
        lookUpSchemaUnderSubject(subject, schema, normalize, lookupDeletedSchema);
    if (matchingSchema != null) {
      return matchingSchema;
    }
    QualifiedSubject qs = QualifiedSubject.create(tenant(), subject);
    boolean isQualifiedSubject = qs != null && !DEFAULT_CONTEXT.equals(qs.getContext());
    if (isQualifiedSubject) {
      return null;
    }
    // Try qualifying the subject with each known context
    try (CloseableIterator<SchemaRegistryValue> iter = allContexts()) {
      while (iter.hasNext()) {
        ContextValue v = (ContextValue) iter.next();
        QualifiedSubject qualSub =
            new QualifiedSubject(v.getTenant(), v.getContext(), qs.getSubject());
        Schema qualSchema = schema.copy();
        qualSchema.setSubject(qualSub.toQualifiedSubject());
        try {
          matchingSchema = lookUpSchemaUnderSubject(
              qualSub.toQualifiedSubject(), qualSchema, normalize, lookupDeletedSchema);
        } catch (InvalidSchemaException e) {
          // ignore
        }
        if (matchingSchema != null) {
          return matchingSchema;
        }
      }
    }
    return null;
  }

  /**
   * Checks if given schema was ever registered under a subject. If found, it returns the version of
   * the schema under the subject. If not, returns -1
   */
  public Schema lookUpSchemaUnderSubject(
      String subject, Schema schema, boolean normalize, boolean lookupDeletedSchema)
      throws SchemaRegistryException {
    try {
      // Pass a copy of the schema so the original is not modified during normalization
      // to ensure that invalid defaults are not dropped since default validation is disabled
      Schema newSchema = schema != null ? schema.copy() : null;
      Config config = getConfigInScope(subject);
      ParsedSchema parsedSchema = canonicalizeSchema(newSchema, config, false, normalize);
      if (parsedSchema != null) {
        SchemaIdAndSubjects schemaIdAndSubjects = this.lookupCache.schemaIdAndSubjects(newSchema);
        if (schemaIdAndSubjects != null) {
          if (schemaIdAndSubjects.hasSubject(subject)
              && (lookupDeletedSchema || !isSubjectVersionDeleted(subject, schemaIdAndSubjects
              .getVersion(subject)))) {
            Schema matchingSchema = newSchema.copy();
            matchingSchema.setSubject(subject);
            matchingSchema.setVersion(schemaIdAndSubjects.getVersion(subject));
            matchingSchema.setId(schemaIdAndSubjects.getSchemaId());
            return matchingSchema;
          }
        }
      }

      List<SchemaKey> allVersions = getAllSchemaKeys(subject);
      Collections.reverse(allVersions);

      for (SchemaKey schemaKey : allVersions) {
        Schema prev = get(schemaKey.getSubject(), schemaKey.getVersion(), lookupDeletedSchema);
        if (prev != null
            && parsedSchema != null
            && parsedSchema.references().isEmpty()
            && !prev.getReferences().isEmpty()) {
          ParsedSchema prevSchema = parseSchema(prev);
          if (parsedSchema.deepEquals(prevSchema)) {
            // This handles the case where a schema is sent with all references resolved
            return prev;
          }
        }
      }

      return null;
    } catch (StoreException e) {
      throw new SchemaRegistryStoreException(
          "Error from the backend Kafka store", e);
    }
  }

  public Schema getLatestWithMetadata(
      String subject, Map<String, String> metadata, boolean lookupDeletedSchema)
      throws SchemaRegistryException {
    List<SchemaKey> allVersions = getAllSchemaKeys(subject);
    Collections.reverse(allVersions);

    for (SchemaKey schemaKey : allVersions) {
      Schema schema = get(schemaKey.getSubject(), schemaKey.getVersion(), lookupDeletedSchema);
      if (schema != null) {
        if (schema.getMetadata() != null) {
          Map<String, String> props = schema.getMetadata().getProperties();
          if (props != null && props.entrySet().containsAll(metadata.entrySet())) {
            return schema;
          }
        }
      }
    }

    return null;
  }

  public void checkIfSchemaWithIdExist(int id, Schema schema)
      throws SchemaRegistryException, StoreException {
    String qctx = QualifiedSubject.qualifiedContextFor(tenant(), schema.getSubject());
    SchemaKey existingKey = this.lookupCache.schemaKeyById(id, qctx);
    if (existingKey != null) {
      SchemaRegistryValue existingValue = this.lookupCache.get(existingKey);
      if (existingValue instanceof SchemaValue) {
        SchemaValue existingSchemaValue = (SchemaValue) existingValue;
        Schema existingSchema = toSchemaEntity(existingSchemaValue);
        Schema schemaCopy = schema.copy();
        schemaCopy.setId(existingSchema.getId());
        schemaCopy.setSubject(existingSchema.getSubject());
        schemaCopy.setVersion(existingSchema.getVersion());
        if (!existingSchema.equals(schemaCopy)) {
          throw new OperationNotPermittedException(
              String.format("Overwrite new schema with id %s is not permitted.", id)
          );
        }
      }
    }
  }

  private Schema forwardRegisterRequestToLeader(
      String subject, Schema schema, boolean normalize, Map<String, String> headerProperties)
      throws SchemaRegistryRequestForwardingException {
    final UrlList baseUrl = leaderRestService.getBaseUrls();

    RegisterSchemaRequest registerSchemaRequest = new RegisterSchemaRequest(schema);
    log.debug(String.format("Forwarding registering schema request to %s", baseUrl));
    try {
      RegisterSchemaResponse response = leaderRestService.registerSchema(
          headerProperties, registerSchemaRequest, subject, normalize);
      return new Schema(subject, response);
    } catch (IOException e) {
      throw new SchemaRegistryRequestForwardingException(
          String.format("Unexpected error while forwarding the registering schema request to %s",
              baseUrl),
          e);
    } catch (RestClientException e) {
      throw new RestException(e.getMessage(), e.getStatus(), e.getErrorCode(), e);
    }
  }

  public Schema forwardModifySchemaTagsRequestToLeader(
      String subject, Schema schema, TagSchemaRequest request, Map<String, String> headerProperties)
      throws SchemaRegistryRequestForwardingException {

    final UrlList baseUrl = leaderRestService.getBaseUrls();

    log.debug(String.format("Forwarding register schema tags request to %s", baseUrl));
    try {
      RegisterSchemaResponse response = leaderRestService.modifySchemaTags(
          headerProperties, request, subject, String.valueOf(schema.getVersion()));
      return new Schema(subject, response);
    } catch (IOException e) {
      throw new SchemaRegistryRequestForwardingException(
          String.format("Unexpected error while forwarding the register schema tags request to %s",
              baseUrl),
          e);
    } catch (RestClientException e) {
      throw new RestException(e.getMessage(), e.getStatus(), e.getErrorCode(), e);
    }
  }

  private void forwardUpdateConfigRequestToLeader(
      String subject, Config config,
      Map<String, String> headerProperties)
      throws SchemaRegistryRequestForwardingException {
    UrlList baseUrl = leaderRestService.getBaseUrls();

    ConfigUpdateRequest configUpdateRequest = new ConfigUpdateRequest(config);
    log.debug(String.format("Forwarding update config request %s to %s",
                            configUpdateRequest, baseUrl));
    try {
      leaderRestService.updateConfig(headerProperties, configUpdateRequest, subject);
    } catch (IOException e) {
      throw new SchemaRegistryRequestForwardingException(
          String.format("Unexpected error while forwarding the update config request %s to %s",
                        configUpdateRequest, baseUrl),
          e);
    } catch (RestClientException e) {
      throw new RestException(e.getMessage(), e.getStatus(), e.getErrorCode(), e);
    }
  }

  private void forwardDeleteSchemaVersionRequestToLeader(
      Map<String, String> headerProperties,
      String subject,
      Integer version,
      boolean permanentDelete) throws SchemaRegistryRequestForwardingException {
    UrlList baseUrl = leaderRestService.getBaseUrls();

    log.debug(String.format("Forwarding deleteSchemaVersion schema version request %s-%s to %s",
                            subject, version, baseUrl));
    try {
      leaderRestService.deleteSchemaVersion(headerProperties, subject,
              String.valueOf(version), permanentDelete);
    } catch (IOException e) {
      throw new SchemaRegistryRequestForwardingException(
          String.format(
              "Unexpected error while forwarding deleteSchemaVersion schema version "
              + "request %s-%s to %s", subject, version, baseUrl), e);
    } catch (RestClientException e) {
      throw new RestException(e.getMessage(), e.getStatus(), e.getErrorCode(), e);
    }
  }

  private List<Integer> forwardDeleteSubjectRequestToLeader(
      Map<String, String> requestProperties,
      String subject,
      boolean permanentDelete) throws SchemaRegistryRequestForwardingException {
    UrlList baseUrl = leaderRestService.getBaseUrls();

    log.debug(String.format("Forwarding delete subject request for  %s to %s",
                            subject, baseUrl));
    try {
      return leaderRestService.deleteSubject(requestProperties, subject, permanentDelete);
    } catch (IOException e) {
      throw new SchemaRegistryRequestForwardingException(
          String.format(
              "Unexpected error while forwarding delete subject "
              + "request %s to %s", subject, baseUrl), e);
    } catch (RestClientException e) {
      throw new RestException(e.getMessage(), e.getStatus(), e.getErrorCode(), e);
    }
  }

  private void forwardDeleteConfigToLeader(
      Map<String, String> requestProperties,
      String subject
  ) throws SchemaRegistryRequestForwardingException {
    UrlList baseUrl = leaderRestService.getBaseUrls();

    log.debug(String.format("Forwarding delete subject compatibility config request %s to %s",
        subject, baseUrl));
    try {
      leaderRestService.deleteConfig(requestProperties, subject);
    } catch (IOException e) {
      throw new SchemaRegistryRequestForwardingException(
          String.format(
              "Unexpected error while forwarding delete subject compatibility config"
                  + "request %s to %s", subject, baseUrl), e);
    } catch (RestClientException e) {
      throw new RestException(e.getMessage(), e.getStatus(), e.getErrorCode(), e);
    }
  }

  private void forwardSetModeRequestToLeader(
      String subject, Mode mode, boolean force,
      Map<String, String> headerProperties)
      throws SchemaRegistryRequestForwardingException {
    UrlList baseUrl = leaderRestService.getBaseUrls();

    ModeUpdateRequest modeUpdateRequest = new ModeUpdateRequest();
    modeUpdateRequest.setMode(mode.name());
    log.debug(String.format("Forwarding update mode request %s to %s",
        modeUpdateRequest, baseUrl));
    try {
      leaderRestService.setMode(headerProperties, modeUpdateRequest, subject, force);
    } catch (IOException e) {
      throw new SchemaRegistryRequestForwardingException(
          String.format("Unexpected error while forwarding the update mode request %s to %s",
              modeUpdateRequest, baseUrl),
          e);
    } catch (RestClientException e) {
      throw new RestException(e.getMessage(), e.getStatus(), e.getErrorCode(), e);
    }
  }

  private void forwardDeleteSubjectModeRequestToLeader(
      String subject,
      Map<String, String> headerProperties)
      throws SchemaRegistryRequestForwardingException {
    UrlList baseUrl = leaderRestService.getBaseUrls();

    log.debug(String.format("Forwarding delete subject mode request %s to %s",
        subject, baseUrl));
    try {
      leaderRestService.deleteSubjectMode(headerProperties, subject);
    } catch (IOException e) {
      throw new SchemaRegistryRequestForwardingException(
          String.format(
              "Unexpected error while forwarding delete subject mode"
                  + "request %s to %s", subject, baseUrl), e);
    } catch (RestClientException e) {
      throw new RestException(e.getMessage(), e.getStatus(), e.getErrorCode(), e);
    }
  }

  private ParsedSchema canonicalizeSchema(Schema schema,
                                          Config config,
                                          boolean isNew,
                                          boolean normalize) throws InvalidSchemaException {
    if (schema == null
        || schema.getSchema() == null
        || schema.getSchema().trim().isEmpty()) {
      return null;
    }
    ParsedSchema parsedSchema = parseSchema(schema, isNew, normalize);
    return maybeValidateAndNormalizeSchema(parsedSchema, schema, config, normalize);
  }

  private ParsedSchema maybeValidateAndNormalizeSchema(ParsedSchema parsedSchema,
                                                       Schema schema,
                                                       Config config,
                                                       boolean normalize)
          throws InvalidSchemaException {
    try {
      if (getModeInScope(schema.getSubject()) != Mode.IMPORT) {
        parsedSchema.validate(isSchemaFieldValidationEnabled(config));
      }
      if (normalize) {
        parsedSchema = parsedSchema.normalize();
      }
    } catch (Exception e) {
      String errMsg = "Invalid schema " + schema + ", details: " + e.getMessage();
      log.error(errMsg, e);
      throw new InvalidSchemaException(errMsg, e);
    }
    schema.setSchemaType(parsedSchema.schemaType());
    schema.setSchema(parsedSchema.canonicalString());
    schema.setReferences(parsedSchema.references());
    return parsedSchema;
  }

  public ParsedSchema parseSchema(Schema schema) throws InvalidSchemaException {
    return parseSchema(schema, false, false);
  }

  public ParsedSchema parseSchema(
          Schema schema,
          boolean isNew,
          boolean normalize) throws InvalidSchemaException {
    try {
      ParsedSchema parsedSchema = isNew
          ? newSchemaCache.get(new RawSchema(schema.copy(), isNew, normalize))
          : oldSchemaCache.get(new RawSchema(schema.copy(), isNew, normalize));
      if (schema.getVersion() != null) {
        parsedSchema = parsedSchema.copy(schema.getVersion());
      }
      return parsedSchema;
    } catch (Exception e) {
      Throwable cause = e.getCause();
      if (cause instanceof InvalidSchemaException) {
        throw (InvalidSchemaException) cause;
      } else {
        throw new InvalidSchemaException(e);
      }
    }
  }

  private ParsedSchema loadSchema(
      Schema schema,
      boolean isNew,
      boolean normalize)
      throws InvalidSchemaException {
    String schemaType = schema.getSchemaType();
    if (schemaType == null) {
      schemaType = AvroSchema.TYPE;
    }
    SchemaProvider provider = schemaProvider(schemaType);
    if (provider == null) {
      String errMsg = "Invalid schema type " + schemaType;
      log.error(errMsg);
      throw new InvalidSchemaException(errMsg);
    }
    final String type = schemaType;

    try {
      return provider.parseSchemaOrElseThrow(schema, isNew, normalize);
    } catch (Exception e) {
      throw new InvalidSchemaException("Invalid schema " + schema
              + " with refs " + schema.getReferences()
              + " of type " + type + ", details: " + e.getMessage());
    }
  }

  public Schema getUsingContexts(String subject, int version, boolean
      returnDeletedSchema) throws SchemaRegistryException {
    Schema schema = get(subject, version, returnDeletedSchema);
    if (schema != null) {
      return schema;
    }
    QualifiedSubject qs = QualifiedSubject.create(tenant(), subject);
    boolean isQualifiedSubject = qs != null && !DEFAULT_CONTEXT.equals(qs.getContext());
    if (isQualifiedSubject) {
      return null;
    }
    // Try qualifying the subject with each known context
    try (CloseableIterator<SchemaRegistryValue> iter = allContexts()) {
      while (iter.hasNext()) {
        ContextValue v = (ContextValue) iter.next();
        QualifiedSubject qualSub =
            new QualifiedSubject(v.getTenant(), v.getContext(), qs.getSubject());
        schema = get(qualSub.toQualifiedSubject(), version, returnDeletedSchema);
        if (schema != null) {
          return schema;
        }
      }
    }
    return null;
  }

  public boolean schemaVersionExists(String subject, VersionId versionId, boolean
          returnDeletedSchema) throws SchemaRegistryException {
    final int version = versionId.getVersionId();
    Schema schema = this.get(subject, version, returnDeletedSchema);
    return (schema != null);
  }

  @Override
  public Schema get(String subject, int version, boolean returnDeletedSchema)
      throws SchemaRegistryException {
    VersionId versionId = new VersionId(version);
    if (versionId.isLatest()) {
      return getLatestVersion(subject);
    } else {
      SchemaValue schemaValue = getSchemaValue(new SchemaKey(subject, version));
      Schema schema = null;
      if (schemaValue != null && (!schemaValue.isDeleted() || returnDeletedSchema)) {
        schema = toSchemaEntity(schemaValue);
      }
      return schema;
    }
  }

  @Override
  public SchemaString get(int id, String subject) throws SchemaRegistryException {
    return get(id, subject, null, false);
  }

  public SchemaString get(
      int id,
      String subject,
      String format,
      boolean fetchMaxId
  ) throws SchemaRegistryException {
    SchemaValue schema;
    try {
      SchemaKey subjectVersionKey = getSchemaKeyUsingContexts(id, subject);
      if (subjectVersionKey == null) {
        return null;
      }
      schema = (SchemaValue) kafkaStore.get(subjectVersionKey);
    } catch (StoreException e) {
      throw new SchemaRegistryStoreException(
          "Error while retrieving schema with id "
          + id
          + " from the backend Kafka"
          + " store", e);
    }
    Schema schemaEntity = toSchemaEntity(schema);
    SchemaString schemaString = new SchemaString(schemaEntity);
    if (format != null && !format.trim().isEmpty()) {
      ParsedSchema parsedSchema = parseSchema(schemaEntity, false, false);
      schemaString.setSchemaString(parsedSchema.formattedString(format));
    } else {
      schemaString.setSchemaString(schema.getSchema());
    }
    if (fetchMaxId) {
      schemaString.setMaxId(idGenerator.getMaxId(schema));
    }
    return schemaString;
  }

  public Schema toSchemaEntity(SchemaValue schemaValue) throws SchemaRegistryStoreException {
    metadataEncoder.decodeMetadata(schemaValue);
    return schemaValue.toSchemaEntity();
  }

  protected SchemaValue getSchemaValue(SchemaKey key)
      throws SchemaRegistryException {
    try {
      return (SchemaValue) kafkaStore.get(key);
    } catch (StoreException e) {
      throw new SchemaRegistryStoreException(
          "Error while retrieving schema from the backend Kafka"
              + " store", e);
    }
  }

  private SchemaKey getSchemaKeyUsingContexts(int id, String subject)
          throws StoreException, SchemaRegistryException {
    QualifiedSubject qs = QualifiedSubject.create(tenant(), subject);
    boolean isQualifiedSubject = qs != null && !DEFAULT_CONTEXT.equals(qs.getContext());
    SchemaKey subjectVersionKey = lookupCache.schemaKeyById(id, subject);
    if (qs == null
        || qs.getSubject().isEmpty()
        || isQualifiedSubject
        || subjectVersionKey != null) {
      return subjectVersionKey;
    }
    // Try qualifying the subject with each known context
    try (CloseableIterator<SchemaRegistryValue> iter = allContexts()) {
      while (iter.hasNext()) {
        ContextValue v = (ContextValue) iter.next();
        QualifiedSubject qualSub =
            new QualifiedSubject(v.getTenant(), v.getContext(), qs.getSubject());
        SchemaKey key = lookupCache.schemaKeyById(id, qualSub.toQualifiedSubject());
        if (key != null) {
          return key;
        }
      }
    }
    // Could not find the id in subjects in other contexts,
    // just return the id in the given context if found
    return lookupCache.schemaKeyById(id, qs.toQualifiedContext());
  }

  private CloseableIterator<SchemaRegistryValue> allContexts() throws SchemaRegistryException {
    try {
      ContextKey key1 = new ContextKey(tenant(), String.valueOf(Character.MIN_VALUE));
      ContextKey key2 = new ContextKey(tenant(), String.valueOf(Character.MAX_VALUE));
      return kafkaStore.getAll(key1, key2);
    } catch (StoreException e) {
      throw new SchemaRegistryStoreException(
              "Error from the backend Kafka store", e);
    }
  }

  public List<Integer> getReferencedBy(String subject, VersionId versionId)
      throws SchemaRegistryException {
    try {
      int version = versionId.getVersionId();
      if (versionId.isLatest()) {
        version = getLatestVersion(subject).getVersion();
      }
      SchemaKey key = new SchemaKey(subject, version);
      List<Integer> ids = new ArrayList<>(lookupCache.referencesSchema(key));
      Collections.sort(ids);
      return ids;
    } catch (StoreException e) {
      throw new SchemaRegistryStoreException(
          "Error from the backend Kafka store", e);
    }
  }

  public List<String> listContexts() throws SchemaRegistryException {
    List<String> contexts = new ArrayList<>();
    contexts.add(DEFAULT_CONTEXT);
    try (CloseableIterator<SchemaRegistryValue> iter = allContexts()) {
      while (iter.hasNext()) {
        ContextValue contextValue = (ContextValue) iter.next();
        contexts.add(contextValue.getContext());
      }
    }
    return contexts;
  }

  @Override
  public Set<String> listSubjects(LookupFilter filter)
          throws SchemaRegistryException {
    return listSubjectsWithPrefix(CONTEXT_WILDCARD, filter);
  }

  public Set<String> listSubjectsWithPrefix(String prefix, LookupFilter filter)
      throws SchemaRegistryException {
    try (CloseableIterator<SchemaRegistryValue> allVersions = allVersions(prefix, true)) {
      return extractUniqueSubjects(allVersions, filter);
    }
  }

  public Set<String> listSubjectsForId(int id, String subject) throws SchemaRegistryException {
    return listSubjectsForId(id, subject, false);
  }

  @Override
  public Set<String> listSubjectsForId(int id, String subject, boolean returnDeleted)
      throws SchemaRegistryException {
    List<SubjectVersion> versions = listVersionsForId(id, subject, returnDeleted);
    return versions != null
        ? versions.stream()
            .map(SubjectVersion::getSubject)
            .collect(Collectors.toCollection(LinkedHashSet::new))
        : null;
  }

  public List<SubjectVersion> listVersionsForId(int id, String subject)
      throws SchemaRegistryException {
    return listVersionsForId(id, subject, false);
  }

  public List<SubjectVersion> listVersionsForId(int id, String subject, boolean lookupDeleted)
      throws SchemaRegistryException {
    SchemaValue schema;
    try {
      SchemaKey subjectVersionKey = getSchemaKeyUsingContexts(id, subject);
      if (subjectVersionKey == null) {
        return null;
      }
      schema = (SchemaValue) kafkaStore.get(subjectVersionKey);
      if (schema == null) {
        return null;
      }

      SchemaIdAndSubjects schemaIdAndSubjects =
          this.lookupCache.schemaIdAndSubjects(toSchemaEntity(schema));
      if (schemaIdAndSubjects == null) {
        return null;
      }
      return schemaIdAndSubjects
          .allSubjectVersions()
          .entrySet()
          .stream()
          .flatMap(e -> {
            try {
              SchemaValue schemaValue =
                  (SchemaValue) kafkaStore.get(new SchemaKey(e.getKey(), e.getValue()));
              if (schemaValue != null && (!schemaValue.isDeleted() || lookupDeleted)) {
                return Stream.of(new SubjectVersion(e.getKey(), e.getValue()));
              } else {
                return Stream.empty();
              }
            } catch (StoreException ex) {
              return Stream.empty();
            }
          })
          .collect(Collectors.toList());
    } catch (StoreException e) {
      throw new SchemaRegistryStoreException("Error while retrieving schema with id "
                                              + id + " from the backend Kafka store", e);
    }
  }

  private Set<String> extractUniqueSubjects(Iterator<SchemaRegistryValue> allVersions,
                                            LookupFilter filter) {
    Map<String, Boolean> subjects = new HashMap<>();
    while (allVersions.hasNext()) {
      SchemaValue value = (SchemaValue) allVersions.next();
      subjects.merge(value.getSubject(), value.isDeleted(), (v1, v2) -> v1 && v2);
    }

    return subjects.keySet().stream()
        .filter(k -> shouldInclude(subjects.get(k), filter))
        .sorted()
        .collect(Collectors.toCollection(LinkedHashSet::new));
  }

  public Set<String> subjects(String subject,
                              boolean lookupDeletedSubjects)
      throws SchemaRegistryStoreException {
    try {
      return lookupCache.subjects(subject, lookupDeletedSubjects);
    } catch (StoreException e) {
      throw new SchemaRegistryStoreException(
          "Error from the backend Kafka store", e);
    }
  }

  public boolean hasSubjects(String subject,
                             boolean lookupDeletedSubjects)
          throws SchemaRegistryStoreException {
    try {
      return lookupCache.hasSubjects(subject, lookupDeletedSubjects);
    } catch (StoreException e) {
      throw new SchemaRegistryStoreException(
          "Error from the backend Kafka store", e);
    }
  }

  @Override
  public Iterator<SchemaKey> getAllVersions(String subject, LookupFilter filter)
      throws SchemaRegistryException {
    try (CloseableIterator<SchemaRegistryValue> allVersions = allVersions(subject, false)) {
      return sortSchemaKeysByVersion(allVersions, filter).iterator();
    }
  }

  @Override
  public Iterator<Schema> getVersionsWithSubjectPrefix(String prefix,
                                                       LookupFilter filter,
                                                       boolean returnLatestOnly,
                                                       Predicate<Schema> postFilter)
      throws SchemaRegistryException {
    try (CloseableIterator<SchemaRegistryValue> allVersions = allVersions(prefix, true)) {
      return sortSchemasByVersion(allVersions, filter, returnLatestOnly, postFilter)
          .iterator();
    }
  }

  private List<SchemaKey> getAllSchemaKeys(String subject)
      throws SchemaRegistryException {
    try (CloseableIterator<SchemaRegistryValue> allVersions = allVersions(subject, false)) {
      return sortSchemaKeysByVersion(allVersions, LookupFilter.INCLUDE_DELETED);
    }
  }

  @Override
  public Schema getLatestVersion(String subject) throws SchemaRegistryException {
    try (CloseableIterator<SchemaRegistryValue> allVersions = allVersions(subject, false)) {
      return getLatestVersionFromSubjectSchemas(allVersions);
    }
  }

  private Schema getLatestVersionFromSubjectSchemas(
          CloseableIterator<SchemaRegistryValue> schemas) throws SchemaRegistryException {
    int latestVersionId = -1;
    SchemaValue latestSchemaValue = null;

    while (schemas.hasNext()) {
      SchemaValue schemaValue = (SchemaValue) schemas.next();
      if (schemaValue.isDeleted()) {
        continue;
      }
      if (schemaValue.getVersion() > latestVersionId) {
        latestVersionId = schemaValue.getVersion();
        latestSchemaValue = schemaValue;
      }
    }

    return latestSchemaValue != null ? toSchemaEntity(latestSchemaValue) : null;
  }

  private CloseableIterator<SchemaRegistryValue> allVersions(
      String subjectOrPrefix, boolean isPrefix) throws SchemaRegistryException {
    try {
      String start;
      String end;
      int idx = subjectOrPrefix.indexOf(CONTEXT_WILDCARD);
      if (idx >= 0) {
        // Context wildcard match (prefix may contain tenant)
        String prefix = subjectOrPrefix.substring(0, idx);
        String unqualifiedSubjectOrPrefix =
            subjectOrPrefix.substring(idx + CONTEXT_WILDCARD.length());
        if (!unqualifiedSubjectOrPrefix.isEmpty()) {
          return allVersionsFromAllContexts(prefix, unqualifiedSubjectOrPrefix, isPrefix);
        }
        start = prefix + CONTEXT_PREFIX + CONTEXT_DELIMITER;
        end = prefix + CONTEXT_PREFIX + Character.MAX_VALUE + CONTEXT_DELIMITER;
      } else {
        start = subjectOrPrefix;
        end = isPrefix ? subjectOrPrefix + Character.MAX_VALUE : subjectOrPrefix;
      }
      SchemaKey key1 = new SchemaKey(start, MIN_VERSION);
      SchemaKey key2 = new SchemaKey(end, MAX_VERSION);
      return filter(transform(kafkaStore.getAll(key1, key2), v -> {
        if (v instanceof SchemaValue) {
          try {
            metadataEncoder.decodeMetadata(((SchemaValue) v));
          } catch (SchemaRegistryStoreException e) {
            log.error("Failed to decode metadata for schema id {}", ((SchemaValue) v).getId(), e);
            return null;
          }
        }
        return v;
      }), Objects::nonNull);
    } catch (StoreException e) {
      throw new SchemaRegistryStoreException(
          "Error from the backend Kafka store", e);
    }
  }

  private CloseableIterator<SchemaRegistryValue> allVersionsFromAllContexts(
      String tenantPrefix, String unqualifiedSubjectOrPrefix, boolean isPrefix)
      throws SchemaRegistryException {
    List<SchemaRegistryValue> versions = new ArrayList<>();
    // Add versions from default context
    try (CloseableIterator<SchemaRegistryValue> iter =
        allVersions(tenantPrefix + unqualifiedSubjectOrPrefix, isPrefix)) {
      while (iter.hasNext()) {
        versions.add(iter.next());
      }
    }
    List<ContextValue> contexts = new ArrayList<>();
    try (CloseableIterator<SchemaRegistryValue> iter = allContexts()) {
      while (iter.hasNext()) {
        contexts.add((ContextValue) iter.next());
      }
    }
    for (ContextValue v : contexts) {
      QualifiedSubject qualSub =
          new QualifiedSubject(v.getTenant(), v.getContext(), unqualifiedSubjectOrPrefix);
      try (CloseableIterator<SchemaRegistryValue> subiter =
          allVersions(qualSub.toQualifiedSubject(), isPrefix)) {
        while (subiter.hasNext()) {
          versions.add(subiter.next());
        }
      }
    }
    return new DelegatingIterator<>(versions.iterator());
  }

  @Override
  public void close() throws IOException {
    log.info("Shutting down schema registry");
    kafkaStore.close();
    metadataEncoder.close();
    if (leaderElector != null) {
      leaderElector.close();
    }
    if (leaderRestService != null) {
      leaderRestService.close();
    }
  }

  public void updateConfig(String subject, Config config)
      throws SchemaRegistryStoreException, OperationNotPermittedException, UnknownLeaderException {
    if (isReadOnlyMode(subject)) {
      throw new OperationNotPermittedException("Subject " + subject + " is in read-only mode");
    }
    ConfigKey configKey = new ConfigKey(subject);
    try {
      kafkaStore.waitUntilKafkaReaderReachesLastOffset(subject, kafkaStoreTimeoutMs);
      ConfigValue oldConfig = (ConfigValue) kafkaStore.get(configKey);
      ConfigValue newConfig = new ConfigValue(subject, config, ruleSetHandler);
      kafkaStore.put(configKey, ConfigValue.update(oldConfig, newConfig));
      log.debug("Wrote new config: {} to the Kafka data store with key {}", config, configKey);
    } catch (StoreException e) {
      throw new SchemaRegistryStoreException("Failed to write new config value to the store",
                                             e);
    }
  }

  public void updateConfigOrForward(String subject, Config newConfig,
                                    Map<String, String> headerProperties)
      throws SchemaRegistryStoreException, SchemaRegistryRequestForwardingException,
      UnknownLeaderException, OperationNotPermittedException {
    kafkaStore.lockFor(subject).lock();
    try {
      if (isLeader()) {
        updateConfig(subject, newConfig);
      } else {
        // forward update config request to the leader
        if (leaderIdentity != null) {
          forwardUpdateConfigRequestToLeader(subject, newConfig, headerProperties);
        } else {
          throw new UnknownLeaderException("Update config request failed since leader is "
                                           + "unknown");
        }
      }
    } finally {
      kafkaStore.lockFor(subject).unlock();
    }
  }

  public void deleteSubjectConfig(String subject)
      throws SchemaRegistryStoreException, OperationNotPermittedException {
    if (isReadOnlyMode(subject)) {
      throw new OperationNotPermittedException("Subject " + subject + " is in read-only mode");
    }
    try {
      kafkaStore.waitUntilKafkaReaderReachesLastOffset(subject, kafkaStoreTimeoutMs);
      deleteConfig(subject);
    } catch (StoreException e) {
      throw new SchemaRegistryStoreException("Failed to delete subject config value from store",
          e);
    }
  }

  public void deleteConfigOrForward(String subject,
                                    Map<String, String> headerProperties)
      throws SchemaRegistryStoreException, SchemaRegistryRequestForwardingException,
      OperationNotPermittedException, UnknownLeaderException {
    kafkaStore.lockFor(subject).lock();
    try {
      if (isLeader()) {
        deleteSubjectConfig(subject);
      } else {
        // forward delete subject config request to the leader
        if (leaderIdentity != null) {
          forwardDeleteConfigToLeader(headerProperties, subject);
        } else {
          throw new UnknownLeaderException("Delete config request failed since leader is "
              + "unknown");
        }
      }
    } finally {
      kafkaStore.lockFor(subject).unlock();
    }
  }

  private String kafkaClusterId(SchemaRegistryConfig config) throws SchemaRegistryException {
    Properties adminClientProps = new Properties();
    KafkaStore.addSchemaRegistryConfigsToClientProperties(config, adminClientProps);
    adminClientProps.put(AdminClientConfig.BOOTSTRAP_SERVERS_CONFIG, config.bootstrapBrokers());

    try (AdminClient adminClient = AdminClient.create(adminClientProps)) {
      return adminClient
              .describeCluster()
              .clusterId()
              .get(initTimeout, TimeUnit.MILLISECONDS);
    } catch (InterruptedException | ExecutionException | TimeoutException e) {
      throw new SchemaRegistryException("Failed to get Kafka cluster ID", e);
    }
  }

  public String getKafkaClusterId() {
    return kafkaClusterId;
  }

  public String getGroupId() {
    return groupId;
  }

  public Config getConfig(String subject)
      throws SchemaRegistryStoreException {
    try {
      return lookupCache.config(subject, false, new Config(defaultCompatibilityLevel.name));
    } catch (StoreException e) {
      throw new SchemaRegistryStoreException("Failed to write new config value to the store", e);
    }
  }

  public Config getConfigInScope(String subject)
      throws SchemaRegistryStoreException {
    try {
      return lookupCache.config(subject, true, new Config(defaultCompatibilityLevel.name));
    } catch (StoreException e) {
      throw new SchemaRegistryStoreException("Failed to write new config value to the store", e);
    }
  }

  /**
   * @param previousSchemas Full schema history in chronological order
   */
  @Override
  public List<String> isCompatible(String subject,
                                   Schema newSchema,
                                   List<SchemaKey> previousSchemas,
                                   boolean normalize)
      throws SchemaRegistryException {

    if (previousSchemas == null) {
      log.error("Previous schema not provided");
      throw new InvalidSchemaException("Previous schema not provided");
    }

    try {
      List<ParsedSchemaHolder> prevParsedSchemas = new ArrayList<>(previousSchemas.size());
      for (SchemaKey previousSchema : previousSchemas) {
        prevParsedSchemas.add(new LazyParsedSchemaHolder(this, previousSchema));
      }

      Config config = getConfigInScope(subject);
      ParsedSchema parsedSchema = canonicalizeSchema(newSchema, config, true, normalize);
      if (parsedSchema == null) {
        log.error("Empty schema");
        throw new InvalidSchemaException("Empty schema");
      }
      return isCompatibleWithPrevious(config, parsedSchema, prevParsedSchemas);
    } catch (IllegalStateException e) {
      if (e.getCause() instanceof SchemaRegistryException) {
        throw (SchemaRegistryException) e.getCause();
      }
      throw e;
    }
  }

  private List<String> isCompatibleWithPrevious(Config config,
                                                ParsedSchema parsedSchema,
                                                List<ParsedSchemaHolder> previousSchemas) {
    List<String> errorMessages = new ArrayList<>();
    ParsedSchemaHolder previousSchemaHolder = !previousSchemas.isEmpty()
                                                  ? previousSchemas.get(previousSchemas.size() - 1)
                                                  : null;
    if (isSchemaFieldValidationEnabled(config)) {
      errorMessages.addAll(validateReservedFields(parsedSchema, previousSchemaHolder));
    }
    CompatibilityLevel compatibility = CompatibilityLevel.forName(config.getCompatibilityLevel());
    String compatibilityGroup = config.getCompatibilityGroup();
    if (compatibilityGroup != null) {
      String groupValue = getCompatibilityGroupValue(parsedSchema, compatibilityGroup);
      // Only check compatibility against schemas with the same compatibility group value,
      // which may be null.
      previousSchemas = previousSchemas.stream()
          .filter(s -> Objects.equals(groupValue,
              getCompatibilityGroupValue(s.schema(), compatibilityGroup)))
          .collect(Collectors.toList());
    }
    errorMessages.addAll(parsedSchema.isCompatible(compatibility, previousSchemas));
    if (!errorMessages.isEmpty()) {
      try {
        errorMessages.add(String.format("{validateFields: '%b', compatibility: '%s'}",
            isSchemaFieldValidationEnabled(config),
            compatibility));
      } catch (UnsupportedOperationException e) {
        // Ignore and return errorMessages
        log.warn("Failed to append 'compatibility' to error messages");
      }
    }
    return errorMessages;
  }

  private List<String> validateReservedFields(ParsedSchema currentSchema,
                                              ParsedSchemaHolder previousSchema) {
    List<String> errorMessages = new ArrayList<>();
    Set<String> updatedReservedFields = currentSchema.getReservedFields();
    if (previousSchema != null) {
      // check to ensure that original reserved fields are not removed in the updated version
      Sets.SetView<String> removedFields =
          Sets.difference(previousSchema.schema().getReservedFields(), updatedReservedFields);
      if (!removedFields.isEmpty()) {
        removedFields.forEach(field -> errorMessages.add(String.format(RESERVED_FIELD_REMOVED,
            field)));
      }
    }
    updatedReservedFields.forEach(reservedField -> {
      // check if updated fields conflict with reserved fields
      if (currentSchema.hasTopLevelField(reservedField)) {
        errorMessages.add(String.format(FIELD_CONFLICTS_WITH_RESERVED_FIELD, reservedField));
      }
    });
    return errorMessages;
  }

  private static String getCompatibilityGroupValue(
      ParsedSchema parsedSchema, String compatibilityGroup) {
    if (parsedSchema.metadata() != null && parsedSchema.metadata().getProperties() != null) {
      return parsedSchema.metadata().getProperties().get(compatibilityGroup);
    }
    return null;
  }

  private void deleteMode(String subject) throws StoreException {
    ModeKey modeKey = new ModeKey(subject);
    this.kafkaStore.delete(modeKey);
  }

  private void deleteConfig(String subject) throws StoreException {
    ConfigKey configKey = new ConfigKey(subject);
    this.kafkaStore.delete(configKey);
  }

  public Mode getMode(String subject) throws SchemaRegistryStoreException {
    try {
      Mode globalMode = lookupCache.mode(null, false, defaultMode);
      Mode subjectMode = lookupCache.mode(subject, false, defaultMode);

      return globalMode == Mode.READONLY_OVERRIDE ? globalMode : subjectMode;
    } catch (StoreException e) {
      throw new SchemaRegistryStoreException("Failed to write new config value to the store", e);
    }
  }

  public Mode getModeInScope(String subject) throws SchemaRegistryStoreException {
    try {
      Mode globalMode = lookupCache.mode(null, true, defaultMode);
      Mode subjectMode = lookupCache.mode(subject, true, defaultMode);

      return globalMode == Mode.READONLY_OVERRIDE ? globalMode : subjectMode;
    } catch (StoreException e) {
      throw new SchemaRegistryStoreException("Failed to write new config value to the store", e);
    }
  }

  public void setMode(String subject, Mode mode)
      throws SchemaRegistryStoreException, OperationNotPermittedException {
    setMode(subject, mode, false);
  }

  public void setMode(String subject, Mode mode, boolean force)
      throws SchemaRegistryStoreException, OperationNotPermittedException {
    if (!allowModeChanges) {
      throw new OperationNotPermittedException("Mode changes are not allowed");
    }
    ModeKey modeKey = new ModeKey(subject);
    try {
      kafkaStore.waitUntilKafkaReaderReachesLastOffset(subject, kafkaStoreTimeoutMs);
      if (mode == Mode.IMPORT && getModeInScope(subject) != Mode.IMPORT && !force) {
        // Changing to import mode requires that no schemas exist with matching subjects.
        if (hasSubjects(subject, false)) {
          throw new OperationNotPermittedException("Cannot import since found existing subjects");
        }
        // At this point no schemas should exist with matching subjects.
        // Write an event to clear deleted schemas from the caches.
        kafkaStore.put(new ClearSubjectKey(subject), new ClearSubjectValue(subject));
      }
      kafkaStore.put(modeKey, new ModeValue(subject, mode));
      log.debug("Wrote new mode: {} to the Kafka data store with key {}", mode.name(), modeKey);
    } catch (StoreException e) {
      throw new SchemaRegistryStoreException("Failed to write new mode to the store", e);
    }
  }

  public void setModeOrForward(String subject, Mode mode, boolean force,
      Map<String, String> headerProperties)
      throws SchemaRegistryStoreException, SchemaRegistryRequestForwardingException,
      OperationNotPermittedException, UnknownLeaderException {
    kafkaStore.lockFor(subject).lock();
    try {
      if (isLeader()) {
        setMode(subject, mode, force);
      } else {
        // forward update mode request to the leader
        if (leaderIdentity != null) {
          forwardSetModeRequestToLeader(subject, mode, force, headerProperties);
        } else {
          throw new UnknownLeaderException("Update mode request failed since leader is "
              + "unknown");
        }
      }
    } finally {
      kafkaStore.lockFor(subject).unlock();
    }
  }

  public void deleteSubjectMode(String subject)
      throws SchemaRegistryStoreException, OperationNotPermittedException {
    if (!allowModeChanges) {
      throw new OperationNotPermittedException("Mode changes are not allowed");
    }
    try {
      kafkaStore.waitUntilKafkaReaderReachesLastOffset(subject, kafkaStoreTimeoutMs);
      deleteMode(subject);
    } catch (StoreException e) {
      throw new SchemaRegistryStoreException("Failed to delete subject config value from store",
          e);
    }
  }

  public void deleteSubjectModeOrForward(String subject, Map<String, String> headerProperties)
      throws SchemaRegistryStoreException, SchemaRegistryRequestForwardingException,
      OperationNotPermittedException, UnknownLeaderException {
    kafkaStore.lockFor(subject).lock();
    try {
      if (isLeader()) {
        deleteSubjectMode(subject);
      } else {
        // forward delete subject config request to the leader
        if (leaderIdentity != null) {
          forwardDeleteSubjectModeRequestToLeader(subject, headerProperties);
        } else {
          throw new UnknownLeaderException("Delete config request failed since leader is "
              + "unknown");
        }
      }
    } finally {
      kafkaStore.lockFor(subject).unlock();
    }
  }

  KafkaStore<SchemaRegistryKey, SchemaRegistryValue> getKafkaStore() {
    return this.kafkaStore;
  }

  private List<Schema> sortSchemasByVersion(CloseableIterator<SchemaRegistryValue> schemas,
                                            LookupFilter filter,
                                            boolean returnLatestOnly,
                                            Predicate<Schema> postFilter) {
    List<Schema> schemaList = new ArrayList<>();
    Schema previousSchema = null;
    while (schemas.hasNext()) {
      SchemaValue schemaValue = (SchemaValue) schemas.next();
      boolean shouldInclude = shouldInclude(schemaValue.isDeleted(), filter);
      if (!shouldInclude) {
        continue;
      }
      Schema schema;
      try {
        schema = toSchemaEntity(schemaValue);
      } catch (SchemaRegistryStoreException e) {
        log.error("Failed to decode metadata for schema id {}", schemaValue.getId(), e);
        continue;
      }
      if (returnLatestOnly) {
        if (previousSchema != null && !schema.getSubject().equals(previousSchema.getSubject())) {
          schemaList.add(previousSchema);
        }
      } else {
        schemaList.add(schema);
      }
      previousSchema = schema;
    }
    if (returnLatestOnly && previousSchema != null) {
      // handle last subject
      Schema lastSchema = schemaList.isEmpty() ? null : schemaList.get(schemaList.size() - 1);
      if (lastSchema == null || !lastSchema.getSubject().equals(previousSchema.getSubject())) {
        schemaList.add(previousSchema);
      }
    }
    if (postFilter != null) {
      schemaList = schemaList.stream()
          .filter(postFilter)
          .collect(Collectors.toList());
    }
    Collections.sort(schemaList);
    return schemaList;
  }

  private List<SchemaKey> sortSchemaKeysByVersion(CloseableIterator<SchemaRegistryValue> schemas,
      LookupFilter filter) {
    List<SchemaKey> schemaList = new ArrayList<>();
    while (schemas.hasNext()) {
      SchemaValue schemaValue = (SchemaValue) schemas.next();
      boolean shouldInclude = shouldInclude(schemaValue.isDeleted(), filter);
      if (!shouldInclude) {
        continue;
      }
      SchemaKey schemaKey = schemaValue.toKey();
      schemaList.add(schemaKey);
    }
    Collections.sort(schemaList);
    return schemaList;
  }

  private boolean isSubjectVersionDeleted(String subject, int version)
      throws SchemaRegistryException {
    try {
      SchemaValue schemaValue = (SchemaValue) this.kafkaStore.get(new SchemaKey(subject, version));
      return schemaValue == null || schemaValue.isDeleted();
    } catch (StoreException e) {
      throw new SchemaRegistryStoreException(
          "Error while retrieving schema from the backend Kafka"
          + " store", e);
    }
  }

  private static boolean shouldInclude(boolean isDeleted, LookupFilter filter) {
    switch (filter) {
      case DEFAULT:
        return !isDeleted;
      case INCLUDE_DELETED:
        return true;
      case DELETED_ONLY:
        return isDeleted;
      default:
        return false;
    }
  }

  @Override
  public SchemaRegistryConfig config() {
    return config;
  }

  @Override
  public Map<String, Object> properties() {
    return props;
  }

  public HostnameVerifier getHostnameVerifier() throws SchemaRegistryStoreException {
    String sslEndpointIdentificationAlgo =
            config.getString(RestConfig.SSL_ENDPOINT_IDENTIFICATION_ALGORITHM_CONFIG);

    if (sslEndpointIdentificationAlgo == null
            || sslEndpointIdentificationAlgo.equals("none")
            || sslEndpointIdentificationAlgo.isEmpty()) {
      return (hostname, session) -> true;
    }

    if (sslEndpointIdentificationAlgo.equalsIgnoreCase("https")) {
      return null;
    }

    throw new SchemaRegistryStoreException(
            RestConfig.SSL_ENDPOINT_IDENTIFICATION_ALGORITHM_CONFIG
                    + " "
                    + sslEndpointIdentificationAlgo
                    + " not supported");
  }

  private boolean isSchemaFieldValidationEnabled(Config config) {
    return config.isValidateFields() != null ? config.isValidateFields() : defaultValidateFields;
  }

  private static class RawSchema {
    private final Schema schema;
    private final boolean isNew;
    private final boolean normalize;

    public RawSchema(Schema schema, boolean isNew, boolean normalize) {
      this.schema = schema;
      this.isNew = isNew;
      this.normalize = normalize;
    }

    public Schema getSchema() {
      return schema;
    }

    public boolean isNew() {
      return isNew;
    }

    public boolean isNormalize() {
      return normalize;
    }

    @Override
    public boolean equals(Object o) {
      if (this == o) {
        return true;
      }
      if (o == null || getClass() != o.getClass()) {
        return false;
      }
      RawSchema that = (RawSchema) o;
      return isNew == that.isNew
          && normalize == that.normalize
          && Objects.equals(schema, that.schema);
    }

    @Override
    public int hashCode() {
      return Objects.hash(schema, isNew, normalize);
    }

    @Override
    public String toString() {
      return "RawSchema{"
          + "schema=" + schema
          + ", isNew=" + isNew
          + ", normalize=" + normalize
          + '}';
    }
  }

  public static class SchemeAndPort {
    public int port;
    public String scheme;

    public SchemeAndPort(String scheme, int port) {
      this.port = port;
      this.scheme = scheme;
    }
  }
}<|MERGE_RESOLUTION|>--- conflicted
+++ resolved
@@ -213,34 +213,16 @@
     this.groupId = config.getString(SchemaRegistryConfig.SCHEMAREGISTRY_GROUP_ID_CONFIG);
     this.metricsContainer = new MetricsContainer(config, this.kafkaClusterId);
     this.providers = initProviders(config);
-<<<<<<< HEAD
     this.newSchemaCache = Caffeine.newBuilder()
         .maximumSize(config.getInt(SchemaRegistryConfig.SCHEMA_CACHE_SIZE_CONFIG) / 2)
-        .expireAfterAccess(
-            config.getInt(SchemaRegistryConfig.SCHEMA_CACHE_EXPIRY_SECS_CONFIG), TimeUnit.SECONDS)
-        .build(new CacheLoader<RawSchema, ParsedSchema>() {
-          @Override
-          public ParsedSchema load(RawSchema s) throws Exception {
-            return loadSchema(s.getSchema(), s.isNew(), s.isNormalize());
-          }
-        });
+        .expireAfterAccess(config.getInt(SchemaRegistryConfig.SCHEMA_CACHE_EXPIRY_SECS_CONFIG),
+            TimeUnit.SECONDS)
+        .build(s -> loadSchema(s.getSchema(), s.isNew(), s.isNormalize()));
     this.oldSchemaCache = Caffeine.newBuilder()
         .maximumSize(config.getInt(SchemaRegistryConfig.SCHEMA_CACHE_SIZE_CONFIG) / 2)
-        .expireAfterAccess(
-            config.getInt(SchemaRegistryConfig.SCHEMA_CACHE_EXPIRY_SECS_CONFIG), TimeUnit.SECONDS)
-        .build(new CacheLoader<RawSchema, ParsedSchema>() {
-          @Override
-          public ParsedSchema load(RawSchema s) throws Exception {
-            return loadSchema(s.getSchema(), s.isNew(), s.isNormalize());
-          }
-        });
-=======
-    this.schemaCache = Caffeine.newBuilder()
-        .maximumSize(config.getInt(SchemaRegistryConfig.SCHEMA_CACHE_SIZE_CONFIG))
         .expireAfterAccess(config.getInt(SchemaRegistryConfig.SCHEMA_CACHE_EXPIRY_SECS_CONFIG),
                 TimeUnit.SECONDS)
         .build(s -> loadSchema(s.getSchema(), s.isNew(), s.isNormalize()));
->>>>>>> 8b5d6a27
     this.searchDefaultLimit =
         config.getInt(SchemaRegistryConfig.SCHEMA_SEARCH_DEFAULT_LIMIT_CONFIG);
     this.searchMaxLimit = config.getInt(SchemaRegistryConfig.SCHEMA_SEARCH_MAX_LIMIT_CONFIG);
