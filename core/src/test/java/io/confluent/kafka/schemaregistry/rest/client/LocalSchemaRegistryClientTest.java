--- conflicted
+++ resolved
@@ -61,11 +61,7 @@
     @Test
     public void testRegister_InvalidVersion() {
         // Version is not one more than previous version
-<<<<<<< HEAD
-        assertThrows(RestInvalidSchemaException.class, ()->client.register("subject1", schema1, 100, -1));
-=======
-        id1 = client.register(SUBJECT1, schema1, 100, -1);
->>>>>>> 90548197
+        assertThrows(RestInvalidSchemaException.class, ()->client.register(SUBJECT1, schema1, 100, -1));
     }
 
     @Test
@@ -168,11 +164,7 @@
         assertEquals("FULL", client.getConfig(SUBJECT1).getCompatibilityLevel());
         client.deleteConfig(SUBJECT1);
         // Should throw RestNotFoundException exception.
-<<<<<<< HEAD
-        assertThrows(RestNotFoundException.class, ()->client.getConfig("subject1"));
-=======
-        client.getConfig(SUBJECT1);
->>>>>>> 90548197
+        assertThrows(RestNotFoundException.class, ()->client.getConfig(SUBJECT1));
     }
 
     @Test
@@ -184,11 +176,7 @@
     @Test
     public void testSetMode_NotPermitted() {
         // Can't set to IMPORT mode as there is an existing schema.
-<<<<<<< HEAD
-        assertThrows(RestOperationNotPermittedException.class, ()->client.setMode("IMPORT", "subject1", false));
-=======
-        assertEquals("IMPORT", client.setMode("IMPORT", SUBJECT1, false));
->>>>>>> 90548197
+        assertThrows(RestOperationNotPermittedException.class, ()->client.setMode("IMPORT", SUBJECT1, false));
     }
 
     @Test
@@ -206,15 +194,9 @@
 
     @Test
     public void testGetByVersion() throws Exception {
-<<<<<<< HEAD
-        Schema s1 = client.getByVersion("subject1", 1, false);
+        Schema s1 = client.getByVersion(SUBJECT1, 1, false);
         assertEquals(id1, s1.   getId().intValue());
-        Schema s2 = client.getByVersion("subject2", 1, false);
-=======
-        Schema s1 = client.getByVersion(SUBJECT1, 1, false);
-        assertEquals(id1, s1.getId().intValue());
         Schema s2 = client.getByVersion(SUBJECT2, 1, false);
->>>>>>> 90548197
         assertEquals(id2, s2.getId().intValue());
     }
 }