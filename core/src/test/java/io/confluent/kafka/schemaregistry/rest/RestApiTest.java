--- conflicted
+++ resolved
@@ -144,22 +144,21 @@
   }
 
   @Test
-<<<<<<< HEAD
   public void testRegisterBadDefault() throws Exception {
     String subject = "testSubject";
 
     String schemaString = "{\"type\":\"record\","
-            + "\"name\":\"myrecord\","
-            + "\"fields\":"
-            + "[{\"type\":\"string\",\"default\":null,\"name\":"
-            + "\"f" + "\"}]}";
+        + "\"name\":\"myrecord\","
+        + "\"fields\":"
+        + "[{\"type\":\"string\",\"default\":null,\"name\":"
+        + "\"f" + "\"}]}";
     String schema = AvroUtils.parseSchema(schemaString).canonicalString();
 
     try {
       restApp.restClient.testCompatibility(schema, subject, "latest");
       fail("Testing compatibility for schema with invalid default should fail with "
-              + Errors.INVALID_SCHEMA_ERROR_CODE
-              + " (invalid schema)");
+          + Errors.INVALID_SCHEMA_ERROR_CODE
+          + " (invalid schema)");
     } catch (RestClientException rce) {
       assertEquals("Invalid schema", Errors.INVALID_SCHEMA_ERROR_CODE, rce.getErrorCode());
     }
@@ -167,12 +166,14 @@
     try {
       restApp.restClient.registerSchema(schema, subject);
       fail("Registering schema with invalid default should fail with "
-              + Errors.INVALID_SCHEMA_ERROR_CODE
-              + " (invalid schema)");
+          + Errors.INVALID_SCHEMA_ERROR_CODE
+          + " (invalid schema)");
     } catch (RestClientException rce) {
       assertEquals("Invalid schema", Errors.INVALID_SCHEMA_ERROR_CODE, rce.getErrorCode());
     }
-=======
+  }
+
+  @Test
   public void testRegisterDiffSchemaType() throws Exception {
     String subject = "testSubject";
     String avroSchema = TestUtils.getRandomCanonicalAvroString(1).get(0);
@@ -185,20 +186,19 @@
     assertEquals("1st schema registered globally should have id 1", 1,
         id1);
 
-    boolean isCompatible = restApp.restClient.testCompatibility(jsonSchema, "JSON", null, subject, "latest");
+    boolean isCompatible = restApp.restClient.testCompatibility(jsonSchema, "JSON", null, subject, "latest", false).isEmpty();
     assertTrue("Different schema type is allowed when compatibility is NONE", isCompatible);
 
     int id2 = restApp.restClient.registerSchema(jsonSchema, "JSON", null, subject);
     assertEquals("2nd schema registered globally should have id 2", 2,
         id2);
 
-    isCompatible = restApp.restClient.testCompatibility(protobufSchema, "PROTOBUF", null, subject, "latest");
+    isCompatible = restApp.restClient.testCompatibility(protobufSchema, "PROTOBUF", null, subject, "latest", false).isEmpty();
     assertTrue("Different schema type is allowed when compatibility is NONE", isCompatible);
 
     int id3 = restApp.restClient.registerSchema(protobufSchema, "PROTOBUF", null, subject);
     assertEquals("3rd schema registered globally should have id 3", 3,
         id3);
->>>>>>> 33c4d736
   }
 
   @Test
