--- conflicted
+++ resolved
@@ -621,7 +621,6 @@
     );
   }
 
-<<<<<<< HEAD
   @Test
   public void testGlobalContextWithReadOnlyMode() throws Exception {
     String subject = "testSubject";
@@ -647,8 +646,6 @@
     }
   }
 
-=======
-
   @Test
   public void testSetForwardMode() throws Exception {
     String subject = "testSubject";
@@ -664,5 +661,4 @@
             mode,
             restApp.restClient.setMode(mode).getMode());
   }
->>>>>>> b8ece42d
 }