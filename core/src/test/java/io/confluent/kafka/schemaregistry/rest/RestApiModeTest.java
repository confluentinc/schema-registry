--- conflicted
+++ resolved
@@ -713,7 +713,7 @@
             restApp.restClient.getMode(subject, true).getMode());
   }
 
-<<<<<<< HEAD
+  @Test
   public void testSetForwardMode() throws Exception {
     String subject = "testSubject";
     String mode = "FORWARD";
@@ -730,7 +730,38 @@
     } catch (RestClientException e) {
       assertEquals(42204, e.getErrorCode());
       assertEquals("Forward mode only supported on global level; error code: 42204", e.getMessage());
-=======
+    }
+  }
+
+  @Test
+  public void testSetForwardModeForNonGlobalContext() throws Exception {
+    // only support global context
+    String mode = "FORWARD";
+    restApp.restClient.setMode(mode, CONTEXT_DELIMITER + GLOBAL_CONTEXT_NAME);
+    assertEquals(mode, restApp.restClient.getMode(CONTEXT_DELIMITER + GLOBAL_CONTEXT_NAME).getMode());
+
+    try {
+      restApp.restClient.setMode(mode, null);
+    } catch (RestClientException e) {
+      assertEquals(42204, e.getErrorCode());
+      assertEquals("Forward mode only supported on global level; error code: 42204", e.getMessage());
+    }
+
+    try {
+      restApp.restClient.setMode(mode, CONTEXT_DELIMITER + DEFAULT_CONTEXT);
+    } catch (RestClientException e) {
+      assertEquals(42204, e.getErrorCode());
+      assertEquals("Forward mode only supported on global level; error code: 42204", e.getMessage());
+    }
+
+    try {
+      restApp.restClient.setMode(mode, CONTEXT_DELIMITER + GLOBAL_CONTEXT_NAME + ":subject-name");
+    } catch (RestClientException e) {
+      assertEquals(42204, e.getErrorCode());
+      assertEquals("Forward mode only supported on global level; error code: 42204", e.getMessage());
+    }
+  }
+
   @Test
   public void testRecursiveDeleteContextMode() throws Exception {
     String context = ":.mycontext:";
@@ -942,39 +973,10 @@
     } catch (RestClientException e) {
       assertEquals(40409, e.getErrorCode(),
               "Should get mode not configured error");
->>>>>>> 014378fc
-    }
-  }
-
-  @Test
-<<<<<<< HEAD
-  public void testSetForwardModeForNonGlobalContext() throws Exception {
-    // only support global context
-    String mode = "FORWARD";
-    restApp.restClient.setMode(mode, CONTEXT_DELIMITER + GLOBAL_CONTEXT_NAME);
-    assertEquals(mode, restApp.restClient.getMode(CONTEXT_DELIMITER + GLOBAL_CONTEXT_NAME).getMode());
-
-    try {
-      restApp.restClient.setMode(mode, null);
-    } catch (RestClientException e) {
-      assertEquals(42204, e.getErrorCode());
-      assertEquals("Forward mode only supported on global level; error code: 42204", e.getMessage());
-    }
-
-    try {
-      restApp.restClient.setMode(mode, CONTEXT_DELIMITER + DEFAULT_CONTEXT);
-    } catch (RestClientException e) {
-      assertEquals(42204, e.getErrorCode());
-      assertEquals("Forward mode only supported on global level; error code: 42204", e.getMessage());
-    }
-
-    try {
-      restApp.restClient.setMode(mode, CONTEXT_DELIMITER + GLOBAL_CONTEXT_NAME + ":subject-name");
-    } catch (RestClientException e) {
-      assertEquals(42204, e.getErrorCode());
-      assertEquals("Forward mode only supported on global level; error code: 42204", e.getMessage());
-    }
-=======
+    }
+  }
+
+  @Test
   public void testRecursiveDeleteContextModeWhenContextModeNotSet() throws Exception {
     String context = ":.mycontext:";
     String subject1 = ":.mycontext:subject1";
@@ -1179,6 +1181,5 @@
             mode,
             restApp.restClient.getMode(subject2, false).getMode(),
             "Subject2 mode should still exist");
->>>>>>> 014378fc
   }
 }