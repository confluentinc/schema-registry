/*
 * Copyright 2018 Confluent Inc.
 *
 * Licensed under the Confluent Community License (the "License"); you may not use
 * this file except in compliance with the License.  You may obtain a copy of the
 * License at
 *
 * http://www.confluent.io/confluent-community-license
 *
 * Unless required by applicable law or agreed to in writing, software
 * distributed under the License is distributed on an "AS IS" BASIS, WITHOUT
 * WARRANTIES OF ANY KIND, either express or implied.  See the License for the
 * specific language governing permissions and limitations under the License.
 */

package io.confluent.kafka.schemaregistry.rest;

import com.google.common.collect.ImmutableMap;
import io.confluent.kafka.schemaregistry.client.rest.entities.Metadata;
import io.confluent.kafka.schemaregistry.client.rest.entities.Mode;
import io.confluent.kafka.schemaregistry.client.rest.entities.requests.RegisterSchemaRequest;

import java.util.Collections;
import java.util.Properties;

import io.confluent.kafka.schemaregistry.ClusterTestHarness;
import io.confluent.kafka.schemaregistry.CompatibilityLevel;
import io.confluent.kafka.schemaregistry.avro.AvroUtils;
import io.confluent.kafka.schemaregistry.client.rest.exceptions.RestClientException;
import io.confluent.kafka.schemaregistry.rest.exceptions.RestInvalidModeException;
import io.confluent.kafka.schemaregistry.rest.extensions.SchemaRegistryResourceExtension;
import io.confluent.kafka.schemaregistry.storage.KafkaSchemaRegistry;
import io.confluent.kafka.schemaregistry.storage.SchemaRegistry;
import io.confluent.rest.exceptions.RestConstraintViolationException;
import jakarta.ws.rs.core.Configurable;
import org.eclipse.jetty.server.Handler;
import org.eclipse.jetty.server.Request;
import org.eclipse.jetty.util.Callback;
import org.junit.jupiter.api.Test;

import static io.confluent.kafka.schemaregistry.utils.QualifiedSubject.CONTEXT_DELIMITER;
import static io.confluent.kafka.schemaregistry.utils.QualifiedSubject.DEFAULT_CONTEXT;
import static io.confluent.kafka.schemaregistry.utils.QualifiedSubject.GLOBAL_CONTEXT_NAME;
import static org.junit.jupiter.api.Assertions.assertEquals;
import static org.junit.jupiter.api.Assertions.assertThrows;
import static org.junit.jupiter.api.Assertions.fail;

public class RestApiModeTest extends ClusterTestHarness {

  private static String SCHEMA_STRING = AvroUtils.parseSchema(
      "{\"type\":\"record\","
          + "\"name\":\"myrecord\","
          + "\"fields\":"
          + "[{\"type\":\"string\",\"name\":\"f1\"}]}")
      .canonicalString();

  private static String SCHEMA2_STRING = AvroUtils.parseSchema(
          "{\"type\":\"record\","
              + "\"name\":\"myrecord\","
              + "\"fields\":"
              + "[{\"type\":\"int\",\"name\":\"f1\"}]}")
      .canonicalString();

  private static String SCHEMA_WITH_DECIMAL = AvroUtils.parseSchema(
          "{\n"
              + "    \"type\": \"record\",\n"
              + "    \"name\": \"MyRecord\",\n"
              + "    \"fields\": [\n"
              + "        {\n"
              + "            \"name\": \"field1\",\n"
              + "            \"type\": [\n"
              + "                \"null\",\n"
              + "                {\n"
              + "                    \"type\": \"bytes\",\n"
              + "                    \"scale\": 4,\n"
              + "                    \"precision\": 17,\n"
              + "                    \"logicalType\": \"decimal\"\n"
              + "                }\n"
              + "            ],\n"
              + "            \"default\": null\n"
              + "        }\n"
              + "    ]\n"
              + "}")
      .canonicalString();

  private static String SCHEMA_WITH_DECIMAL2 = AvroUtils.parseSchema(
          "{\n"
              + "    \"type\": \"record\",\n"
              + "    \"name\": \"MyRecord\",\n"
              + "    \"fields\": [\n"
              + "        {\n"
              + "            \"name\": \"field1\",\n"
              + "            \"type\": [\n"
              + "                \"null\",\n"
              + "                {\n"
              + "                    \"type\": \"bytes\",\n"
              + "                    \"logicalType\": \"decimal\",\n"
              + "                    \"precision\": 17,\n"
              + "                    \"scale\": 4\n"
              + "                }\n"
              + "            ],\n"
              + "            \"default\": null\n"
              + "        }\n"
              + "    ]\n"
              + "}")
      .canonicalString();

  public RestApiModeTest() {
    super(1, true, CompatibilityLevel.BACKWARD.name);
  }

  @Test
  public void testReadOnlyMode() throws Exception {
    String subject = "testSubject";
    String mode = "READONLY";

    // set mode to read only
    assertEquals(
        mode,
        restApp.restClient.setMode(mode).getMode());

    // register a valid avro schema
    try {
      restApp.restClient.registerSchema(SCHEMA_STRING, subject);
      fail("Registering during read-only mode should fail");
    } catch (RestClientException e) {
      // this is expected.
      assertEquals(
          RestConstraintViolationException.DEFAULT_ERROR_CODE,
          e.getStatus(),
          "Should get a constraint violation"
      );
    }
  }

  @Test
  public void testReadWriteMode() throws Exception {
    String subject = "testSubject";
    String mode = "READWRITE";

    // set mode to read write
    assertEquals(
        mode,
        restApp.restClient.setMode(mode).getMode());

    // register a valid avro schema
    try {
      restApp.restClient.registerSchema(SCHEMA_STRING, subject, 1, 1);
      fail("Registering an incompatible schema should fail");
    } catch (RestClientException e) {
      // this is expected.
      assertEquals(
          RestConstraintViolationException.DEFAULT_ERROR_CODE,
          e.getStatus(),
          "Should get a constraint violation"
      );
    }

    int expectedIdSchema1 = 1;
    assertEquals(
        expectedIdSchema1,
        restApp.restClient.registerSchema(SCHEMA_STRING, subject),
        "Registering without id should succeed"
    );
  }

  @Test
  public void testImportMode() throws Exception {
    String subject = "testSubject";
    String mode = "IMPORT";

    // set mode to import
    assertEquals(
        mode,
        restApp.restClient.setMode(mode).getMode());

    // register a valid avro schema
    int expectedIdSchema1 = 1;
    assertEquals(
        expectedIdSchema1,
        restApp.restClient.registerSchema(SCHEMA_STRING, subject, 1, expectedIdSchema1),
        "Registering with id should succeed"
    );
  }

  @Test
  public void testImportModeWithoutId() throws Exception {
    String subject = "testSubject";
    String mode = "IMPORT";

    // set mode to import
    assertEquals(
        mode,
        restApp.restClient.setMode(mode).getMode());

    // register a schema without id
    try {
      restApp.restClient.registerSchema(SCHEMA_STRING, subject);
      fail("Registering a schema without ID should fail");
    } catch (RestClientException e) {
      // this is expected.
      assertEquals(
          RestConstraintViolationException.DEFAULT_ERROR_CODE,
          e.getStatus(),
          "Should get a constraint violation"
      );
    }
  }

  @Test
  public void testClearMode() throws Exception {
    String mode = "READONLY";

    // set mode to read only
    assertEquals(
        mode,
        restApp.restClient.setMode(mode).getMode());

    // clear mode
    assertEquals(
        null,
        restApp.restClient.setMode(null).getMode());

    // get mode
    assertEquals(
        "READWRITE",
        restApp.restClient.getMode().getMode());
  }

  @Test
  public void testInvalidImportMode() throws Exception {
    String subject = "testSubject";
    String mode = "IMPORT";

    // register a valid avro schema
    int expectedIdSchema1 = 1;
    assertEquals(
        expectedIdSchema1,
        restApp.restClient.registerSchema(SCHEMA_STRING, subject),
        "Registering without id should succeed"
    );

    try {
      restApp.restClient.setMode(mode).getMode();
      fail("Setting import mode should fail");
    } catch (RestClientException e) {
      // this is expected.
      assertEquals(
          RestConstraintViolationException.DEFAULT_ERROR_CODE,
          e.getStatus(),
          "Should get a constraint violation"
      );
    }

    // set subject mode to import with force=true
    assertEquals(
        mode,
        restApp.restClient.setMode(mode, subject, true).getMode());

    // set global mode to import with force=true
    assertEquals(
        mode,
        restApp.restClient.setMode(mode, null, true).getMode());
  }

  @Test
  public void testRegisterSchemaWithNoIdAfterImport() throws Exception {
    // Represents a production use case where auto-registering clients
    // do not fail when SR is in import mode and the schema already exists
    String subject = "testSubject";
    String mode = "READWRITE";

    // set mode to read write
    assertEquals(
        mode,
        restApp.restClient.setMode(mode).getMode());

    mode = "IMPORT";

    // set mode to import
    assertEquals(
        mode,
        restApp.restClient.setMode(mode).getMode());

    int expectedIdSchema1 = 1;
    assertEquals(
        expectedIdSchema1,
        restApp.restClient.registerSchema(SCHEMA_STRING, subject, 1, expectedIdSchema1),
        "Registering with id should succeed"
    );

    // register same schema with no id
    assertEquals(
        expectedIdSchema1,
        restApp.restClient.registerSchema(SCHEMA_STRING, subject),
        "Registering without id should succeed"
    );
  }

  @Test
  public void testRegisterSchemaWithDifferentIdAfterImport() throws Exception {
    String subject = "testSubject";
    String mode = "READWRITE";

    // set mode to read write
    assertEquals(
        mode,
        restApp.restClient.setMode(mode).getMode());

    int expectedIdSchema1 = 1;
    assertEquals(
        expectedIdSchema1,
        restApp.restClient.registerSchema(SCHEMA_STRING, subject),
        "Registering without id should succeed"
    );

    // delete subject so we can switch to import mode
    restApp.restClient.deleteSubject(Collections.emptyMap(), subject);

    mode = "IMPORT";

    // set mode to import
    assertEquals(
        mode,
        restApp.restClient.setMode(mode).getMode());

    // register same schema with different id
    expectedIdSchema1 = 2;
    assertEquals(
        expectedIdSchema1,
        restApp.restClient.registerSchema(SCHEMA_STRING, subject, 1, expectedIdSchema1),
        "Registering with id should succeed"
    );
  }

  @Test
  public void testRegisterSchemaWithSameIdAfterImport() throws Exception {
    String subject = "testSubject";
    String mode = "READWRITE";

    // set mode to read write
    assertEquals(
            mode,
            restApp.restClient.setMode(mode).getMode());

    int expectedIdSchema1 = 1;
    assertEquals(
        expectedIdSchema1,
        restApp.restClient.registerSchema(SCHEMA_STRING, subject),
        "Registering without id should succeed"
    );

    // delete subject so we can switch to import mode
    restApp.restClient.deleteSubject(Collections.emptyMap(), subject);

    mode = "IMPORT";

    // set mode to import
    assertEquals(
            mode,
            restApp.restClient.setMode(mode).getMode());

    // register same schema with same id
    expectedIdSchema1 = 1;
    assertEquals(
        expectedIdSchema1,
        restApp.restClient.registerSchema(SCHEMA_STRING, subject, 1, expectedIdSchema1),
        "Registering with id should succeed"
    );

    // delete subject again
    restApp.restClient.deleteSubject(Collections.emptyMap(), subject);

    // register same schema with same id
    expectedIdSchema1 = 1;
    assertEquals(
        expectedIdSchema1,
        restApp.restClient.registerSchema(SCHEMA_STRING, subject, 1, expectedIdSchema1),
        "Registering with id should succeed"
    );

    assertEquals(
        SCHEMA_STRING,
        restApp.restClient.getVersion(subject, 1).getSchema(),
        "Getting schema by id should succeed"
    );
  }

  @Test
  public void testRegisterSchemaWithSameIdButWithMetadataAfterImport() throws Exception {
    String subject = "testSubject";
    String mode = "READWRITE";

    // set mode to read write
    assertEquals(
            mode,
            restApp.restClient.setMode(mode).getMode());

    int expectedIdSchema1 = 1;
    assertEquals(
        expectedIdSchema1,
        restApp.restClient.registerSchema(SCHEMA_STRING, subject),
        "Registering without id should succeed"
    );

    // delete subject so we can switch to import mode
    restApp.restClient.deleteSubject(Collections.emptyMap(), subject);

    mode = "IMPORT";

    // set mode to import
    assertEquals(
            mode,
            restApp.restClient.setMode(mode).getMode());

    // register same schema with same id but with metadata
    expectedIdSchema1 = 1;
    RegisterSchemaRequest request = new RegisterSchemaRequest();
    request.setSchema(SCHEMA_STRING);
    request.setMetadata(new Metadata(null, ImmutableMap.of("foo", "bar"), null));
    request.setVersion(1);
    request.setId(expectedIdSchema1);
    assertEquals(
        expectedIdSchema1,
        restApp.restClient.registerSchema(request, subject, false).getId(),
        "Registering with id should succeed"
    );

    assertEquals(
        SCHEMA_STRING,
        restApp.restClient.getVersion(subject, 1).getSchema(),
        "Getting schema by id should succeed"
    );

    // delete subject again
    restApp.restClient.deleteSubject(Collections.emptyMap(), subject);

    // register same schema with same id but with metadata
    expectedIdSchema1 = 1;
    request = new RegisterSchemaRequest();
    request.setSchema(SCHEMA_STRING);
    request.setMetadata(new Metadata(null, ImmutableMap.of("foo", "bar"), null));
    request.setVersion(1);
    request.setId(expectedIdSchema1);
    assertEquals(
        expectedIdSchema1,
        restApp.restClient.registerSchema(request, subject, false).getId(),
        "Registering with id should succeed"
    );

    assertEquals(
        SCHEMA_STRING,
        restApp.restClient.getVersion(subject, 1).getSchema(),
        "Getting schema by id should succeed"
    );
  }

  @Test
  public void testImportModeWithEquivalentSchemaDifferentId() throws Exception {
    String subject = "testSubject";
    String mode = "IMPORT";

    // set mode to import
    assertEquals(
        mode,
        restApp.restClient.setMode(mode).getMode());

    int expectedIdSchema1 = 100;
    assertEquals(
        expectedIdSchema1,
        restApp.restClient.registerSchema(SCHEMA_WITH_DECIMAL, subject, 1, expectedIdSchema1),
        "Registering with id should succeed"
    );

    assertEquals(
        SCHEMA_WITH_DECIMAL,
        restApp.restClient.getVersion(subject, 1).getSchema(),
        "Getting schema by id should succeed"
    );

    // register equivalent schema with different id
    expectedIdSchema1 = 200;
    assertEquals(
        expectedIdSchema1,
        restApp.restClient.registerSchema(SCHEMA_WITH_DECIMAL2, subject, 2, expectedIdSchema1),
        "Registering with id should succeed"
    );

    assertEquals(
        SCHEMA_WITH_DECIMAL2,
        restApp.restClient.getVersion(subject, 2).getSchema(),
        "Getting schema by id should succeed"
    );
  }

  @Test
  public void testImportModeWithSameSchemaDifferentId() throws Exception {
    String subject = "testSubject";
    String mode = "IMPORT";

    // set mode to import
    assertEquals(
        mode,
        restApp.restClient.setMode(mode).getMode());

    int expectedIdSchema1 = 100;
    assertEquals(
        expectedIdSchema1,
        restApp.restClient.registerSchema(SCHEMA_WITH_DECIMAL, subject, 1, expectedIdSchema1),
        "Registering with id should succeed"
    );

    assertEquals(
        SCHEMA_WITH_DECIMAL,
        restApp.restClient.getVersion(subject, 1).getSchema(),
        "Getting schema by id should succeed"
    );

    // register equivalent schema with different id
    expectedIdSchema1 = 200;
    assertEquals(
        expectedIdSchema1,
        restApp.restClient.registerSchema(SCHEMA_WITH_DECIMAL, subject, 2, expectedIdSchema1),
        "Registering with id should succeed"
    );

    assertEquals(
        SCHEMA_WITH_DECIMAL,
        restApp.restClient.getVersion(subject, 2).getSchema(),
        "Getting schema by id should succeed"
    );
  }

  @Test
  public void testImportModeWithSameSchemaDifferentIdAndSubject() throws Exception {
    String subject = "testSubject";
    String subject2 = "testSubject2";
    String mode = "IMPORT";

    // set mode to import
    assertEquals(
        mode,
        restApp.restClient.setMode(mode).getMode());

    int expectedIdSchema1 = 100;
    assertEquals(
        expectedIdSchema1,
        restApp.restClient.registerSchema(SCHEMA_WITH_DECIMAL, subject, 1, expectedIdSchema1));

    assertEquals(
        SCHEMA_WITH_DECIMAL,
        restApp.restClient.getVersion(subject, 1).getSchema());

    int versionOfRegisteredSubject1 =
        restApp.restClient.lookUpSubjectVersion(SCHEMA_WITH_DECIMAL, subject).getVersion();
    assertEquals(1, versionOfRegisteredSubject1);

    // register equivalent schema with different id
    expectedIdSchema1 = 200;
    assertEquals(
        expectedIdSchema1,
        restApp.restClient.registerSchema(SCHEMA_WITH_DECIMAL, subject2, 1, expectedIdSchema1));

    assertEquals(
        SCHEMA_WITH_DECIMAL,
        restApp.restClient.getVersion(subject2, 1).getSchema());

    versionOfRegisteredSubject1 =
        restApp.restClient.lookUpSubjectVersion(SCHEMA_WITH_DECIMAL, subject).getVersion();
    assertEquals(1, versionOfRegisteredSubject1);

    int versionOfRegisteredSubject2 =
        restApp.restClient.lookUpSubjectVersion(SCHEMA_WITH_DECIMAL, subject2).getVersion();
    assertEquals(1, versionOfRegisteredSubject2);
  }

  @Test
  public void testRegisterIncompatibleSchemaDuringImport() throws Exception {
    String subject = "testSubject";
    String mode = "READWRITE";

    // set mode to read write
    assertEquals(
        mode,
        restApp.restClient.setMode(mode).getMode());

    int expectedIdSchema1 = 1;
    assertEquals(
        expectedIdSchema1,
        restApp.restClient.registerSchema(SCHEMA_STRING, subject),
        "Registering without id should succeed"
    );

    // delete subject so we can switch to import mode
    restApp.restClient.deleteSubject(Collections.emptyMap(), subject);

    mode = "IMPORT";

    // set mode to import
    assertEquals(
        mode,
        restApp.restClient.setMode(mode).getMode());

    // register same schema with same id
    expectedIdSchema1 = 1;
    assertEquals(
        expectedIdSchema1,
        restApp.restClient.registerSchema(SCHEMA_STRING, subject, 1, expectedIdSchema1),
        "Registering with id should succeed"
    );

    // register same schema with same id
    expectedIdSchema1 = 2;
    assertEquals(
        expectedIdSchema1,
        restApp.restClient.registerSchema(SCHEMA2_STRING, subject, 2, expectedIdSchema1),
        "Registering with id should succeed"
    );

    assertEquals(
        SCHEMA2_STRING,
        restApp.restClient.getVersion(subject, 2).getSchema(),
        "Getting schema by id should succeed"
    );
  }

  @Test
  public void testGlobalContextWithReadOnlyMode() throws Exception {
    String subject = "testSubject";
    String mode = "READONLY";

    // set mode in global context to read only
    assertEquals(
        mode,
        restApp.restClient.setMode(mode, ":.__GLOBAL:").getMode());

    Mode mode1 = restApp.restClient.getMode(null, true);
    assertEquals("readonly", mode1.getMode().toLowerCase());

    // register a valid avro schema
    try {
      restApp.restClient.registerSchema(SCHEMA_STRING, subject);
      fail("Registering during read-only mode should fail");
    } catch (RestClientException e) {
      // this is expected.
      assertEquals(
          RestConstraintViolationException.DEFAULT_ERROR_CODE,
          e.getStatus(),
          "Should get a constraint violation"
      );
    }
  }

  @Test
<<<<<<< HEAD
  public void testDeleteGlobalMode() throws Exception {
    String mode = "READONLY";

    // set global mode to read only
    assertEquals(
            mode,
            restApp.restClient.setMode(mode).getMode());

    // verify mode is set
    assertEquals(
            mode,
            restApp.restClient.getMode().getMode());

    // delete global mode - should succeed and return the old mode
    Mode deletedMode = restApp.restClient.deleteSubjectMode(null);
    assertEquals(
            mode,
            deletedMode.getMode(),
            "Deleted mode should return the old global mode");

    // verify global mode is now reset to default (READWRITE)
    assertEquals(
            "READWRITE",
            restApp.restClient.getMode().getMode(),
            "Global mode should revert to default READWRITE");
  }

  @Test
  public void testDeleteSubjectModeAfterGlobalMode() throws Exception {
    String subject = "testSubject";
    String globalMode = "READONLY";
    String subjectMode = "READWRITE";

    // set global mode to read only
    assertEquals(
            globalMode,
            restApp.restClient.setMode(globalMode).getMode());

    // set subject mode to read write
    assertEquals(
            subjectMode,
            restApp.restClient.setMode(subjectMode, subject).getMode());

    // verify subject mode is set
    assertEquals(
            subjectMode,
            restApp.restClient.getMode(subject, false).getMode());

    // delete subject mode
    Mode deletedMode = restApp.restClient.deleteSubjectMode(subject);
    assertEquals(
            subjectMode,
            deletedMode.getMode(),
            "Deleted mode should return the old mode");

    // verify subject mode falls back to global mode
    assertEquals(
            globalMode,
            restApp.restClient.getMode(subject, true).getMode());
=======
  public void testSetForwardMode() throws Exception {
    String subject = "testSubject";
    String mode = "FORWARD";

    try {
      restApp.restClient.setMode(mode, subject);
    } catch (RestClientException e) {
      assertEquals(42204, e.getErrorCode());
      assertEquals("Forward mode only supported on global level; error code: 42204", e.getMessage());
    }

    try {
      restApp.restClient.setMode(mode).getMode();
    } catch (RestClientException e) {
      assertEquals(42204, e.getErrorCode());
      assertEquals("Forward mode only supported on global level; error code: 42204", e.getMessage());
    }
  }

  @Test
  public void testSetForwardModeForNonGlobalContext() throws Exception {
    // only support global context
    String mode = "FORWARD";
    restApp.restClient.setMode(mode, CONTEXT_DELIMITER + GLOBAL_CONTEXT_NAME);
    assertEquals(mode, restApp.restClient.getMode(CONTEXT_DELIMITER + GLOBAL_CONTEXT_NAME).getMode());

    try {
      restApp.restClient.setMode(mode, null);
    } catch (RestClientException e) {
      assertEquals(42204, e.getErrorCode());
      assertEquals("Forward mode only supported on global level; error code: 42204", e.getMessage());
    }

    try {
      restApp.restClient.setMode(mode, CONTEXT_DELIMITER + DEFAULT_CONTEXT);
    } catch (RestClientException e) {
      assertEquals(42204, e.getErrorCode());
      assertEquals("Forward mode only supported on global level; error code: 42204", e.getMessage());
    }

    try {
      restApp.restClient.setMode(mode, CONTEXT_DELIMITER + GLOBAL_CONTEXT_NAME + ":subject-name");
    } catch (RestClientException e) {
      assertEquals(42204, e.getErrorCode());
      assertEquals("Forward mode only supported on global level; error code: 42204", e.getMessage());
    }
>>>>>>> c74b1c33
  }
}<|MERGE_RESOLUTION|>--- conflicted
+++ resolved
@@ -45,7 +45,7 @@
 import static org.junit.jupiter.api.Assertions.assertThrows;
 import static org.junit.jupiter.api.Assertions.fail;
 
-public class RestApiModeTest extends ClusterTestHarness {
+public class testApiModeTest extends ClusterTestHarness {
 
   private static String SCHEMA_STRING = AvroUtils.parseSchema(
       "{\"type\":\"record\","
@@ -652,7 +652,6 @@
   }
 
   @Test
-<<<<<<< HEAD
   public void testDeleteGlobalMode() throws Exception {
     String mode = "READONLY";
 
@@ -712,7 +711,8 @@
     assertEquals(
             globalMode,
             restApp.restClient.getMode(subject, true).getMode());
-=======
+  }
+
   public void testSetForwardMode() throws Exception {
     String subject = "testSubject";
     String mode = "FORWARD";
@@ -759,6 +759,5 @@
       assertEquals(42204, e.getErrorCode());
       assertEquals("Forward mode only supported on global level; error code: 42204", e.getMessage());
     }
->>>>>>> c74b1c33
   }
 }