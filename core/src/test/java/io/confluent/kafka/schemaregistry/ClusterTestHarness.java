--- conflicted
+++ resolved
@@ -15,6 +15,8 @@
  */
 package io.confluent.kafka.schemaregistry;
 
+import io.confluent.common.utils.IntegrationTest;
+import kafka.utils.CoreUtils;
 import org.I0Itec.zkclient.ZkClient;
 import org.apache.kafka.common.protocol.SecurityProtocol;
 import org.apache.kafka.common.utils.Time;
@@ -29,12 +31,10 @@
 import java.util.Properties;
 import java.util.Vector;
 
-import io.confluent.common.utils.IntegrationTest;
 import io.confluent.kafka.schemaregistry.avro.AvroCompatibilityLevel;
 import io.confluent.kafka.schemaregistry.rest.SchemaRegistryConfig;
 import kafka.server.KafkaConfig;
 import kafka.server.KafkaServer;
-import kafka.utils.CoreUtils;
 import kafka.utils.TestUtils;
 import kafka.utils.ZkUtils;
 import kafka.zk.EmbeddedZookeeper;
@@ -52,9 +52,7 @@
 
   public static final int DEFAULT_NUM_BROKERS = 1;
   public static final String KAFKASTORE_TOPIC = SchemaRegistryConfig.DEFAULT_KAFKASTORE_TOPIC;
-  protected static final Option<Properties>
-      EMPTY_SASL_PROPERTIES =
-      Option$.MODULE$.<Properties>empty();
+  protected static final Option<Properties> EMPTY_SASL_PROPERTIES = Option$.MODULE$.<Properties>empty();
 
   /**
    * Choose a number of random available ports
@@ -93,11 +91,8 @@
   protected String zkConnect;
   protected ZkClient zkClient;
   protected ZkUtils zkUtils;
-  protected int
-      zkConnectionTimeout =
-      30000;
-      // a larger connection timeout is required for SASL tests
-  // because SASL connections tend to take longer.
+  protected int zkConnectionTimeout = 30000; // a larger connection timeout is required for SASL tests
+                                             // because SASL connections tend to take longer.
   protected int zkSessionTimeout = 6000;
 
   // Optional dedicated zookeeper cluster for schema registry instance coordination (master
@@ -215,11 +210,6 @@
     final Option<java.io.File> noFile = scala.Option.apply(null);
     final Option<SecurityProtocol> noInterBrokerSecurityProtocol = scala.Option.apply(null);
     Properties props = TestUtils.createBrokerConfig(
-<<<<<<< HEAD
-            brokerId, zkConnect, false, false, TestUtils.RandomPort(), noInterBrokerSecurityProtocol,
-            noFile, EMPTY_SASL_PROPERTIES, true, false, TestUtils.RandomPort(), false, TestUtils.RandomPort(), false,
-            TestUtils.RandomPort(), Option.<String>empty(), 1);
-=======
         brokerId,
         zkConnect,
         false,
@@ -235,9 +225,9 @@
         TestUtils.RandomPort(),
         false,
         TestUtils.RandomPort(),
-        Option.<String>empty()
+        Option.<String>empty(),
+        1
     );
->>>>>>> 32acf7c0
     injectProperties(props);
     return KafkaConfig.fromProps(props);
 
