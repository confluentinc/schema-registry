--- conflicted
+++ resolved
@@ -53,10 +53,7 @@
             trustStoreFileOption, EMPTY_SASL_PROPERTIES, false, false, TestUtils.RandomPort(),
             true, TestUtils.RandomPort(), false, TestUtils.RandomPort(), Option.<String>empty(), 1, false,
             1, (short) 1, false);
-<<<<<<< HEAD
-=======
 
->>>>>>> 26e48685
     // setup client SSL. Needs to happen before the broker is initialized, because the client's cert
     // needs to be added to the broker's trust store.
     Map<String, Object> sslConfigs;
