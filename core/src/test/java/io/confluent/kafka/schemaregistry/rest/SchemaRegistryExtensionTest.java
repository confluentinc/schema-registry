--- conflicted
+++ resolved
@@ -27,7 +27,6 @@
 import java.util.Map;
 import java.net.URL;
 
-import io.confluent.kafka.schemaregistry.storage.KafkaSchemaRegistry;
 import jakarta.ws.rs.container.ContainerRequestContext;
 import jakarta.ws.rs.container.ContainerRequestFilter;
 import jakarta.ws.rs.core.Configurable;
@@ -109,11 +108,7 @@
 
   @Test
   public void testExtensionAddedHandler() throws Exception {
-<<<<<<< HEAD
-    KafkaSchemaRegistry kafkaSchemaRegistry = (KafkaSchemaRegistry) restApp.schemaRegistry();
-=======
     SchemaRegistry kafkaSchemaRegistry = restApp.schemaRegistry();
->>>>>>> f04f8359
     Assert.assertEquals(kafkaSchemaRegistry.getCustomHandler().size(), 2);
 
     String schemaString1 = AvroUtils.parseSchema("{\"type\":\"record\","
@@ -134,11 +129,7 @@
 
     AtomicReference<TestSecurityOrderHandler> testHandlerRef = new AtomicReference<>();
     // Get the schema registry and find our test handler
-<<<<<<< HEAD
-    KafkaSchemaRegistry kafkaSchemaRegistry = (KafkaSchemaRegistry) restApp.schemaRegistry();
-=======
     SchemaRegistry kafkaSchemaRegistry = restApp.schemaRegistry();
->>>>>>> f04f8359
     kafkaSchemaRegistry.getCustomHandler().forEach(handler -> {
       if (handler instanceof TestSecurityOrderHandler) {
         testHandlerRef.set((TestSecurityOrderHandler) handler);
@@ -263,11 +254,7 @@
             SchemaRegistryConfig schemaRegistryConfig,
             SchemaRegistry schemaRegistry
     ) {
-<<<<<<< HEAD
-      KafkaSchemaRegistry kafkaSchemaRegistry = (KafkaSchemaRegistry) schemaRegistry;
-=======
       SchemaRegistry kafkaSchemaRegistry = schemaRegistry;
->>>>>>> f04f8359
       // Create a custom handler that tracks when it's called
       TestSecurityOrderHandler testHandler = new TestSecurityOrderHandler();
       kafkaSchemaRegistry.addCustomHandler(testHandler);
