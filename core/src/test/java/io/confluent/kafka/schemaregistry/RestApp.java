/*
 * Copyright 2018 Confluent Inc.
 *
 * Licensed under the Confluent Community License (the "License"); you may not use
 * this file except in compliance with the License.  You may obtain a copy of the
 * License at
 *
 * http://www.confluent.io/confluent-community-license
 *
 * Unless required by applicable law or agreed to in writing, software
 * distributed under the License is distributed on an "AS IS" BASIS, WITHOUT
 * WARRANTIES OF ANY KIND, either express or implied.  See the License for the
 * specific language governing permissions and limitations under the License.
 */
package io.confluent.kafka.schemaregistry;


import io.confluent.kafka.schemaregistry.client.rest.RestService;
import io.confluent.kafka.schemaregistry.exceptions.SchemaRegistryException;
import io.confluent.kafka.schemaregistry.rest.SchemaRegistryConfig;
import io.confluent.kafka.schemaregistry.rest.SchemaRegistryRestApplication;
import io.confluent.kafka.schemaregistry.storage.SchemaRegistry;
import io.confluent.kafka.schemaregistry.storage.SchemaRegistryIdentity;
import org.eclipse.jetty.server.Server;

import java.util.Properties;

public class RestApp {

  public final Properties prop;
  public RestService restClient;
  public SchemaRegistryRestApplication restApp;
  public Server restServer;
  public String restConnect;

  public RestApp(int port, String zkConnect, String kafkaTopic) {
    this(port, zkConnect, kafkaTopic, CompatibilityLevel.NONE.name, null);
  }

  public RestApp(int port, String zkConnect, String kafkaTopic, String compatibilityType, Properties schemaRegistryProps) {
    this(port, zkConnect, null, kafkaTopic, compatibilityType, true, schemaRegistryProps);
  }

  public RestApp(int port,
                 String zkConnect, String kafkaTopic,
                 String compatibilityType, boolean leaderEligibility, Properties schemaRegistryProps) {
    this(port, zkConnect, null, kafkaTopic, compatibilityType,
        leaderEligibility, schemaRegistryProps);
  }

  public RestApp(int port,
                 String zkConnect, String bootstrapBrokers,
                 String kafkaTopic, String compatibilityType, boolean leaderEligibility,
                 Properties schemaRegistryProps) {
    prop = new Properties();
    if (schemaRegistryProps != null) {
      prop.putAll(schemaRegistryProps);
    }
    prop.setProperty(SchemaRegistryConfig.PORT_CONFIG, ((Integer) port).toString());
    if (zkConnect != null) {
      prop.setProperty(SchemaRegistryConfig.KAFKASTORE_CONNECTION_URL_CONFIG, zkConnect);
    }
    if (bootstrapBrokers != null) {
      prop.setProperty(SchemaRegistryConfig.KAFKASTORE_BOOTSTRAP_SERVERS_CONFIG, bootstrapBrokers);
    }
    prop.put(SchemaRegistryConfig.KAFKASTORE_TOPIC_CONFIG, kafkaTopic);
    prop.put(SchemaRegistryConfig.SCHEMA_COMPATIBILITY_CONFIG, compatibilityType);
<<<<<<< HEAD
    prop.put(SchemaRegistryConfig.MASTER_ELIGIBILITY, masterEligibility);

    prop.put("metrics.jmx.prefix", "kafka.schema.registry");
    prop.put("metrics.context.resource.version", "version1");
    prop.put("resource.version", "version2");
=======
    prop.put(SchemaRegistryConfig.LEADER_ELIGIBILITY, leaderEligibility);
>>>>>>> d7ca7b9d
  }

  public void start() throws Exception {
    restApp = new SchemaRegistryRestApplication(prop);
    restServer = restApp.createServer();
    restServer.start();
    restConnect = restServer.getURI().toString();
    if (restConnect.endsWith("/"))
      restConnect = restConnect.substring(0, restConnect.length()-1);
    restClient = new RestService(restConnect);
  }

  public void stop() throws Exception {
    restClient = null;
    if (restServer != null) {
      restServer.stop();
      restServer.join();
    }
  }

  /**
   * This method must be called before calling {@code RestApp.start()}
   * for the additional properties to take affect.
   *
   * @param props the additional properties to set
   */
  public void addConfigs(Properties props) {
    prop.putAll(props);
  }

  public boolean isLeader() {
    return restApp.schemaRegistry().isLeader();
  }

  public void setLeader(SchemaRegistryIdentity schemaRegistryIdentity)
      throws SchemaRegistryException {
    restApp.schemaRegistry().setLeader(schemaRegistryIdentity);
  }

  public SchemaRegistryIdentity myIdentity() {
    return restApp.schemaRegistry().myIdentity();
  }

  public SchemaRegistryIdentity leaderIdentity() {
    return restApp.schemaRegistry().leaderIdentity();
  }
  
  public SchemaRegistry schemaRegistry() {
    return restApp.schemaRegistry();
  }
}<|MERGE_RESOLUTION|>--- conflicted
+++ resolved
@@ -65,15 +65,11 @@
     }
     prop.put(SchemaRegistryConfig.KAFKASTORE_TOPIC_CONFIG, kafkaTopic);
     prop.put(SchemaRegistryConfig.SCHEMA_COMPATIBILITY_CONFIG, compatibilityType);
-<<<<<<< HEAD
-    prop.put(SchemaRegistryConfig.MASTER_ELIGIBILITY, masterEligibility);
+    prop.put(SchemaRegistryConfig.LEADER_ELIGIBILITY, leaderEligibility);
 
     prop.put("metrics.jmx.prefix", "kafka.schema.registry");
     prop.put("metrics.context.resource.version", "version1");
     prop.put("resource.version", "version2");
-=======
-    prop.put(SchemaRegistryConfig.LEADER_ELIGIBILITY, leaderEligibility);
->>>>>>> d7ca7b9d
   }
 
   public void start() throws Exception {
