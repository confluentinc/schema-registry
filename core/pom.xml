--- conflicted
+++ resolved
@@ -36,21 +36,10 @@
             <artifactId>kafka-clients</artifactId>
         </dependency>
         <dependency>
-<<<<<<< HEAD
-=======
-            <groupId>io.confluent</groupId>
-            <artifactId>common-config</artifactId>
-        </dependency>
-        <dependency>
-            <groupId>io.confluent</groupId>
-            <artifactId>common-utils</artifactId>
-        </dependency>
-        <dependency>
             <groupId>io.confluent</groupId>
             <artifactId>kafka-client-plugins</artifactId>
         </dependency>
         <dependency>
->>>>>>> b9d95e5b
             <groupId>org.glassfish.jersey.ext</groupId>
             <artifactId>jersey-bean-validation</artifactId>
         </dependency>
