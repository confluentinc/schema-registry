--- conflicted
+++ resolved
@@ -799,7 +799,9 @@
       schema:
         type: "string"
         description: "Schema string identified by the ID"
-<<<<<<< HEAD
+      maxId:
+        type: "integer"
+        format: "int32"
   ServerClusterId:
     type: "object"
     properties:
@@ -809,9 +811,4 @@
         additionalProperties:
           type: "string"
       id:
-        type: "string"
-=======
-      maxId:
-        type: "integer"
-        format: "int32"
->>>>>>> 0e55aaa0
+        type: "string"