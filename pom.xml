--- conflicted
+++ resolved
@@ -105,13 +105,8 @@
         <tink.gcp.kms.version>1.9.0</tink.gcp.kms.version>
         <wire.version>4.9.7</wire.version>
         <swagger.version>2.1.10</swagger.version>
-<<<<<<< HEAD
-        <io.confluent.schema-registry.version>7.5.4-0</io.confluent.schema-registry.version>
+        <io.confluent.schema-registry.version>7.6.1-0</io.confluent.schema-registry.version>
         <commons.compress.version>1.26.1</commons.compress.version>
-=======
-        <io.confluent.schema-registry.version>7.6.1-0</io.confluent.schema-registry.version>
-        <commons.compress.version>1.26.0</commons.compress.version>
->>>>>>> 634ea89a
         <commons.lang3.version>3.12.0</commons.lang3.version>
         <bouncycastle.jdk18.version>1.77</bouncycastle.jdk18.version>
         <commons.validator.version>1.7</commons.validator.version>
