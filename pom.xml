<project xmlns:xsi="http://www.w3.org/2001/XMLSchema-instance"
         xmlns="http://maven.apache.org/POM/4.0.0"
         xsi:schemaLocation="http://maven.apache.org/POM/4.0.0 http://maven.apache.org/maven-v4_0_0.xsd">

    <modelVersion>4.0.0</modelVersion>

    <parent>
        <groupId>io.confluent</groupId>
        <artifactId>rest-utils-parent</artifactId>
        <version>[8.0.1-0, 8.0.2-0)</version>
    </parent>

    <artifactId>kafka-schema-registry-parent</artifactId>
    <packaging>pom</packaging>
    <name>kafka-schema-registry-parent</name>
    <version>8.0.1-0</version>
    <organization>
        <name>Confluent, Inc.</name>
        <url>http://confluent.io</url>
    </organization>
    <url>http://confluent.io</url>
    <description>
        Schema Registry provides a RESTful interface for storing and retrieving versioned Avro
        schemas for use with Kafka.
    </description>

    <licenses>
        <license>
            <name>Confluent Community License</name>
            <url>http://www.confluent.io/confluent-community-license</url>
            <distribution>repo</distribution>
        </license>
        <license>
            <name>Apache License 2.0</name>
            <url>http://www.apache.org/licenses/LICENSE-2.0.html</url>
            <distribution>repo</distribution>
        </license>
    </licenses>

    <scm>
        <connection>scm:git:git://github.com/confluentinc/schema-registry.git</connection>
        <developerConnection>scm:git:git@github.com:confluentinc/schema-registry.git</developerConnection>
        <url>https://github.com/confluentinc/schema-registry</url>
        <tag>HEAD</tag>
    </scm>

    <modules>
        <module>core</module>
        <module>client</module>
        <module>schema-serializer</module>
        <module>schema-rules</module>
        <module>avro-serializer</module>
        <module>json-serializer</module>
        <module>schema-converter</module>
        <module>avro-data</module>
        <module>avro-converter</module>
        <module>package-schema-registry</module>
        <module>package-kafka-serde-tools</module>
        <module>maven-plugin</module>
        <module>avro-serde</module>
        <module>client-console-scripts</module>
        <module>schema-registry-console-scripts</module>
        <module>protobuf-converter</module>
        <module>protobuf-provider</module>
        <module>protobuf-serializer</module>
        <module>protobuf-serde</module>
        <module>protobuf-types</module>
        <module>json-schema-converter</module>
        <module>json-schema-provider</module>
        <module>json-schema-serializer</module>
        <module>json-schema-serde</module>
        <module>client-encryption-tink</module>
        <module>dek-registry-client</module>
        <module>dek-registry</module>
        <module>client-encryption-aws</module>
        <module>client-encryption-azure</module>
        <module>client-encryption-gcp</module>
        <module>client-encryption-hcvault</module>
        <module>client-encryption</module>
        <module>benchmark</module>
        <module>jacoco-aggregate-schema-registry</module>
    </modules>

    <properties>
        <apache.directory.server.version>2.0.0-M22</apache.directory.server.version>
        <apache.directory.api.version>1.0.0-M33</apache.directory.api.version>
        <exec-maven-plugin.version>1.2.1</exec-maven-plugin.version>
        <podam.version>7.2.11.RELEASE</podam.version>
        <checkstyle.suppressions.location>checkstyle/suppressions.xml</checkstyle.suppressions.location>
        <kafka.connect.maven.plugin.version>0.11.1</kafka.connect.maven.plugin.version>
        <kotlin.version>1.9.10</kotlin.version>
        <antlr.version>4.13.1</antlr.version>
        <azure.sdk.version>4.9.2</azure.sdk.version>
        <caffeine.version>2.9.3</caffeine.version>
        <cel-version>0.5.1</cel-version>
        <google.api.client.version>2.4.0</google.api.client.version>
        <google.auth.version>1.24.1</google.auth.version>
        <guice.version>5.1.0</guice.version>
        <jsonata-version>2.5.1</jsonata-version>
        <json-schema.version>1.14.6</json-schema.version>
<<<<<<< HEAD
        <json-skema.version>0.24.0</json-skema.version>
        <kcache.version>4.0.11</kcache.version>
        <proto-google-common-protos.version>2.22.1</proto-google-common-protos.version>
        <protoc.jar.maven.plugin.version>3.11.4</protoc.jar.maven.plugin.version>
=======
        <json-skema.version>0.22.0</json-skema.version>
        <kcache.version>5.2.0</kcache.version>
        <proto-google-common-protos.version>2.53.0</proto-google-common-protos.version>
        <protobuf.version>4.29.3</protobuf.version>
        <protobuf.maven.plugin.version>2.10.3</protobuf.maven.plugin.version>
>>>>>>> 9c35ffa4
        <okio.version>3.4.0</okio.version>
        <tink.version>1.17.0</tink.version>
        <tink.gcp.kms.version>1.10.0</tink.gcp.kms.version>
        <wire.version>5.3.0</wire.version>
        <swagger.version>2.2.29</swagger.version>
        <io.confluent.schema-registry.version>8.0.1-0</io.confluent.schema-registry.version>
        <commons.compress.version>1.26.1</commons.compress.version>
        <commons.lang3.version>3.18.0</commons.lang3.version>
        <commons.validator.version>1.9.0</commons.validator.version>
        <snappy.version>1.1.10.5</snappy.version>
        <log4j.version>2.24.3</log4j.version>
        <apache.httpclient5.version>5.5</apache.httpclient5.version>
        <spotless.maven.plugin.version>2.45.0</spotless.maven.plugin.version>
    </properties>

    <repositories>
        <repository>
            <id>confluent</id>
            <name>Confluent</name>
            <url>https://packages.confluent.io/maven/</url>
        </repository>
        <repository>
            <id>jitpack.io</id>
            <url>https://jitpack.io</url>
        </repository>
    </repositories>

    <dependencyManagement>
        <dependencies>
            <dependency>
                <groupId>io.kcache</groupId>
                <artifactId>kcache</artifactId>
                <version>${kcache.version}</version>
            </dependency>
            <dependency>
                <groupId>org.apache.avro</groupId>
                <artifactId>avro</artifactId>
                <version>${avro.version}</version>
            </dependency>
            <dependency>
                <groupId>com.google.code.gson</groupId>
                <artifactId>gson</artifactId>
                <version>${gson.version}</version>
            </dependency>
            <dependency>
                <groupId>commons-validator</groupId>
                <artifactId>commons-validator</artifactId>
                <version>${commons.validator.version}</version>
            </dependency>
            <dependency>
                <groupId>org.apache.commons</groupId>
                <artifactId>commons-compress</artifactId>
                <version>${commons.compress.version}</version>
            </dependency>
            <dependency>
                <groupId>org.apache.commons</groupId>
                <artifactId>commons-lang3</artifactId>
                <version>${commons.lang3.version}</version>
            </dependency>
            <dependency>
                <groupId>org.xerial.snappy</groupId>
                <artifactId>snappy-java</artifactId>
                <version>${snappy.version}</version>
            </dependency>
            <dependency>
                <groupId>com.github.ben-manes.caffeine</groupId>
                <artifactId>caffeine</artifactId>
                <version>${caffeine.version}</version>
            </dependency>
            <dependency>
                <groupId>com.google.guava</groupId>
                <artifactId>guava</artifactId>
                <version>${guava.version}</version>
            </dependency>
            <dependency>
                <groupId>com.google.inject</groupId>
                <artifactId>guice</artifactId>
                <version>${guice.version}</version>
            </dependency>
            <dependency>
                <groupId>com.netflix.governator</groupId>
                <artifactId>governator-core</artifactId>
                <version>1.17.13</version>
            </dependency>
            <dependency>
                <groupId>com.google.protobuf</groupId>
                <artifactId>protobuf-java</artifactId>
                <version>${protobuf.version}</version>
            </dependency>
            <dependency>
                <groupId>com.google.protobuf</groupId>
                <artifactId>protobuf-java-util</artifactId>
                <version>${protobuf.version}</version>
            </dependency>
            <dependency>
                <groupId>com.google.api.grpc</groupId>
                <artifactId>proto-google-common-protos</artifactId>
                <version>${proto-google-common-protos.version}</version>
            </dependency>
            <dependency>
                <groupId>com.squareup.wire</groupId>
                <artifactId>wire-schema-jvm</artifactId>
                <version>${wire.version}</version>
                <exclusions>
                    <exclusion>
                        <groupId>org.jetbrains.kotlin</groupId>
                        <artifactId>kotlin-stdlib</artifactId>
                    </exclusion>
                </exclusions>
            </dependency>
            <dependency>
                <groupId>com.squareup.wire</groupId>
                <artifactId>wire-runtime-jvm</artifactId>
                <version>${wire.version}</version>
                <exclusions>
                    <exclusion>
                        <groupId>org.jetbrains.kotlin</groupId>
                        <artifactId>kotlin-stdlib</artifactId>
                    </exclusion>
                    <!-- Not used and requires Java 17 -->
                    <exclusion>
                        <groupId>com.palantir.javapoet</groupId>
                        <artifactId>javapoet</artifactId>
                    </exclusion>
                </exclusions>
            </dependency>
            <dependency>
                <groupId>com.squareup.okio</groupId>
                <artifactId>okio-jvm</artifactId>
                <version>${okio.version}</version>
            </dependency>
            <dependency>
                <groupId>com.fasterxml.jackson.dataformat</groupId>
                <artifactId>jackson-dataformat-csv</artifactId>
                <version>${jackson.version}</version>
            </dependency>
            <dependency>
                <groupId>com.fasterxml.jackson.datatype</groupId>
                <artifactId>jackson-datatype-guava</artifactId>
                <version>${jackson.version}</version>
            </dependency>
            <dependency>
                <groupId>com.fasterxml.jackson.datatype</groupId>
                <artifactId>jackson-datatype-jdk8</artifactId>
                <version>${jackson.version}</version>
            </dependency>
            <dependency>
                <groupId>com.fasterxml.jackson.datatype</groupId>
                <artifactId>jackson-datatype-joda</artifactId>
                <version>${jackson.version}</version>
            </dependency>
            <dependency>
                <groupId>com.fasterxml.jackson.datatype</groupId>
                <artifactId>jackson-datatype-jsr310</artifactId>
                <version>${jackson.version}</version>
            </dependency>
            <dependency>
                <groupId>com.fasterxml.jackson.module</groupId>
                <artifactId>jackson-module-parameter-names</artifactId>
                <version>${jackson.version}</version>
            </dependency>
            <dependency>
                <groupId>com.hubspot.jackson</groupId>
                <artifactId>jackson-datatype-protobuf</artifactId>
                <version>0.9.18</version>
            </dependency>
            <dependency>
                <groupId>com.github.erosb</groupId>
                <artifactId>everit-json-schema</artifactId>
                <version>${json-schema.version}</version>
            </dependency>
            <dependency>
                <groupId>com.github.erosb</groupId>
                <artifactId>json-sKema</artifactId>
                <version>${json-skema.version}</version>
            </dependency>
            <dependency>
                <groupId>io.yokota</groupId>
                <artifactId>mbknor-jackson-jsonschema-java8</artifactId>
                <version>1.0.39.3</version>
            </dependency>
            <dependency>
                <groupId>org.antlr</groupId>
                <artifactId>antlr4-runtime</artifactId>
                <version>${antlr.version}</version>
            </dependency>
            <dependency>
                <groupId>com.azure</groupId>
                <artifactId>azure-security-keyvault-keys</artifactId>
                <version>${azure.sdk.version}</version>
            </dependency>
            <dependency>
                <groupId>io.github.jopenlibs</groupId>
                <artifactId>vault-java-driver</artifactId>
                <version>5.4.0</version>
            </dependency>
            <dependency>
                <groupId>com.google.crypto.tink</groupId>
                <artifactId>tink</artifactId>
                <version>${tink.version}</version>
            </dependency>
            <dependency>
                <groupId>software.amazon.awssdk</groupId>
                <artifactId>aws-core</artifactId>
                <version>${aws-java-sdk-v2.version}</version>
            </dependency>
            <dependency>
                <groupId>software.amazon.awssdk</groupId>
                <artifactId>sdk-core</artifactId>
                <version>${aws-java-sdk-v2.version}</version>
            </dependency>
            <dependency>
                <groupId>software.amazon.awssdk</groupId>
                <artifactId>kms</artifactId>
                <version>${aws-java-sdk-v2.version}</version>
            </dependency>
            <dependency>
                <groupId>software.amazon.awssdk</groupId>
                <artifactId>sts</artifactId>
                <version>${aws-java-sdk-v2.version}</version>
            </dependency>
            <dependency>
                <groupId>com.google.crypto.tink</groupId>
                <artifactId>tink-gcpkms</artifactId>
                <version>${tink.gcp.kms.version}</version>
            </dependency>
            <dependency>
                <groupId>com.google.api-client</groupId>
                <artifactId>google-api-client</artifactId>
                <version>${google.api.client.version}</version>
            </dependency>
            <dependency>
                <groupId>com.google.auth</groupId>
                <artifactId>google-auth-library-credentials</artifactId>
                <version>${google.auth.version}</version>
            </dependency>
            <dependency>
                <groupId>org.projectnessie.cel</groupId>
                <artifactId>cel-bom</artifactId>
                <version>${cel-version}</version>
                <type>pom</type>
                <scope>import</scope>
            </dependency>
            <dependency>
                <groupId>com.ibm.jsonata4java</groupId>
                <artifactId>JSONata4Java</artifactId>
                <version>${jsonata-version}</version>
            </dependency>
            <dependency>
                <groupId>info.picocli</groupId>
                <artifactId>picocli</artifactId>
                <version>4.7.5</version>
            </dependency>
            <dependency>
                <groupId>org.jetbrains.kotlin</groupId>
                <artifactId>kotlin-stdlib</artifactId>
                <version>${kotlin.version}</version>
            </dependency>
            <dependency>
                <groupId>uk.co.jemos.podam</groupId>
                <artifactId>podam</artifactId>
                <version>${podam.version}</version>
            </dependency>
            <dependency>
                <groupId>io.swagger.core.v3</groupId>
                <artifactId>swagger-annotations</artifactId>
                <version>${swagger.version}</version>
            </dependency>
            <dependency>
                <groupId>io.swagger.core.v3</groupId>
                <artifactId>swagger-core</artifactId>
                <version>${swagger.version}</version>
                <exclusions>
                    <exclusion>
                        <groupId>javax.validation</groupId>
                        <artifactId>validation-api</artifactId>
                    </exclusion>
                    <exclusion>
                        <groupId>com.google.guava</groupId>
                        <artifactId>guava</artifactId>
                    </exclusion>
                </exclusions>
            </dependency>
            <dependency>
                <groupId>org.apache.httpcomponents.client5</groupId>
                <artifactId>httpclient5</artifactId>
                <version>${apache.httpclient5.version}</version>
            </dependency>

            <!--children-->
            <dependency>
                <groupId>io.confluent</groupId>
                <artifactId>kafka-avro-serializer</artifactId>
                <version>${io.confluent.schema-registry.version}</version>
            </dependency>
            <dependency>
                <groupId>io.confluent</groupId>
                <artifactId>kafka-json-serializer</artifactId>
                <version>${io.confluent.schema-registry.version}</version>
            </dependency>
            <dependency>
                <groupId>io.confluent</groupId>
                <artifactId>kafka-connect-avro-data</artifactId>
                <version>${io.confluent.schema-registry.version}</version>
            </dependency>
            <dependency>
                <groupId>io.confluent</groupId>
                <artifactId>kafka-connect-avro-converter</artifactId>
                <version>${io.confluent.schema-registry.version}</version>
            </dependency>
            <dependency>
                <groupId>io.confluent</groupId>
                <artifactId>kafka-schema-serializer</artifactId>
                <version>${io.confluent.schema-registry.version}</version>
            </dependency>
            <dependency>
                <groupId>io.confluent</groupId>
                <artifactId>kafka-schema-registry-client</artifactId>
                <version>${io.confluent.schema-registry.version}</version>
            </dependency>
            <dependency>
                <groupId>io.confluent</groupId>
                <artifactId>kafka-schema-registry</artifactId>
                <version>${io.confluent.schema-registry.version}</version>
            </dependency>
            <dependency>
                <groupId>io.confluent</groupId>
                <artifactId>kafka-schema-registry</artifactId>
                <version>${io.confluent.schema-registry.version}</version>
                <type>test-jar</type>
            </dependency>
            <dependency>
                <groupId>io.confluent</groupId>
                <artifactId>kafka-streams-avro-serde</artifactId>
                <version>${io.confluent.schema-registry.version}</version>
            </dependency>
            <dependency>
                <groupId>io.confluent</groupId>
                <artifactId>kafka-connect-protobuf-converter</artifactId>
                <version>${io.confluent.schema-registry.version}</version>
            </dependency>
            <dependency>
                <groupId>io.confluent</groupId>
                <artifactId>kafka-protobuf-provider</artifactId>
                <version>${io.confluent.schema-registry.version}</version>
            </dependency>
            <dependency>
                <groupId>io.confluent</groupId>
                <artifactId>kafka-protobuf-serializer</artifactId>
                <version>${io.confluent.schema-registry.version}</version>
            </dependency>
            <dependency>
                <groupId>io.confluent</groupId>
                <artifactId>kafka-protobuf-serializer</artifactId>
                <version>${io.confluent.schema-registry.version}</version>
                <type>test-jar</type>
            </dependency>
            <dependency>
                <groupId>io.confluent</groupId>
                <artifactId>kafka-streams-protobuf-serde</artifactId>
                <version>${io.confluent.schema-registry.version}</version>
            </dependency>
            <dependency>
                <groupId>io.confluent</groupId>
                <artifactId>kafka-protobuf-types</artifactId>
                <version>${project.version}</version>
            </dependency>
            <dependency>
                <groupId>io.confluent</groupId>
                <artifactId>kafka-connect-json-schema-converter</artifactId>
                <version>${io.confluent.schema-registry.version}</version>
            </dependency>
            <dependency>
                <groupId>io.confluent</groupId>
                <artifactId>kafka-json-schema-provider</artifactId>
                <version>${io.confluent.schema-registry.version}</version>
            </dependency>
            <dependency>
                <groupId>io.confluent</groupId>
                <artifactId>kafka-json-schema-serializer</artifactId>
                <version>${io.confluent.schema-registry.version}</version>
            </dependency>
            <dependency>
                <groupId>io.confluent</groupId>
                <artifactId>jacoco-aggregate-schema-registry</artifactId>
                <version>${io.confluent.schema-registry.version}</version>
            </dependency>
            <dependency>
                <groupId>io.confluent</groupId>
                <artifactId>kafka-streams-json-schema-serde</artifactId>
                <version>${io.confluent.schema-registry.version}</version>
            </dependency>
            <dependency>
                <groupId>jakarta.ws.rs</groupId>
                <artifactId>jakarta.ws.rs-api</artifactId>
                <version>3.1.0</version>
            </dependency>
            <dependency>
                <groupId>javax.annotation</groupId>
                <artifactId>javax.annotation-api</artifactId>
                <version>1.3.2</version>
            </dependency>
            <dependency>
                <groupId>javax.xml.ws</groupId>
                <artifactId>jaxws-api</artifactId>
                <version>2.3.0</version>
            </dependency>
        </dependencies>
    </dependencyManagement>

    <build>
        <pluginManagement>
            <plugins>
                <plugin>
                    <groupId>io.confluent</groupId>
                    <artifactId>kafka-connect-maven-plugin</artifactId>
                    <version>${kafka.connect.maven.plugin.version}</version>
                    <configuration>
                        <documentationUrl>https://docs.confluent.io/${io.confluent.schema-registry.version}/schema-registry/docs/connect.html</documentationUrl>
                        <sourceUrl>https://github.com/confluentinc/schema-registry</sourceUrl>
                        <supportProviderName>${project.organization.name}</supportProviderName>
                        <supportSummary>Confluent supports the Avro Converter alongside community members as part of its Confluent Platform offering.</supportSummary>
                        <supportUrl>https://docs.confluent.io/current/</supportUrl>
                        <supportLogo>logos/confluent.png</supportLogo>
                        <ownerUsername>confluentinc</ownerUsername>
                        <ownerType>organization</ownerType>
                        <ownerName>${project.organization.name}</ownerName>
                        <ownerUrl>https://confluent.io/</ownerUrl>
                        <ownerLogo>logos/confluent.png</ownerLogo>
                    </configuration>
                </plugin>
                <plugin>
                    <groupId>org.apache.avro</groupId>
                    <artifactId>avro-maven-plugin</artifactId>
                    <version>${avro.version}</version>
                </plugin>
                <plugin>
                    <groupId>org.codehaus.mojo</groupId>
                    <artifactId>exec-maven-plugin</artifactId>
                    <version>${exec-maven-plugin.version}</version>
                </plugin>
                <plugin>
                    <groupId>io.github.ascopes</groupId>
                    <artifactId>protobuf-maven-plugin</artifactId>
                    <version>${protobuf.maven.plugin.version}</version>

                    <configuration>
                        <protocVersion>${protobuf.version}</protocVersion>
                        <outputDirectory>src/test/java</outputDirectory>
                        <sourceDirectories>
                            <include>src/test/proto</include>
                        </sourceDirectories>
                        <embedSourcesInClassOutputs>true</embedSourcesInClassOutputs>
                    </configuration>

                    <executions>
                        <execution>
                            <goals>
                                <goal>generate-test</goal>
                            </goals>
                        </execution>
                    </executions>
                </plugin>
            </plugins>
        </pluginManagement>
        <plugins>
            <plugin>
                <groupId>org.codehaus.mojo</groupId>
                <artifactId>exec-maven-plugin</artifactId>
                <executions>
                    <execution>
                        <goals>
                            <goal>java</goal>
                        </goals>
                    </execution>
                </executions>
            </plugin>
            <plugin>
                <groupId>com.github.spotbugs</groupId>
                <artifactId>spotbugs-maven-plugin</artifactId>
                <version>${spotbugs.maven.plugin.version}</version>
                <configuration>
                    <xmlOutput>true</xmlOutput>
                    <excludeFilterFile>findbugs/findbugs-exclude.xml</excludeFilterFile>
                    <effort>Max</effort>
                    <threshold>Max</threshold>
                    <failOnError>true</failOnError>
                    <includeTests>false</includeTests>
                </configuration>
                <executions>
                    <!--
                    Ensures that FindBugs inspects source code when project is compiled.
                -->
                    <execution>
                        <id>analyze-compile</id>
                        <phase>compile</phase>
                        <goals>
                            <goal>check</goal>
                        </goals>
                    </execution>
                </executions>
            </plugin>
            <plugin>
                <groupId>org.jacoco</groupId>
                <artifactId>jacoco-maven-plugin</artifactId>
                <version>0.8.8</version>
                <executions>
                    <execution>
                        <id>prepare-agent</id>
                        <goals>
                            <goal>prepare-agent</goal>
                        </goals>
                    </execution>
                    <execution>
                        <id>generate-code-coverage-report</id>
                        <goals>
                            <goal>report</goal>
                        </goals>
                    </execution>
                </executions>
            </plugin>
            <plugin>
                <groupId>org.apache.maven.plugins</groupId>
                <artifactId>maven-javadoc-plugin</artifactId>
                <version>3.6.3</version>
                <executions>
                    <execution>
                        <id>attach-javadocs</id>
                        <goals>
                            <goal>jar</goal>
                        </goals>
                    </execution>
                </executions>
            </plugin>
            <plugin>
                <groupId>com.diffplug.spotless</groupId>
                <artifactId>spotless-maven-plugin</artifactId>
                <version>${spotless.maven.plugin.version}</version>
                <executions>
                    <execution>
                        <id>spotless-check</id>
                        <phase>verify</phase>
                        <goals>
                            <goal>check</goal>
                        </goals>
                    </execution>
                </executions>
            </plugin>
        </plugins>

    </build>

    <profiles>
        <profile>
            <id>surefire-failsafe</id>
            <activation>
                <jdk>(1.8,)</jdk>
            </activation>
            <build>
                <plugins>
                    <plugin>
                        <groupId>org.apache.maven.plugins</groupId>
                        <artifactId>maven-surefire-plugin</artifactId>
                        <configuration>
                            <argLine>
                                @{argLine} --add-opens java.base/java.lang=ALL-UNNAMED
                            </argLine>
                        </configuration>
                    </plugin>
                    <plugin>
                        <groupId>org.apache.maven.plugins</groupId>
                        <artifactId>maven-failsafe-plugin</artifactId>
                        <configuration>
                            <argLine>
                                @{argLine} --add-opens java.security.jgss/sun.security.krb5=ALL-UNNAMED
                            </argLine>
                        </configuration>
                    </plugin>
                </plugins>
            </build>
        </profile>
    </profiles>
</project><|MERGE_RESOLUTION|>--- conflicted
+++ resolved
@@ -98,18 +98,11 @@
         <guice.version>5.1.0</guice.version>
         <jsonata-version>2.5.1</jsonata-version>
         <json-schema.version>1.14.6</json-schema.version>
-<<<<<<< HEAD
         <json-skema.version>0.24.0</json-skema.version>
-        <kcache.version>4.0.11</kcache.version>
-        <proto-google-common-protos.version>2.22.1</proto-google-common-protos.version>
-        <protoc.jar.maven.plugin.version>3.11.4</protoc.jar.maven.plugin.version>
-=======
-        <json-skema.version>0.22.0</json-skema.version>
         <kcache.version>5.2.0</kcache.version>
         <proto-google-common-protos.version>2.53.0</proto-google-common-protos.version>
         <protobuf.version>4.29.3</protobuf.version>
         <protobuf.maven.plugin.version>2.10.3</protobuf.maven.plugin.version>
->>>>>>> 9c35ffa4
         <okio.version>3.4.0</okio.version>
         <tink.version>1.17.0</tink.version>
         <tink.gcp.kms.version>1.10.0</tink.gcp.kms.version>
