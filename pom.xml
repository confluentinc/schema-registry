--- conflicted
+++ resolved
@@ -106,13 +106,9 @@
         <swagger.version>2.1.10</swagger.version>
         <io.confluent.schema-registry.version>7.4.8-0</io.confluent.schema-registry.version>
         <commons.compress.version>1.26.1</commons.compress.version>
-<<<<<<< HEAD
-        <commons.lang3.version>3.12.0</commons.lang3.version>
-=======
         <commons.lang3.version>3.17.0</commons.lang3.version>
         <bouncycastle.jdk18.version>1.77</bouncycastle.jdk18.version>
         <commons.validator.version>1.7</commons.validator.version>
->>>>>>> 03848a85
     </properties>
 
     <repositories>
