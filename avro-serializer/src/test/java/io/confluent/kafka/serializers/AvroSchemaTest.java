--- conflicted
+++ resolved
@@ -703,7 +703,41 @@
   }
 
   @Test
-<<<<<<< HEAD
+  public void testArrayWithDoc() {
+    String s1 = "\n"
+        + "{\n"
+        + "    \"type\": \"array\",\n"
+        + "    \"items\": { \n"
+        + "        \"type\": \"record\",\n"
+        + "        \"name\": \"top\",\n"
+        + "        \"doc\": \"test\",\n"
+        + "        \"fields\": [\n"
+        + "            {\n"
+        + "                \"name\": \"field1\",\n"
+        + "                \"type\": \"string\"\n"
+        + "            }\n"
+        + "        ]\n"
+        + "    }\n"
+        + "}";
+    String s2 = "\n"
+        + "{\n"
+        + "    \"type\": \"array\",\n"
+        + "    \"items\": { \n"
+        + "        \"type\": \"record\",\n"
+        + "        \"name\": \"top\",\n"
+        + "        \"doc\": \"test2\",\n"
+        + "        \"fields\": [\n"
+        + "            {\n"
+        + "                \"name\": \"field1\",\n"
+        + "                \"type\": \"string\"\n"
+        + "            }\n"
+        + "        ]\n"
+        + "    }\n"
+        + "}";
+    assertNotEquals(new AvroSchema(s1), new AvroSchema(s2));
+  }
+
+  @Test
   public void testBasicAddAndRemoveTags() {
     String schemaString = "{\n" +
       "  \"name\": \"sampleRecord\",\n" +
@@ -1171,41 +1205,6 @@
 
     ParsedSchema resultSchema = schema.copy(tags, Collections.emptyMap());
     assertEquals(expectSchema.canonicalString(), resultSchema.canonicalString());
-
-=======
-  public void testArrayWithDoc() {
-    String s1 = "\n"
-        + "{\n"
-        + "    \"type\": \"array\",\n"
-        + "    \"items\": { \n"
-        + "        \"type\": \"record\",\n"
-        + "        \"name\": \"top\",\n"
-        + "        \"doc\": \"test\",\n"
-        + "        \"fields\": [\n"
-        + "            {\n"
-        + "                \"name\": \"field1\",\n"
-        + "                \"type\": \"string\"\n"
-        + "            }\n"
-        + "        ]\n"
-        + "    }\n"
-        + "}";
-    String s2 = "\n"
-        + "{\n"
-        + "    \"type\": \"array\",\n"
-        + "    \"items\": { \n"
-        + "        \"type\": \"record\",\n"
-        + "        \"name\": \"top\",\n"
-        + "        \"doc\": \"test2\",\n"
-        + "        \"fields\": [\n"
-        + "            {\n"
-        + "                \"name\": \"field1\",\n"
-        + "                \"type\": \"string\"\n"
-        + "            }\n"
-        + "        ]\n"
-        + "    }\n"
-        + "}";
-    assertNotEquals(new AvroSchema(s1), new AvroSchema(s2));
->>>>>>> aa53f934
   }
 
   private static void expectConversionException(JsonNode obj, AvroSchema schema) {
