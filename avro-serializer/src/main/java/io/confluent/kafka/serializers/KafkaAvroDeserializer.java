--- conflicted
+++ resolved
@@ -121,14 +121,10 @@
 
   @Override
   public void close() {
-<<<<<<< HEAD
     try {
       super.close();
     } catch (IOException e) {
       throw new RuntimeException("Exception while closing deserializer", e);
     }
-=======
-    super.close();
->>>>>>> b62a1548
   }
 }