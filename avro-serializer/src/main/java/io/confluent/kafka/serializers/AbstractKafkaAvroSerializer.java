/*
 * Copyright 2018 Confluent Inc.
 *
 * Licensed under the Apache License, Version 2.0 (the "License");
 * you may not use this file except in compliance with the License.
 * You may obtain a copy of the License at
 *
 * http://www.apache.org/licenses/LICENSE-2.0
 *
 * Unless required by applicable law or agreed to in writing, software
 * distributed under the License is distributed on an "AS IS" BASIS,
 * WITHOUT WARRANTIES OR CONDITIONS OF ANY KIND, either express or implied.
 * See the License for the specific language governing permissions and
 * limitations under the License.
 */

package io.confluent.kafka.serializers;

import org.apache.avro.Schema;
import org.apache.avro.Schema.Type;
import org.apache.avro.generic.GenericDatumWriter;
import org.apache.avro.io.BinaryEncoder;
import org.apache.avro.io.DatumWriter;
import org.apache.avro.io.EncoderFactory;
import org.apache.avro.reflect.ReflectDatumWriter;
import org.apache.avro.specific.SpecificDatumWriter;
import org.apache.avro.specific.SpecificRecord;
import org.apache.kafka.common.errors.SerializationException;

import java.io.ByteArrayOutputStream;
import java.io.IOException;
import java.nio.ByteBuffer;
import java.util.Map;
import java.util.concurrent.ConcurrentHashMap;

import io.confluent.kafka.schemaregistry.avro.AvroSchema;
import io.confluent.kafka.schemaregistry.avro.AvroSchemaProvider;
import io.confluent.kafka.schemaregistry.client.rest.exceptions.RestClientException;
import kafka.utils.VerifiableProperties;

public abstract class AbstractKafkaAvroSerializer extends AbstractKafkaSchemaSerDe {

  private final EncoderFactory encoderFactory = EncoderFactory.get();
  protected boolean autoRegisterSchema;
  protected boolean useLatestVersion;
  private final Map<Schema, DatumWriter<Object>> datumWriterCache = new ConcurrentHashMap<>();

  protected void configure(KafkaAvroSerializerConfig config) {
    configureClientProperties(config, new AvroSchemaProvider());
    autoRegisterSchema = config.autoRegisterSchema();
    useLatestVersion = config.useLatestVersion();
  }

  protected KafkaAvroSerializerConfig serializerConfig(Map<String, ?> props) {
    return new KafkaAvroSerializerConfig(props);
  }

  protected KafkaAvroSerializerConfig serializerConfig(VerifiableProperties props) {
    return new KafkaAvroSerializerConfig(props.props());
  }

  protected byte[] serializeImpl(
      String subject, Object object, AvroSchema schema) throws SerializationException {
    // null needs to treated specially since the client most likely just wants to send
    // an individual null value instead of making the subject a null type. Also, null in
    // Kafka has a special meaning for deletion in a topic with the compact retention policy.
    // Therefore, we will bypass schema registration and return a null value in Kafka, instead
    // of an Avro encoded null.
    if (object == null) {
      return null;
    }
    String restClientErrorMsg = "";
    try {
      int id;
      if (autoRegisterSchema) {
        restClientErrorMsg = "Error registering Avro schema: ";
        id = schemaRegistry.register(subject, schema);
      } else if (useLatestVersion) {
        restClientErrorMsg = "Error retrieving latest version: ";
        schema = (AvroSchema) lookupLatestVersion(subject, schema);
        id = schemaRegistry.getId(subject, schema);
      } else {
        restClientErrorMsg = "Error retrieving Avro schema: ";
        id = schemaRegistry.getId(subject, schema);
      }
      ByteArrayOutputStream out = new ByteArrayOutputStream();
      out.write(MAGIC_BYTE);
      out.write(ByteBuffer.allocate(idSize).putInt(id).array());
      Object value = object instanceof NonRecordContainer
          ? ((NonRecordContainer) object).getValue()
          : object;
      Schema rawSchema = schema.rawSchema();
      if (rawSchema.getType().equals(Type.BYTES)) {
        if (value instanceof byte[]) {
          out.write((byte[]) value);
        } else if (value instanceof ByteBuffer) {
          out.write(((ByteBuffer) value).array());
        } else {
          throw new SerializationException(
              "Unrecognized bytes object of type: " + value.getClass().getName());
        }
      } else {
        BinaryEncoder encoder = encoderFactory.directBinaryEncoder(out, null);
        DatumWriter<Object> writer;
<<<<<<< HEAD
        Object
            value =
            object instanceof NonRecordContainer ? ((NonRecordContainer) object).getValue()
                                                 : object;
        final Schema rawSchema = schema.rawSchema();
        writer = datumWriterCache.computeIfAbsent(rawSchema, v -> {
          if (value instanceof SpecificRecord) {
            return new SpecificDatumWriter<>(rawSchema);
          } else if (useSchemaReflection) {
            return new ReflectDatumWriter<>(rawSchema);
          } else {
            return new GenericDatumWriter<>(rawSchema);
          }
        });
=======
        if (value instanceof SpecificRecord) {
          writer = new SpecificDatumWriter<>(rawSchema);
        } else if (useSchemaReflection) {
          writer = new ReflectDatumWriter<>(rawSchema);
        } else {
          writer = new GenericDatumWriter<>(rawSchema);
        }
>>>>>>> 9d74c353
        writer.write(value, encoder);
        encoder.flush();
      }
      byte[] bytes = out.toByteArray();
      out.close();
      return bytes;
    } catch (IOException | RuntimeException e) {
      // avro serialization can throw AvroRuntimeException, NullPointerException,
      // ClassCastException, etc
      throw new SerializationException("Error serializing Avro message", e);
    } catch (RestClientException e) {
      throw new SerializationException(restClientErrorMsg + schema, e);
    }
  }
}<|MERGE_RESOLUTION|>--- conflicted
+++ resolved
@@ -102,12 +102,6 @@
       } else {
         BinaryEncoder encoder = encoderFactory.directBinaryEncoder(out, null);
         DatumWriter<Object> writer;
-<<<<<<< HEAD
-        Object
-            value =
-            object instanceof NonRecordContainer ? ((NonRecordContainer) object).getValue()
-                                                 : object;
-        final Schema rawSchema = schema.rawSchema();
         writer = datumWriterCache.computeIfAbsent(rawSchema, v -> {
           if (value instanceof SpecificRecord) {
             return new SpecificDatumWriter<>(rawSchema);
@@ -117,15 +111,6 @@
             return new GenericDatumWriter<>(rawSchema);
           }
         });
-=======
-        if (value instanceof SpecificRecord) {
-          writer = new SpecificDatumWriter<>(rawSchema);
-        } else if (useSchemaReflection) {
-          writer = new ReflectDatumWriter<>(rawSchema);
-        } else {
-          writer = new GenericDatumWriter<>(rawSchema);
-        }
->>>>>>> 9d74c353
         writer.write(value, encoder);
         encoder.flush();
       }
