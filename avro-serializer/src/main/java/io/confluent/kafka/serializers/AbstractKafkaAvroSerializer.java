/*
 * Copyright 2018 Confluent Inc.
 *
 * Licensed under the Apache License, Version 2.0 (the "License");
 * you may not use this file except in compliance with the License.
 * You may obtain a copy of the License at
 *
 * http://www.apache.org/licenses/LICENSE-2.0
 *
 * Unless required by applicable law or agreed to in writing, software
 * distributed under the License is distributed on an "AS IS" BASIS,
 * WITHOUT WARRANTIES OR CONDITIONS OF ANY KIND, either express or implied.
 * See the License for the specific language governing permissions and
 * limitations under the License.
 */

package io.confluent.kafka.serializers;

import com.google.common.cache.Cache;
import com.google.common.cache.CacheBuilder;
import io.confluent.kafka.schemaregistry.avro.AvroSchema;
import io.confluent.kafka.schemaregistry.avro.AvroSchemaProvider;
import io.confluent.kafka.schemaregistry.client.rest.exceptions.RestClientException;
import java.io.ByteArrayOutputStream;
import java.io.IOException;
import java.nio.ByteBuffer;
import java.util.Map;
<<<<<<< HEAD
import java.util.Properties;
=======
import java.util.concurrent.ExecutionException;
import kafka.utils.VerifiableProperties;
>>>>>>> 275b36a8
import org.apache.avro.Schema;
import org.apache.avro.Schema.Type;
import org.apache.avro.generic.GenericDatumWriter;
import org.apache.avro.io.BinaryEncoder;
import org.apache.avro.io.DatumWriter;
import org.apache.avro.io.EncoderFactory;
import org.apache.avro.reflect.ReflectDatumWriter;
import org.apache.avro.specific.SpecificDatumWriter;
import org.apache.avro.specific.SpecificRecord;
import org.apache.kafka.common.errors.InvalidConfigurationException;
import org.apache.kafka.common.errors.SerializationException;

public abstract class AbstractKafkaAvroSerializer extends AbstractKafkaSchemaSerDe {

  private final EncoderFactory encoderFactory = EncoderFactory.get();
  protected boolean normalizeSchema;
  protected boolean autoRegisterSchema;
  protected boolean removeJavaProperties;
  protected int useSchemaId = -1;
  protected boolean idCompatStrict;
  protected boolean useLatestVersion;
  protected boolean latestCompatStrict;
  protected boolean avroReflectionAllowNull = false;
  protected boolean avroUseLogicalTypeConverters = false;
  private final Cache<Schema, DatumWriter<Object>> datumWriterCache;

  public AbstractKafkaAvroSerializer() {
    // use identity (==) comparison for keys
    datumWriterCache = CacheBuilder.newBuilder()
        .maximumSize(DEFAULT_CACHE_CAPACITY)
        .weakKeys()
        .build();

  }

  protected void configure(KafkaAvroSerializerConfig config) {
    configureClientProperties(config, new AvroSchemaProvider());
    normalizeSchema = config.normalizeSchema();
    autoRegisterSchema = config.autoRegisterSchema();
    removeJavaProperties =
        config.getBoolean(KafkaAvroSerializerConfig.AVRO_REMOVE_JAVA_PROPS_CONFIG);
    useSchemaId = config.useSchemaId();
    idCompatStrict = config.getIdCompatibilityStrict();
    useLatestVersion = config.useLatestVersion();
    latestCompatStrict = config.getLatestCompatibilityStrict();
    avroReflectionAllowNull = config
        .getBoolean(KafkaAvroSerializerConfig.AVRO_REFLECTION_ALLOW_NULL_CONFIG);
    avroUseLogicalTypeConverters = config
            .getBoolean(KafkaAvroSerializerConfig.AVRO_USE_LOGICAL_TYPE_CONVERTERS_CONFIG);
  }

  protected KafkaAvroSerializerConfig serializerConfig(Map<String, ?> props) {
    return new KafkaAvroSerializerConfig(props);
  }

  protected KafkaAvroSerializerConfig serializerConfig(Properties props) {
    return new KafkaAvroSerializerConfig(props);
  }

  protected DatumWriter<?> getDatumWriter(Object value, Schema schema) {
    if (value instanceof SpecificRecord) {
      return new SpecificDatumWriter<>(schema);
    } else if (useSchemaReflection) {
      return new ReflectDatumWriter<>(schema);
    } else {
      if (avroUseLogicalTypeConverters) {
        return new GenericDatumWriter<>(schema, AvroData.getGenericData());
      } else {
        return new GenericDatumWriter<>(schema);
      }
    }
  }

  protected byte[] serializeImpl(
      String subject, Object object, AvroSchema schema)
      throws SerializationException, InvalidConfigurationException {
    if (schemaRegistry == null) {
      StringBuilder userFriendlyMsgBuilder = new StringBuilder();
      userFriendlyMsgBuilder.append("You must configure() before serialize()");
      userFriendlyMsgBuilder.append(" or use serializer constructor with SchemaRegistryClient");
      throw new InvalidConfigurationException(userFriendlyMsgBuilder.toString());
    }
    // null needs to treated specially since the client most likely just wants to send
    // an individual null value instead of making the subject a null type. Also, null in
    // Kafka has a special meaning for deletion in a topic with the compact retention policy.
    // Therefore, we will bypass schema registration and return a null value in Kafka, instead
    // of an Avro encoded null.
    if (object == null) {
      return null;
    }
    String restClientErrorMsg = "";
    try {
      int id;
      if (autoRegisterSchema) {
        restClientErrorMsg = "Error registering Avro schema";
        id = schemaRegistry.register(subject, schema, normalizeSchema);
      } else if (useSchemaId >= 0) {
        restClientErrorMsg = "Error retrieving schema ID";
        schema = (AvroSchema)
            lookupSchemaBySubjectAndId(subject, useSchemaId, schema, idCompatStrict);
        id = schemaRegistry.getId(subject, schema);
      } else if (useLatestVersion) {
        restClientErrorMsg = "Error retrieving latest version of Avro schema";
        schema = (AvroSchema) lookupLatestVersion(subject, schema, latestCompatStrict);
        id = schemaRegistry.getId(subject, schema);
      } else {
        restClientErrorMsg = "Error retrieving Avro schema";
        id = schemaRegistry.getId(subject, schema, normalizeSchema);
      }
      ByteArrayOutputStream out = new ByteArrayOutputStream();
      out.write(MAGIC_BYTE);
      out.write(ByteBuffer.allocate(idSize).putInt(id).array());
      Object value = object instanceof NonRecordContainer
          ? ((NonRecordContainer) object).getValue()
          : object;
      Schema rawSchema = schema.rawSchema();
      if (rawSchema.getType().equals(Type.BYTES)) {
        if (value instanceof byte[]) {
          out.write((byte[]) value);
        } else if (value instanceof ByteBuffer) {
          out.write(((ByteBuffer) value).array());
        } else {
          throw new SerializationException(
              "Unrecognized bytes object of type: " + value.getClass().getName());
        }
      } else {
<<<<<<< HEAD
        writeDatum(out, value, rawSchema);
=======
        BinaryEncoder encoder = encoderFactory.directBinaryEncoder(out, null);

        DatumWriter<Object> writer;
        writer = datumWriterCache.get(rawSchema,
            () -> (DatumWriter<Object>) getDatumWriter(value, rawSchema)
        );
        writer.write(value, encoder);
        encoder.flush();
>>>>>>> 275b36a8
      }
      byte[] bytes = out.toByteArray();
      out.close();
      return bytes;
    } catch (ExecutionException ex) {
      throw new SerializationException("Error serializing Avro message", ex.getCause());
    } catch (IOException | RuntimeException e) {
      // avro serialization can throw AvroRuntimeException, NullPointerException,
      // ClassCastException, etc
      throw new SerializationException("Error serializing Avro message", e);
    } catch (RestClientException e) {
      throw toKafkaException(e, restClientErrorMsg + schema);
    }
  }

  private void writeDatum(ByteArrayOutputStream out, Object value, Schema rawSchema)
          throws IOException {
    BinaryEncoder encoder = encoderFactory.directBinaryEncoder(out, null);

    DatumWriter<Object> writer;
    writer = datumWriterCache.computeIfAbsent(rawSchema,
      v -> (DatumWriter<Object>) getDatumWriter(value, rawSchema)
    );
    writer.write(value, encoder);
    encoder.flush();
  }
}<|MERGE_RESOLUTION|>--- conflicted
+++ resolved
@@ -25,12 +25,8 @@
 import java.io.IOException;
 import java.nio.ByteBuffer;
 import java.util.Map;
-<<<<<<< HEAD
 import java.util.Properties;
-=======
 import java.util.concurrent.ExecutionException;
-import kafka.utils.VerifiableProperties;
->>>>>>> 275b36a8
 import org.apache.avro.Schema;
 import org.apache.avro.Schema.Type;
 import org.apache.avro.generic.GenericDatumWriter;
@@ -157,18 +153,7 @@
               "Unrecognized bytes object of type: " + value.getClass().getName());
         }
       } else {
-<<<<<<< HEAD
         writeDatum(out, value, rawSchema);
-=======
-        BinaryEncoder encoder = encoderFactory.directBinaryEncoder(out, null);
-
-        DatumWriter<Object> writer;
-        writer = datumWriterCache.get(rawSchema,
-            () -> (DatumWriter<Object>) getDatumWriter(value, rawSchema)
-        );
-        writer.write(value, encoder);
-        encoder.flush();
->>>>>>> 275b36a8
       }
       byte[] bytes = out.toByteArray();
       out.close();
@@ -185,12 +170,12 @@
   }
 
   private void writeDatum(ByteArrayOutputStream out, Object value, Schema rawSchema)
-          throws IOException {
+          throws ExecutionException, IOException {
     BinaryEncoder encoder = encoderFactory.directBinaryEncoder(out, null);
 
     DatumWriter<Object> writer;
-    writer = datumWriterCache.computeIfAbsent(rawSchema,
-      v -> (DatumWriter<Object>) getDatumWriter(value, rawSchema)
+    writer = datumWriterCache.get(rawSchema,
+        () -> (DatumWriter<Object>) getDatumWriter(value, rawSchema)
     );
     writer.write(value, encoder);
     encoder.flush();
