--- conflicted
+++ resolved
@@ -47,35 +47,21 @@
 
 
   protected void configureClientProperties(AbstractKafkaAvroSerDeConfig config) {
-<<<<<<< HEAD
     List<String> urls = config.getSchemaRegistryUrls();
     int maxSchemaObject = config.getMaxSchemasPerSubject();
     Map<String, Object> originals = config.originalsWithPrefix("");
     if (null == schemaRegistry) {
-      schemaRegistry = new CachedSchemaRegistryClient(
-        urls,
-        maxSchemaObject,
-        originals,
-        config.requestHeaders()
-      );
-=======
-    try {
-      if (null == schemaRegistry) {
-        List<String> urls = config.getSchemaRegistryUrls();
-        String mockScope = validateAndMaybeGetMockScope(urls);
-        if (mockScope != null) {
-          schemaRegistry = MockSchemaRegistry.getClientForScope(mockScope);
-        } else {
-          int maxSchemaObject = config.getMaxSchemasPerSubject();
-          Map<String, Object> originals = config.originalsWithPrefix("");
-          schemaRegistry = new CachedSchemaRegistryClient(urls, maxSchemaObject, originals);
-        }
+      String mockScope = validateAndMaybeGetMockScope(urls);
+      if (mockScope != null) {
+        schemaRegistry = MockSchemaRegistry.getClientForScope(mockScope);
+      } else {
+        schemaRegistry = new CachedSchemaRegistryClient(
+            urls,
+            maxSchemaObject,
+            originals,
+            config.requestHeaders()
+        );
       }
-      keySubjectNameStrategy = config.keySubjectNameStrategy();
-      valueSubjectNameStrategy = config.valueSubjectNameStrategy();
-    } catch (io.confluent.common.config.ConfigException e) {
-      throw new ConfigException(e.getMessage());
->>>>>>> 711e0004
     }
     keySubjectNameStrategy = config.keySubjectNameStrategy();
     valueSubjectNameStrategy = config.valueSubjectNameStrategy();
