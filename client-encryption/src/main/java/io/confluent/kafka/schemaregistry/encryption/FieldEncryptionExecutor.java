--- conflicted
+++ resolved
@@ -21,21 +21,6 @@
 import io.confluent.kafka.schemaregistry.rules.RuleContext;
 import io.confluent.kafka.schemaregistry.rules.RuleContext.FieldContext;
 import io.confluent.kafka.schemaregistry.rules.RuleException;
-<<<<<<< HEAD
-import io.confluent.kafka.serializers.AbstractKafkaSchemaSerDeConfig;
-import java.io.IOException;
-import java.nio.ByteBuffer;
-import java.nio.charset.StandardCharsets;
-import java.security.GeneralSecurityException;
-import java.time.Clock;
-import java.util.AbstractMap.SimpleEntry;
-import java.util.ArrayList;
-import java.util.Arrays;
-import java.util.Base64;
-import java.util.Collections;
-import java.util.List;
-=======
->>>>>>> 6e4e6eae
 import java.util.Map;
 import org.slf4j.Logger;
 import org.slf4j.LoggerFactory;
@@ -53,20 +38,11 @@
 
   public static final String TYPE = "ENCRYPT";
 
-<<<<<<< HEAD
-  public static final String ENCRYPT_KEK_NAME = "encrypt.kek.name";
-  public static final String ENCRYPT_KMS_KEY_ID = "encrypt.kms.key.id";
-  public static final String ENCRYPT_KMS_TYPE = "encrypt.kms.type";
-  public static final String ENCRYPT_DEK_ALGORITHM = "encrypt.dek.algorithm";
-  public static final String ENCRYPT_DEK_EXPIRY_DAYS = "encrypt.dek.expiry.days";
-  public static final String ENCRYPT_ALTERNATE_KMS_KEY_IDS = "encrypt.alternate.kms.key.ids";
-=======
   public static final String ENCRYPT_KEK_NAME = EncryptionExecutor.ENCRYPT_KEK_NAME;
   public static final String ENCRYPT_KMS_KEY_ID = EncryptionExecutor.ENCRYPT_KMS_KEY_ID;
   public static final String ENCRYPT_KMS_TYPE = EncryptionExecutor.ENCRYPT_KMS_TYPE;
   public static final String ENCRYPT_DEK_ALGORITHM = EncryptionExecutor.ENCRYPT_DEK_ALGORITHM;
   public static final String ENCRYPT_DEK_EXPIRY_DAYS = EncryptionExecutor.ENCRYPT_DEK_EXPIRY_DAYS;
->>>>>>> 6e4e6eae
 
   public static final String KMS_TYPE_SUFFIX = EncryptionExecutor.KMS_TYPE_SUFFIX;
   public static final byte[] EMPTY_AAD = EncryptionExecutor.EMPTY_AAD;
@@ -115,416 +91,13 @@
     private EncryptionExecutor.EncryptionExecutorTransform transform;
 
     public void init(RuleContext ctx) throws RuleException {
-<<<<<<< HEAD
-      cryptor = getCryptor(ctx);
-      kekName = getKekName(ctx);
-      kek = getOrCreateKek(ctx);
-      dekExpiryDays = getDekExpiryDays(ctx);
-    }
-
-    public boolean isDekRotated() {
-      return dekExpiryDays > 0;
-    }
-
-    protected String getKekName(RuleContext ctx) throws RuleException {
-      String name = ctx.getParameter(ENCRYPT_KEK_NAME);
-      if (name == null) {
-        throw new RuleException("No kek name found");
-      }
-      int length = name.length();
-      if (length == 0) {
-        throw new RuleException("Empty kek name");
-      }
-      char first = name.charAt(0);
-      if (!(Character.isLetter(first) || first == '_')) {
-        throw new RuleException("Illegal initial character in kek name: " + name);
-      }
-      for (int i = 1; i < length; i++) {
-        char c = name.charAt(i);
-        if (!(Character.isLetterOrDigit(c) || c == '_' || c == '-')) {
-          throw new RuleException("Illegal character in kek name: " + name);
-        }
-      }
-      return name;
-    }
-
-    protected Kek getOrCreateKek(RuleContext ctx) throws RuleException {
-      boolean isRead = ctx.ruleMode() == RuleMode.READ;
-      KekId kekId = new KekId(kekName, isRead);
-
-      String kmsType = ctx.getParameter(ENCRYPT_KMS_TYPE);
-      String kmsKeyId = ctx.getParameter(ENCRYPT_KMS_KEY_ID);
-
-      Kek kek = retrieveKekFromRegistry(kekId);
-      if (kek == null) {
-        if (isRead) {
-          throw new RuleException("No kek found for " + kekName + " during consume");
-        }
-        if (kmsType == null || kmsType.isEmpty()) {
-          throw new RuleException("No kms type found for " + kekName + " during produce");
-        }
-        if (kmsKeyId == null || kmsKeyId.isEmpty()) {
-          throw new RuleException("No kms key id found for " + kekName + " during produce");
-        }
-        kek = storeKekToRegistry(kekId, kmsType, kmsKeyId, false);
-        if (kek == null) {
-          // Handle conflicts (409)
-          kek = retrieveKekFromRegistry(kekId);
-        }
-        if (kek == null) {
-          throw new RuleException("No kek found for " + kekName + " during produce");
-        }
-      }
-      if (kmsType != null && !kmsType.isEmpty() && !kmsType.equals(kek.getKmsType())) {
-        throw new RuleException("Found " + kekName + " with kms type '"
-            + kek.getKmsType() + "' which differs from rule kms type '" + kmsType + "'");
-      }
-      if (kmsKeyId != null && !kmsKeyId.isEmpty() && !kmsKeyId.equals(kek.getKmsKeyId())) {
-        throw new RuleException("Found " + kekName + " with kms key id '"
-            + kek.getKmsKeyId() + "' which differs from rule kms key id '" + kmsKeyId + "'");
-      }
-      return kek;
-    }
-
-    private int getDekExpiryDays(RuleContext ctx) throws RuleException {
-      String expiryStr = ctx.getParameter(ENCRYPT_DEK_EXPIRY_DAYS);
-      if (expiryStr == null || expiryStr.isEmpty()) {
-        return 0;
-      }
-      int dekExpiryDays;
-      try {
-        dekExpiryDays = Integer.parseInt(expiryStr);
-      } catch (NumberFormatException e) {
-        throw new RuleException("Invalid value for " + ENCRYPT_DEK_EXPIRY_DAYS + ": " + expiryStr);
-      }
-      if (dekExpiryDays < 0) {
-        throw new RuleException("Invalid value for " + ENCRYPT_DEK_EXPIRY_DAYS + ": " + expiryStr);
-      }
-      return dekExpiryDays;
-    }
-
-    private Kek retrieveKekFromRegistry(KekId key) throws RuleException {
-      try {
-        return client.getKek(key.getName(), key.isLookupDeleted());
-      } catch (RestClientException e) {
-        if (e.getStatus() == 404) {
-          return null;
-        }
-        throw new RuleClientException("Could not get kek " + key.getName(), e);
-      } catch (IOException e) {
-        throw new RuleClientException("Could not get kek " + key.getName(), e);
-      }
-    }
-
-    private Kek storeKekToRegistry(KekId key, String kmsType, String kmsKeyId, boolean shared)
-        throws RuleException {
-      try {
-        Kek kek = client.createKek(
-            key.getName(), kmsType, kmsKeyId,
-            null, null, shared);
-        log.info("Registered kek " + key.getName());
-        return kek;
-      } catch (RestClientException e) {
-        if (e.getStatus() == 409) {
-          return null;
-        }
-        throw new RuleClientException("Could not register kek " + key.getName(), e);
-      } catch (IOException e) {
-        throw new RuleClientException("Could not register kek " + key.getName(), e);
-      }
-    }
-
-    public Dek getOrCreateDek(RuleContext ctx, Integer version)
-        throws RuleException, GeneralSecurityException {
-      boolean isRead = ctx.ruleMode() == RuleMode.READ;
-      DekId dekId = new DekId(kekName, ctx.subject(), version, cryptor.getDekFormat(), isRead);
-
-      Aead aead = null;
-      Dek dek = retrieveDekFromRegistry(dekId);
-      boolean isExpired = isExpired(ctx, dek);
-      if (isExpired) {
-        log.info("Dek with ts " + dek.getTimestamp()
-            + " expired after " + dekExpiryDays + " day(s)");
-      }
-      if (dek == null || isExpired) {
-        if (isRead) {
-          throw new RuleException("No dek found for " + kekName + " during consume");
-        }
-        byte[] encryptedDek = null;
-        if (!kek.isShared()) {
-          aead = new AeadWrapper(configs, kek);
-          // Generate new dek
-          byte[] rawDek = generateKey(dekId.getDekFormat());
-          encryptedDek = aead.encrypt(rawDek, EMPTY_AAD);
-        }
-        Integer newVersion = isExpired ? dek.getVersion() + 1 : null;
-        try {
-          dek = createDek(dekId, newVersion, encryptedDek);
-        } catch (RuleException e) {
-          if (dek == null) {
-            throw e;
-          }
-          log.warn("Failed to create dek for " + kekName + ", subject " + ctx.subject()
-              + ", version " + newVersion + ", using existing dek");
-        }
-      }
-      if (dek.getKeyMaterialBytes() == null) {
-        if (aead == null) {
-          aead = new AeadWrapper(configs, kek);
-        }
-        byte[] rawDek = aead.decrypt(dek.getEncryptedKeyMaterialBytes(), EMPTY_AAD);
-        dek.setKeyMaterial(rawDek);
-      }
-      return dek;
-    }
-
-    private Dek createDek(DekId dekId, Integer newVersion, byte[] encryptedDek)
-        throws RuleException {
-      DekId newDekId = new DekId(dekId.getKekName(), dekId.getSubject(), newVersion,
-          dekId.getDekFormat(), dekId.isLookupDeleted());
-      // encryptedDek may be passed as null if kek is shared
-      Dek dek = storeDekToRegistry(newDekId, encryptedDek);
-      if (dek == null) {
-        // Handle conflicts (409)
-        // Use the original version, which should be null or LATEST_VERSION
-        dek = retrieveDekFromRegistry(dekId);
-      }
-      if (dek == null) {
-        throw new RuleException("No dek found for " + dekId.getKekName() + " during produce");
-      }
-      return dek;
-    }
-
-    private boolean isExpired(RuleContext ctx, Dek dek) {
-      return ctx.ruleMode() != RuleMode.READ
-          && dekExpiryDays > 0
-          && dek != null
-          && (clock.millis() - dek.getTimestamp()) / MILLIS_IN_DAY >= dekExpiryDays;
-    }
-
-    private Dek retrieveDekFromRegistry(DekId key)
-        throws RuleException {
-      try {
-        Dek dek;
-        if (key.getVersion() != null) {
-          dek = client.getDekVersion(
-              key.getKekName(), key.getSubject(), key.getVersion(), key.getDekFormat(),
-              key.isLookupDeleted());
-        } else {
-          dek = client.getDek(
-              key.getKekName(), key.getSubject(), key.getDekFormat(), key.isLookupDeleted());
-        }
-        return dek != null && dek.getEncryptedKeyMaterial() != null ? dek : null;
-      } catch (RestClientException e) {
-        if (e.getStatus() == 404) {
-          return null;
-        }
-        throw new RuleClientException("Could not get dek for kek " + key.getKekName()
-            + ", subject " + key.getSubject(), e);
-      } catch (IOException e) {
-        throw new RuleClientException("Could not get dek for kek " + key.getKekName()
-            + ", subject " + key.getSubject(), e);
-      }
-    }
-
-    private Dek storeDekToRegistry(DekId key, byte[] encryptedDek)
-        throws RuleException {
-      try {
-        String encryptedDekStr = encryptedDek != null
-            ? (String) toObject(Type.STRING, Base64.getEncoder().encode(encryptedDek))
-            : null;
-        Dek dek;
-        if (key.getVersion() != null) {
-          dek = client.createDek(
-              key.getKekName(), key.getSubject(), key.getVersion(),
-              key.getDekFormat(), encryptedDekStr);
-        } else {
-          dek = client.createDek(
-              key.getKekName(), key.getSubject(), key.getDekFormat(), encryptedDekStr);
-        }
-        log.info("Registered dek for kek " + key.getKekName() + ", subject " + key.getSubject());
-        return dek;
-      } catch (RestClientException e) {
-        if (e.getStatus() == 409) {
-          return null;
-        }
-        throw new RuleClientException("Could not register dek for kek " + key.getKekName()
-            + ", subject " + key.getSubject(), e);
-      } catch (IOException e) {
-        throw new RuleClientException("Could not register dek for kek " + key.getKekName()
-            + ", subject " + key.getSubject(), e);
-      }
-=======
       transform = encryptionExecutor.newTransform(ctx);
->>>>>>> 6e4e6eae
     }
 
     @Override
     public Object transform(RuleContext ctx, FieldContext fieldCtx, Object fieldValue)
         throws RuleException {
-<<<<<<< HEAD
-      try {
-        if (fieldValue == null) {
-          return null;
-        }
-        Dek dek;
-        byte[] plaintext;
-        byte[] ciphertext;
-        switch (ctx.ruleMode()) {
-          case WRITE:
-            plaintext = toBytes(fieldCtx.getType(), fieldValue);
-            if (plaintext == null) {
-              throw new RuleException(
-                  "Type '" + fieldCtx.getType() + "' not supported for encryption");
-            }
-            dek = getOrCreateDek(ctx, isDekRotated() ? LATEST_VERSION : null);
-            ciphertext = cryptor.encrypt(dek.getKeyMaterialBytes(), plaintext, EMPTY_AAD);
-            if (isDekRotated()) {
-              ciphertext = prefixVersion(dek.getVersion(), ciphertext);
-            }
-            if (fieldCtx.getType() == Type.STRING) {
-              ciphertext = Base64.getEncoder().encode(ciphertext);
-            }
-            return toObject(fieldCtx.getType(), ciphertext);
-          case READ:
-            ciphertext = toBytes(fieldCtx.getType(), fieldValue);
-            if (ciphertext == null) {
-              return fieldValue;
-            }
-            if (fieldCtx.getType() == Type.STRING) {
-              ciphertext = Base64.getDecoder().decode(ciphertext);
-            }
-            Integer version = null;
-            if (isDekRotated()) {
-              Map.Entry<Integer, byte[]> kv = extractVersion(ciphertext);
-              version = kv.getKey();
-              ciphertext = kv.getValue();
-            }
-            dek = getOrCreateDek(ctx, version);
-            plaintext = cryptor.decrypt(dek.getKeyMaterialBytes(), ciphertext, EMPTY_AAD);
-            return toObject(fieldCtx.getType(), plaintext);
-          default:
-            throw new IllegalArgumentException("Unsupported rule mode " + ctx.ruleMode());
-        }
-      } catch (Exception e) {
-        throw new RuleException(e);
-      }
-    }
-
-    private byte[] prefixVersion(int version, byte[] ciphertext) {
-      byte[] combined = new byte[ciphertext.length + 1 + VERSION_SIZE];
-      ByteBuffer buffer = ByteBuffer.wrap(combined);
-      buffer.put(MAGIC_BYTE);
-      buffer.putInt(version);
-      buffer.put(ciphertext);
-      return combined;
-    }
-
-    private Map.Entry<Integer, byte[]> extractVersion(byte[] ciphertext) throws RuleException {
-      ByteBuffer buffer = ByteBuffer.wrap(ciphertext);
-      if (buffer.get() != MAGIC_BYTE) {
-        throw new RuleException("Unknown magic byte!");
-      }
-      int version = buffer.getInt();
-      int remainingSize = ciphertext.length - 1 - VERSION_SIZE;
-      byte[] remaining = new byte[remainingSize];
-      buffer.get(remaining, 0, remainingSize);
-      return new SimpleEntry<>(version, remaining);
-    }
-
-    @Override
-    public void close() {
-    }
-  }
-
-  private static KmsClient getKmsClient(Map<String, ?> configs, String kekUrl)
-      throws GeneralSecurityException {
-    try {
-      return KmsDriverManager.getDriver(kekUrl).getKmsClient(kekUrl);
-    } catch (GeneralSecurityException e) {
-      return KmsDriverManager.getDriver(kekUrl).registerKmsClient(configs, Optional.of(kekUrl));
-=======
       return transform.transform(ctx, fieldCtx.getType(), fieldValue);
->>>>>>> 6e4e6eae
-    }
-  }
-
-  static class AeadWrapper implements Aead {
-    private final Map<String, ?> configs;
-    private final Kek kek;
-
-    public AeadWrapper(Map<String, ?> configs, Kek kek) {
-      this.configs = configs;
-      this.kek = kek;
-    }
-
-    @Override
-    public byte[] encrypt(byte[] plaintext, byte[] associatedData)
-        throws GeneralSecurityException {
-      List<String> kmsKeyIds = getKmsKeyIds();
-      for (int i = 0; i < kmsKeyIds.size(); i++) {
-        try {
-          Aead aead = getAead(configs, kek.getKmsType(), kmsKeyIds.get(i));
-          return aead.encrypt(plaintext, associatedData);
-        } catch (Exception e) {
-          log.warn("Failed to encrypt with kek {} and kms key id {}: {}",
-              kek.getName(), kmsKeyIds.get(i), e.getMessage());
-          if (i == kmsKeyIds.size() - 1) {
-            throw e instanceof GeneralSecurityException
-                ? (GeneralSecurityException) e
-                : new GeneralSecurityException("Failed to encrypt with all KEKs", e);
-          }
-        }
-      }
-      return null;
-    }
-
-    @Override
-    public byte[] decrypt(byte[] ciphertext, byte[] associatedData)
-        throws GeneralSecurityException {
-      List<String> kmsKeyIds = getKmsKeyIds();
-      for (int i = 0; i < kmsKeyIds.size(); i++) {
-        try {
-          Aead aead = getAead(configs, kek.getKmsType(), kmsKeyIds.get(i));
-          return aead.decrypt(ciphertext, associatedData);
-        } catch (Exception e) {
-          log.warn("Failed to decrypt with kek {} and kms key id {}: {}",
-              kek.getName(), kmsKeyIds.get(i), e.getMessage());
-          if (i == kmsKeyIds.size() - 1) {
-            throw e instanceof GeneralSecurityException
-                ? (GeneralSecurityException) e
-                : new GeneralSecurityException("Failed to decrypt with all KEKs", e);
-          }
-        }
-      }
-      return null;
-    }
-
-    private List<String> getKmsKeyIds() {
-      List<String> kmsKeyIds = new ArrayList<>();
-      kmsKeyIds.add(kek.getKmsKeyId());
-      if (kek.getKmsProps() != null) {
-        String alternateKmsKeyIds = kek.getKmsProps().get(ENCRYPT_ALTERNATE_KMS_KEY_IDS);
-        if (alternateKmsKeyIds != null && !alternateKmsKeyIds.isEmpty()) {
-          String[] ids = alternateKmsKeyIds.split("\\s*,\\s*");
-          for (String id : ids) {
-            if (!id.isEmpty()) {
-              kmsKeyIds.add(id);
-            }
-          }
-        }
-      }
-      return kmsKeyIds;
-    }
-
-    private Aead getAead(Map<String, ?> configs, String kmsType, String kmsKeyId)
-        throws GeneralSecurityException {
-      String kekUrl = kmsType + KMS_TYPE_SUFFIX + kmsKeyId;
-      KmsClient kmsClient = getKmsClient(configs, kekUrl);
-      if (kmsClient == null) {
-        throw new GeneralSecurityException("No kms client found for " + kekUrl);
-      }
-      return kmsClient.getAead(kekUrl);
     }
   }
 }
