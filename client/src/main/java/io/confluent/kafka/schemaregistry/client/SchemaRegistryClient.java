/**
 * Copyright 2014 Confluent Inc.
 *
 * Licensed under the Apache License, Version 2.0 (the "License");
 * you may not use this file except in compliance with the License.
 * You may obtain a copy of the License at
 *
 * http://www.apache.org/licenses/LICENSE-2.0
 *
 * Unless required by applicable law or agreed to in writing, software
 * distributed under the License is distributed on an "AS IS" BASIS,
 * WITHOUT WARRANTIES OR CONDITIONS OF ANY KIND, either express or implied.
 * See the License for the specific language governing permissions and
 * limitations under the License.
 */

package io.confluent.kafka.schemaregistry.client;

import org.apache.avro.Schema;

import java.io.IOException;
import java.util.Collection;
import java.util.List;

import io.confluent.kafka.schemaregistry.client.rest.exceptions.RestClientException;

public interface SchemaRegistryClient {

  public int register(String subject, Schema schema) throws IOException, RestClientException;

  @Deprecated
  public Schema getByID(int id) throws IOException, RestClientException;

  public Schema getById(int id) throws IOException, RestClientException;

  @Deprecated
  public Schema getBySubjectAndID(String subject, int id) throws IOException, RestClientException;

  public Schema getBySubjectAndId(String subject, int id) throws IOException, RestClientException;

  public SchemaMetadata getLatestSchemaMetadata(String subject)
      throws IOException, RestClientException;

  public SchemaMetadata getSchemaMetadata(String subject, int version)
      throws IOException, RestClientException;

  public int getVersion(String subject, Schema schema) throws IOException, RestClientException;

  public List<Integer> getAllVersions(String subject) throws IOException, RestClientException;

  public boolean testCompatibility(String subject, Schema schema)
      throws IOException, RestClientException;

  public String updateCompatibility(String subject, String compatibility)
      throws IOException, RestClientException;

  public String getCompatibility(String subject) throws IOException, RestClientException;

  public Collection<String> getAllSubjects() throws IOException, RestClientException;

  int getId(String subject, Schema schema) throws IOException, RestClientException;
<<<<<<< HEAD

  public List<Integer> deleteSubject(String subject) throws IOException, RestClientException;

  public List<Integer> deleteSubject(Map<String, String> requestProperties, String subject)
      throws IOException, RestClientException;

  public Integer deleteSchemaVersion(String subject, String version)
      throws IOException, RestClientException;

  public Integer deleteSchemaVersion(Map<String, String> requestProperties,
                                     String subject,
                                     String version)
      throws IOException, RestClientException;
=======
>>>>>>> a4cf22af
}<|MERGE_RESOLUTION|>--- conflicted
+++ resolved
@@ -59,7 +59,6 @@
   public Collection<String> getAllSubjects() throws IOException, RestClientException;
 
   int getId(String subject, Schema schema) throws IOException, RestClientException;
-<<<<<<< HEAD
 
   public List<Integer> deleteSubject(String subject) throws IOException, RestClientException;
 
@@ -73,6 +72,4 @@
                                      String subject,
                                      String version)
       throws IOException, RestClientException;
-=======
->>>>>>> a4cf22af
 }