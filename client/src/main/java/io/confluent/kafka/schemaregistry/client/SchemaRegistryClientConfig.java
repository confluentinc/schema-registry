--- conflicted
+++ resolved
@@ -72,7 +72,6 @@
     return ConfigDef.Importance.valueOf(importance.name());
   }
 
-<<<<<<< HEAD
   public static Integer getHttpConnectTimeoutMs(Map<String, ?> configs) {
     if (configs != null && configs.containsKey(HTTP_CONNECT_TIMEOUT_MS)) {
       Object httpConnectTimeoutMsVal
@@ -95,7 +94,7 @@
     } else {
       return HTTP_READ_TIMEOUT_MS_DEFAULT;
     }
-=======
+
   public static long getMissingIdTTL(Map<String, ?> configs) {
     return configs != null && configs.containsKey(MISSING_ID_CACHE_TTL_CONFIG)
         ? (Long) configs.get(MISSING_ID_CACHE_TTL_CONFIG)
@@ -112,6 +111,5 @@
     return configs != null && configs.containsKey(MISSING_CACHE_SIZE_CONFIG)
         ? (Integer) configs.get(MISSING_CACHE_SIZE_CONFIG)
         : 10000;
->>>>>>> d3b477b5
   }
 }