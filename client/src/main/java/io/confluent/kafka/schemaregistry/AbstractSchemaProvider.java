--- conflicted
+++ resolved
@@ -89,25 +89,7 @@
         visited.add(reference.getName());
       }
       if (!schemas.containsKey(reference.getName())) {
-<<<<<<< HEAD
-        QualifiedSubject refSubject = QualifiedSubject.qualifySubjectWithParent(
-            schemaVersionFetcher().tenant(), schema.getSubject(), reference.getSubject());
-        Schema s = schemaVersionFetcher().getByVersion(refSubject.toQualifiedSubject(),
-            reference.getVersion(), lookupDeletedSchema);
-        if (s == null) {
-          throw new IllegalStateException("No schema reference found for subject \""
-              + refSubject
-              + "\" and version "
-              + reference.getVersion());
-        }
-        if (reference.getVersion() == -1) {
-          // Update the version with the latest
-          reference.setVersion(s.getVersion());
-        }
         resolveReferences(s, schemas, visited, isNew);
-=======
-        resolveReferences(s, schemas, visited);
->>>>>>> b993dd16
         schemas.put(reference.getName(), s.getSchema());
       }
     }
