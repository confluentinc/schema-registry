/*
 * Copyright 2021 Confluent Inc.
 *
 * Licensed under the Apache License, Version 2.0 (the "License");
 * you may not use this file except in compliance with the License.
 * You may obtain a copy of the License at
 *
 * http://www.apache.org/licenses/LICENSE-2.0
 *
 * Unless required by applicable law or agreed to in writing, software
 * distributed under the License is distributed on an "AS IS" BASIS,
 * WITHOUT WARRANTIES OR CONDITIONS OF ANY KIND, either express or implied.
 * See the License for the specific language governing permissions and
 * limitations under the License.
 */

package io.confluent.kafka.schemaregistry.utils;

import com.google.common.base.CharMatcher;
import java.util.Objects;

/**
 * A qualified subject consists of a tenant, a context, and a subject name.
 * The qualification refers to the context and subject being qualified with a tenant.
 * The qualified subject string has the following format:
 *
 * <p>[tenant_][:.context:]subject
 *
 * <p>where tenant is optional and defaults to "default", context is optional
 * and defaults to ".", and subject is required and may be empty.
 *
 * <p>The special context name ".__GLOBAL" is used for global configuration and mode settings.
 * The special subject name "__GLOBAL" is used to store global permissions.
 * The special subject name "__EMPTY" represents an empty string.
 */
public class QualifiedSubject implements Comparable<QualifiedSubject> {

  public static final String DEFAULT_TENANT = "default";

  public static final String DEFAULT_CONTEXT = ".";

  public static final String TENANT_DELIMITER = "_";

  public static final String CONTEXT_DELIMITER = ":";

  public static final String CONTEXT_SEPARATOR = ".";

  public static final String CONTEXT_PREFIX = CONTEXT_DELIMITER + CONTEXT_SEPARATOR;

  public static final String WILDCARD = "*";

  public static final String CONTEXT_WILDCARD = CONTEXT_DELIMITER + WILDCARD + CONTEXT_DELIMITER;

  // A special context that is used for global configuration and mode settings.
  public static final String GLOBAL_CONTEXT_NAME = ".__GLOBAL";

  // Subject name under which global permissions are stored.
  public static final String GLOBAL_SUBJECT_NAME = "__GLOBAL";

  // Subject name that represents empty string
  public static final String EMPTY_SUBJECT_NAME = "__EMPTY";

  private final String tenant;
  private final String context;  // assumed to start with CONTEXT_SEPARATOR
  private final String subject;

  // visible for testing
  protected QualifiedSubject(String tenant, String qualifiedSubject) {
    String contextSubject = qualifiedSubject != null ? qualifiedSubject : "";
    if (!DEFAULT_TENANT.equals(tenant)) {
      int ix = contextSubject.indexOf(TENANT_DELIMITER);
      if (ix >= 0) {
        String tenantPrefix = contextSubject.substring(0, ix);
        contextSubject = contextSubject.substring(ix + 1);
        // set actual tenant, we only really care whether the passed in tenant was "default"
        tenant = tenantPrefix;
      } else {
        tenant = DEFAULT_TENANT;
      }
    }

    String context;
    String subject;
    if (contextSubject.startsWith(CONTEXT_PREFIX)) {
      int ix = contextSubject.substring(CONTEXT_PREFIX.length()).indexOf(CONTEXT_DELIMITER);
      if (ix >= 0) {
        ix += CONTEXT_PREFIX.length();
        context = contextSubject.substring(1, ix);  // skip first CONTEXT_DELIMITER
        subject = contextSubject.substring(ix + 1);
      } else {
        context = contextSubject.substring(1);      // skip first CONTEXT_DELIMITER
        subject = "";
      }
    } else if (contextSubject.startsWith(CONTEXT_WILDCARD)) {
      context = WILDCARD;
      subject = contextSubject.substring(CONTEXT_WILDCARD.length());
    } else {
      context = DEFAULT_CONTEXT;
      subject = contextSubject;
    }

    this.tenant = tenant;
    this.context = context;
    this.subject = subject;
  }

  public QualifiedSubject(String tenant, String context, String subject) {
    this.tenant = tenant != null ? tenant : DEFAULT_TENANT;
    this.context = context != null ? context : DEFAULT_CONTEXT;
    this.subject = subject != null ? subject : "";
  }

  public String getTenant() {
    return tenant;
  }

  public String getContext() {
    return context;
  }

  public String getSubject() {
    return subject;
  }

  @Override
  public boolean equals(Object o) {
    if (this == o) {
      return true;
    }
    if (o == null || getClass() != o.getClass()) {
      return false;
    }
    QualifiedSubject that = (QualifiedSubject) o;
    return Objects.equals(tenant, that.tenant)
        && Objects.equals(context, that.context)
        && Objects.equals(subject, that.subject);
  }

  @Override
  public int hashCode() {
    return Objects.hash(tenant, context, subject);
  }

  @Override
  public String toString() {
    return toQualifiedSubject();
  }

  public String toQualifiedContext() {
    String unqualifiedContext = toUnqualifiedContext();
    if (DEFAULT_TENANT.equals(tenant)) {
      return unqualifiedContext;
    } else {
      return tenant + TENANT_DELIMITER + unqualifiedContext;
    }
  }

  /**
   * Returns the context without the tenant prefix.
   */
  public String toUnqualifiedContext() {
    return DEFAULT_CONTEXT.equals(context)
        ? ""
        : CONTEXT_DELIMITER + context + CONTEXT_DELIMITER;
  }

  /**
   * Returns the context and subject with the tenant prefix.
   */
  public String toQualifiedSubject() {
    return toQualifiedContext() + subject;
  }

  /**
   * Returns the context and subject without the tenant prefix.
   */
  public String toUnqualifiedSubject() {
    return toUnqualifiedContext() + subject;
  }

  /**
   * Checks if the given subject is qualified with the given tenant.
   *
   * @param tenant the tenant
   * @param qualifiedSubject the subject with a tenant prefix
   * @return true if the subject is qualified with the tenant, false otherwise
   */
  public static boolean isQualified(String tenant, String qualifiedSubject) {
    return !DEFAULT_TENANT.equals(tenant)
        && qualifiedSubject != null
        && qualifiedSubject.startsWith(tenant + TENANT_DELIMITER);
  }

  /**
   * Creates a QualifiedSubject from the given tenant and qualified subject.
   *
   * @param tenant the tenant
   * @param qualifiedSubject the subject with a tenant prefix
   * @return the QualifiedSubject, or null if the qualified subject is null or invalid
   */
  public static QualifiedSubject create(String tenant, String qualifiedSubject) {
    try {
      return qualifiedSubject != null ? new QualifiedSubject(tenant, qualifiedSubject) : null;
    } catch (IllegalArgumentException e) {
      return null;
    }
  }

  /**
   * Creates a QualifiedSubject from the given tenant and unqualified subject.
   *
   * @param tenant the tenant
   * @param unqualifiedSubject the subject without a tenant prefix
   * @return the QualifiedSubject, or null if the unqualified subject is null or invalid
   */
  public static QualifiedSubject createFromUnqualified(String tenant, String unqualifiedSubject) {
    try {
      if (unqualifiedSubject == null) {
        return null;
      }
      String qualifiedSubject = DEFAULT_TENANT.equals(tenant)
          ? unqualifiedSubject
          : tenant + TENANT_DELIMITER + unqualifiedSubject;
      return new QualifiedSubject(tenant, qualifiedSubject);
    } catch (IllegalArgumentException e) {
      return null;
    }
  }

  /**
   * Returns the context for the given qualified subject.
   *
   * @param tenant the tenant
   * @param qualifiedSubject the subject with a tenant prefix
   * @return the context, or DEFAULT_CONTEXT if the qualified subject is null or invalid
   */
  public static String contextFor(String tenant, String qualifiedSubject) {
    QualifiedSubject qs = QualifiedSubject.create(tenant, qualifiedSubject);
    return qs != null ? qs.getContext() : DEFAULT_CONTEXT;
  }

  /**
   * Returns the qualified context for the given qualified subject.
   *
   * @param tenant the tenant
   * @param qualifiedSubject the subject with a tenant prefix
   * @return the qualified context, or empty string if the qualified subject is null or invalid
   */
  public static String qualifiedContextFor(String tenant, String qualifiedSubject) {
    QualifiedSubject qs = QualifiedSubject.create(tenant, qualifiedSubject);
    return qs != null ? qs.toQualifiedContext() : "";
  }

  /**
   * Checks if the given qualified subject is a context for the given qualified subject.
   *
   * @param tenant the tenant
   * @param qualifiedSubject the subject with a tenant prefix
   * @param qualifiedContext the context with a tenant prefix, which must not specify a subject
   * @return true if the subject is in the context, false otherwise
   */
  public static boolean isSubjectInContext(
      String tenant, String qualifiedSubject, QualifiedSubject qualifiedContext) {
    return qualifiedContext != null
        && qualifiedContext.getSubject().isEmpty() // must be a context without a subject
        && (qualifiedContext.getContext().equals(GLOBAL_CONTEXT_NAME)
        || qualifiedContext.toQualifiedContext().equals(
            QualifiedSubject.qualifiedContextFor(tenant, qualifiedSubject)));
  }

  /**
   * Qualifies the given subject (which has no tenant) with the given parent context
   * (which may have a tenant). If the parent has a context, it is used as the context
   * for the subject. If the parent has no context, the subject is placed in the default context.
   *
   * @param tenant the tenant to use if the parent has no tenant
   * @param parent the parent context, which may have a tenant
   * @param subjectWithoutTenant the subject without a tenant
   * @return the qualified subject, or null if the subjectWithoutTenant is null or invalid
   */
  public static QualifiedSubject qualifySubjectWithParent(
      String tenant, String parent, String subjectWithoutTenant) {
    return qualifySubjectWithParent(tenant, parent, subjectWithoutTenant, false);
  }

  /**
   * Qualifies the given subject (which has no tenant) with the given parent context
   * (which may have a tenant). If the parent has a context, it is used as the context
   * for the subject. If the parent has no context, the subject is placed in the default context.
   *
   * @param tenant the tenant to use if the parent has no tenant
   * @param parent the parent context, which may have a tenant
   * @param subjectWithoutTenant the subject without a tenant
   * @param prefixTenant if true, the returned qualified subject will have the tenant prefixed
   * @return the qualified subject, or null if the subjectWithoutTenant is null or invalid
   */
  public static QualifiedSubject qualifySubjectWithParent(
      String tenant, String parent, String subjectWithoutTenant, boolean prefixTenant) {
    // Since the subject has no tenant, pass the default tenant
    QualifiedSubject qualifiedSubject =
        QualifiedSubject.create(DEFAULT_TENANT, subjectWithoutTenant);
    if (qualifiedSubject == null) {
      return null;
    }
    boolean isQualified = !DEFAULT_CONTEXT.equals(qualifiedSubject.getContext());
    if (!isQualified) {
      QualifiedSubject qualifiedParent = QualifiedSubject.create(tenant, parent);
      boolean isParentQualified = qualifiedParent != null
          && !DEFAULT_CONTEXT.equals(qualifiedParent.getContext());
      if (isParentQualified) {
        // Since the subject has no tenant, pass the default tenant
        qualifiedSubject = new QualifiedSubject(
            DEFAULT_TENANT, qualifiedParent.getContext(), subjectWithoutTenant);
      }
    }
    if (prefixTenant) {
      // Prefix the tenant if prefixTenant is true.
      // For example, references are stored without tenant prefixes,
      // while alias replacements need the tenant.
      qualifiedSubject = new QualifiedSubject(
          tenant, qualifiedSubject.getContext(), qualifiedSubject.getSubject());
    }
    return qualifiedSubject;
  }

  /**
   * Normalizes the given qualified subject name.
   *
   * @param tenant the tenant
   * @param qualifiedSubject the subject with a tenant prefix
   * @return the normalized subject name
   */
  public static String normalize(String tenant, String qualifiedSubject) {
    QualifiedSubject qs = QualifiedSubject.create(tenant, qualifiedSubject);
    return qs != null ? qs.toQualifiedSubject() : null;
  }

  /**
   * Normalizes the given context name.
   *
   * @param context the context name
   * @return the normalized context name, or null if the context is null
   * @throws IllegalArgumentException if the context name is invalid
   */
  public static String normalizeContext(String context) {
    if (context == null) {
      return null;
    }
    if (context.startsWith(CONTEXT_DELIMITER)) {
      context = context.substring(1);
    }
    if (context.endsWith(CONTEXT_DELIMITER)) {
      context = context.substring(0, context.length() - 1);
    }
    if (context.contains(CONTEXT_DELIMITER)) {
      throw new IllegalArgumentException("Context name cannot contain a colon");
    }
    if (!context.startsWith(CONTEXT_SEPARATOR)) {
      context = CONTEXT_SEPARATOR + context;
    }
    return DEFAULT_CONTEXT.equals(context) ? "" : CONTEXT_DELIMITER + context + CONTEXT_DELIMITER;
  }

  /**
   * Checks if the given qualified subject is the default context for the given tenant.
   * The default context is the context with name "." and an empty subject.
   *
   * @param tenant the tenant
   * @param qualifiedSubject the subject with a tenant prefix
   * @return true if the qualified subject is the default context, false otherwise
   */
  public static boolean isDefaultContext(String tenant, String qualifiedSubject) {
    QualifiedSubject qs = QualifiedSubject.create(tenant, qualifiedSubject);
    return qs == null || (qs.getContext().equals(DEFAULT_CONTEXT) && qs.getSubject().isEmpty());
  }

<<<<<<< HEAD
  /**
   * Validates the given qualified subject for the given tenant.
   * A valid subject must not be null, must not contain control characters,
   * must not be "__GLOBAL" or "__EMPTY", and must not be in the global context
   * unless isConfigOrMode is true.
   *
   * @param tenant the tenant
   * @param qualifiedSubject the subject with a tenant prefix
   * @return true if the qualified subject is valid, false otherwise
   */
=======
  public static boolean isGlobalContext(String tenant, String qualifiedSubject) {
    QualifiedSubject qs = QualifiedSubject.create(tenant, qualifiedSubject);
    if (qs == null || qs.getContext() == null) {
      return false;
    }
    return qs.getContext().equals(GLOBAL_CONTEXT_NAME)
      && (qs.getSubject().isEmpty() || qs.getSubject() == null);
  }

>>>>>>> 5c3c806a
  public static boolean isValidSubject(String tenant, String qualifiedSubject) {
    return isValidSubject(tenant, qualifiedSubject, false);
  }

  /**
   * Validates the given qualified subject for the given tenant.
   * A valid subject must not be null, must not contain control characters,
   * must not be "__GLOBAL" or "__EMPTY", and must not be in the global context
   * unless isConfigOrMode is true.
   *
   * @param tenant the tenant
   * @param qualifiedSubject the subject with a tenant prefix
   * @param isConfigOrMode true if the subject is for config or mode settings
   * @return true if the qualified subject is valid, false otherwise
   */
  public static boolean isValidSubject(
      String tenant, String qualifiedSubject, boolean isConfigOrMode) {
    if (qualifiedSubject == null || CharMatcher.javaIsoControl().matchesAnyOf(qualifiedSubject)) {
      return false;
    }
    QualifiedSubject qs = QualifiedSubject.create(tenant, qualifiedSubject);
    // For backward compatibility, we allow an empty subject
    if (qs == null || qs.getSubject().equals(GLOBAL_SUBJECT_NAME)
        || qs.getSubject().equals(EMPTY_SUBJECT_NAME)) {
      return false;
    }
    if (!isConfigOrMode && qs.getContext().equals(GLOBAL_CONTEXT_NAME)) {
      // Global context is only valid for config or mode subjects
      return false;
    }
    return true;
  }

  @Override
  public int compareTo(QualifiedSubject that) {
    if (this.getTenant() == null && that.getTenant() == null) {
      // pass
    } else if (this.getTenant() == null) {
      return -1;
    } else if (that.getTenant() == null) {
      return 1;
    } else {
      int tenantComparison = this.getTenant().compareTo(that.getTenant());
      if (tenantComparison != 0) {
        return tenantComparison < 0 ? -1 : 1;
      }
    }

    if (this.getContext() == null && that.getContext() == null) {
      // pass
    } else if (this.getContext() == null) {
      return -1;
    } else if (that.getContext() == null) {
      return 1;
    } else {
      int contextComparison = this.getContext().compareTo(that.getContext());
      if (contextComparison != 0) {
        return contextComparison < 0 ? -1 : 1;
      }
    }

    if (this.getSubject() == null && that.getSubject() == null) {
      return 0;
    } else if (this.getSubject() == null) {
      return -1;
    } else if (that.getSubject() == null) {
      return 1;
    } else {
      return this.getSubject().compareTo(that.getSubject());
    }
  }
}
<|MERGE_RESOLUTION|>--- conflicted
+++ resolved
@@ -374,7 +374,23 @@
     return qs == null || (qs.getContext().equals(DEFAULT_CONTEXT) && qs.getSubject().isEmpty());
   }
 
-<<<<<<< HEAD
+  /**
+   * Checks if the given qualified subject is the global context for the given tenant.
+   * The global context is the context with name ".__GLOBAL" and an empty subject.
+   *
+   * @param tenant the tenant
+   * @param qualifiedSubject the subject with a tenant prefix
+   * @return true if the qualified subject is the global context, false otherwise
+   */
+  public static boolean isGlobalContext(String tenant, String qualifiedSubject) {
+    QualifiedSubject qs = QualifiedSubject.create(tenant, qualifiedSubject);
+    if (qs == null || qs.getContext() == null) {
+      return false;
+    }
+    return qs.getContext().equals(GLOBAL_CONTEXT_NAME)
+      && (qs.getSubject().isEmpty() || qs.getSubject() == null);
+  }
+
   /**
    * Validates the given qualified subject for the given tenant.
    * A valid subject must not be null, must not contain control characters,
@@ -385,17 +401,6 @@
    * @param qualifiedSubject the subject with a tenant prefix
    * @return true if the qualified subject is valid, false otherwise
    */
-=======
-  public static boolean isGlobalContext(String tenant, String qualifiedSubject) {
-    QualifiedSubject qs = QualifiedSubject.create(tenant, qualifiedSubject);
-    if (qs == null || qs.getContext() == null) {
-      return false;
-    }
-    return qs.getContext().equals(GLOBAL_CONTEXT_NAME)
-      && (qs.getSubject().isEmpty() || qs.getSubject() == null);
-  }
-
->>>>>>> 5c3c806a
   public static boolean isValidSubject(String tenant, String qualifiedSubject) {
     return isValidSubject(tenant, qualifiedSubject, false);
   }
