--- conflicted
+++ resolved
@@ -40,10 +40,7 @@
       return Optional.of(
           new AvroSchema(schemaString, references, resolveReferences(references), null));
     } catch (Exception e) {
-<<<<<<< HEAD
-=======
       log.warn("Could not parse schema", e);
->>>>>>> a435a064
       return Optional.empty();
     }
   }
