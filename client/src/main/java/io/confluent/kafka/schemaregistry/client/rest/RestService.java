/*
 * Copyright 2018 Confluent Inc.
 *
 * Licensed under the Apache License, Version 2.0 (the "License");
 * you may not use this file except in compliance with the License.
 * You may obtain a copy of the License at
 *
 * http://www.apache.org/licenses/LICENSE-2.0
 *
 * Unless required by applicable law or agreed to in writing, software
 * distributed under the License is distributed on an "AS IS" BASIS,
 * WITHOUT WARRANTIES OR CONDITIONS OF ANY KIND, either express or implied.
 * See the License for the specific language governing permissions and
 * limitations under the License.
 */

package io.confluent.kafka.schemaregistry.client.rest;

import com.fasterxml.jackson.core.JsonProcessingException;
import com.fasterxml.jackson.core.type.TypeReference;
import com.fasterxml.jackson.databind.JsonNode;
import com.fasterxml.jackson.databind.ObjectMapper;

import io.confluent.kafka.schemaregistry.client.SchemaRegistryClientConfig;
import io.confluent.kafka.schemaregistry.client.security.basicauth.BasicAuthCredentialProviderFactory;
import io.confluent.kafka.schemaregistry.client.security.bearerauth.BearerAuthCredentialProvider;

import org.apache.kafka.common.Configurable;
import org.apache.kafka.common.config.ConfigException;
import org.slf4j.Logger;
import org.slf4j.LoggerFactory;

import java.io.IOException;
import java.io.InputStream;
import java.io.OutputStream;
import java.net.HttpURLConnection;
import java.net.InetSocketAddress;
import java.net.Proxy;
import java.net.URL;
import java.nio.charset.StandardCharsets;
import java.util.Arrays;
import java.util.Base64;
import java.util.Collections;
import java.util.List;
import java.util.Map;

import javax.net.ssl.HttpsURLConnection;
import javax.net.ssl.SSLSocketFactory;

import io.confluent.kafka.schemaregistry.client.rest.entities.Config;
import io.confluent.kafka.schemaregistry.client.rest.entities.ErrorMessage;
import io.confluent.kafka.schemaregistry.client.rest.entities.Schema;
import io.confluent.kafka.schemaregistry.client.rest.entities.SchemaString;
import io.confluent.kafka.schemaregistry.client.rest.entities.requests.CompatibilityCheckResponse;
import io.confluent.kafka.schemaregistry.client.rest.entities.requests.ConfigUpdateRequest;
import io.confluent.kafka.schemaregistry.client.rest.entities.requests.ModeGetResponse;
import io.confluent.kafka.schemaregistry.client.rest.entities.requests.ModeUpdateRequest;
import io.confluent.kafka.schemaregistry.client.rest.entities.requests.RegisterSchemaRequest;
import io.confluent.kafka.schemaregistry.client.rest.entities.requests.RegisterSchemaResponse;
import io.confluent.kafka.schemaregistry.client.rest.exceptions.RestClientException;
import io.confluent.kafka.schemaregistry.client.rest.utils.UrlList;
import io.confluent.kafka.schemaregistry.client.security.basicauth.BasicAuthCredentialProvider;
import io.confluent.kafka.schemaregistry.client.security.bearerauth.BearerAuthCredentialProviderFactory;

/**
 * Rest access layer for sending requests to the schema registry.
 */
public class RestService implements Configurable {

  private static final Logger log = LoggerFactory.getLogger(RestService.class);
  private static final TypeReference<RegisterSchemaResponse> REGISTER_RESPONSE_TYPE =
      new TypeReference<RegisterSchemaResponse>() {
      };
  private static final TypeReference<Config> GET_CONFIG_RESPONSE_TYPE =
      new TypeReference<Config>() {
      };
  private static final TypeReference<List<ModeGetResponse>> GET_MODES_RESPONSE_TYPE =
      new TypeReference<List<ModeGetResponse>>() {
      };
  private static final TypeReference<ModeGetResponse> GET_MODE_RESPONSE_TYPE =
      new TypeReference<ModeGetResponse>() {
      };
  private static final TypeReference<SchemaString> GET_SCHEMA_BY_ID_RESPONSE_TYPE =
      new TypeReference<SchemaString>() {
      };
  private static final TypeReference<JsonNode> GET_SCHEMA_ONLY_BY_VERSION_RESPONSE_TYPE =
      new TypeReference<JsonNode>() {
      };
  private static final TypeReference<Schema> GET_SCHEMA_BY_VERSION_RESPONSE_TYPE =
      new TypeReference<Schema>() {
      };
  private static final TypeReference<List<Integer>> ALL_VERSIONS_RESPONSE_TYPE =
      new TypeReference<List<Integer>>() {
      };
  private static final TypeReference<List<String>> ALL_TOPICS_RESPONSE_TYPE =
      new TypeReference<List<String>>() {
      };
  private static final TypeReference<CompatibilityCheckResponse>
      COMPATIBILITY_CHECK_RESPONSE_TYPE_REFERENCE =
      new TypeReference<CompatibilityCheckResponse>() {
      };
  private static final TypeReference<Schema>
      SUBJECT_SCHEMA_VERSION_RESPONSE_TYPE_REFERENCE =
      new TypeReference<Schema>() {
      };
  private static final TypeReference<ConfigUpdateRequest>
      UPDATE_CONFIG_RESPONSE_TYPE_REFERENCE =
      new TypeReference<ConfigUpdateRequest>() {
      };
  private static final TypeReference<ModeUpdateRequest>
      UPDATE_MODE_RESPONSE_TYPE_REFERENCE =
      new TypeReference<ModeUpdateRequest>() {
      };
  private static final TypeReference<Integer> DELETE_SUBJECT_VERSION_RESPONSE_TYPE =
      new TypeReference<Integer>() {
      };
  private static final TypeReference<? extends List<Integer>> DELETE_SUBJECT_RESPONSE_TYPE =
      new TypeReference<List<Integer>>() {
      };
  private static final TypeReference<String> DELETE_MODE_RESPONSE_TYPE =
      new TypeReference<String>() {
      };

  private static final int HTTP_CONNECT_TIMEOUT_MS = 60000;
  private static final int HTTP_READ_TIMEOUT_MS = 60000;

  private static final int JSON_PARSE_ERROR_CODE = 50005;
  private static ObjectMapper jsonDeserializer = new ObjectMapper();

  private static final String AUTHORIZATION_HEADER = "Authorization";

  public static final Map<String, String> DEFAULT_REQUEST_PROPERTIES;

  static {
    DEFAULT_REQUEST_PROPERTIES =
        Collections.singletonMap("Content-Type", Versions.SCHEMA_REGISTRY_V1_JSON_WEIGHTED);
  }

  private UrlList baseUrls;
  private SSLSocketFactory sslSocketFactory;
  private BasicAuthCredentialProvider basicAuthCredentialProvider;
  private BearerAuthCredentialProvider bearerAuthCredentialProvider;
  private Map<String, String> httpHeaders;
  private Proxy proxy;

  public RestService(UrlList baseUrls) {
    this.baseUrls = baseUrls;
  }

  public RestService(List<String> baseUrls) {
    this(new UrlList(baseUrls));
  }

  public RestService(String baseUrlConfig) {
    this(parseBaseUrl(baseUrlConfig));
  }

  @Override
  public void configure(Map<String, ?> configs) {
    String basicCredentialsSource =
        (String) configs.get(SchemaRegistryClientConfig.BASIC_AUTH_CREDENTIALS_SOURCE);
    String bearerCredentialsSource =
        (String) configs.get(SchemaRegistryClientConfig.BEARER_AUTH_CREDENTIALS_SOURCE);

    if (isNonEmpty(basicCredentialsSource) && isNonEmpty(bearerCredentialsSource)) {
      throw new ConfigException(String.format(
          "Only one of '%s' and '%s' may be specified",
          SchemaRegistryClientConfig.BASIC_AUTH_CREDENTIALS_SOURCE,
          SchemaRegistryClientConfig.BEARER_AUTH_CREDENTIALS_SOURCE
      ));

    } else if (isNonEmpty(basicCredentialsSource)) {
      BasicAuthCredentialProvider basicAuthCredentialProvider =
          BasicAuthCredentialProviderFactory.getBasicAuthCredentialProvider(
              basicCredentialsSource,
              configs
          );
      setBasicAuthCredentialProvider(basicAuthCredentialProvider);

    } else if (isNonEmpty(bearerCredentialsSource)) {
      BearerAuthCredentialProvider bearerAuthCredentialProvider =
          BearerAuthCredentialProviderFactory.getBearerAuthCredentialProvider(
              bearerCredentialsSource,
              configs
          );
      setBearerAuthCredentialProvider(bearerAuthCredentialProvider);
    }

    String proxyHost = (String) configs.get(SchemaRegistryClientConfig.PROXY_HOST);
    Integer proxyPort = (Integer) configs.get(SchemaRegistryClientConfig.PROXY_PORT);

    if (isValidProxyConfig(proxyHost, proxyPort)) {
      setProxy(proxyHost, proxyPort);
    }
  }

  private static boolean isNonEmpty(String s) {
    return s != null && !s.isEmpty();
  }

<<<<<<< HEAD
  private static boolean isValidProxyConfig(String proxyHost, Integer proxyPort) {
    return isNonEmpty(proxyHost) && proxyPort != null && proxyPort > 0;
  }

  public void setSslFactory(SslFactory sslFactory) {
    this.sslFactory = sslFactory;
=======
  public void setSslSocketFactory(SSLSocketFactory sslSocketFactory) {
    this.sslSocketFactory = sslSocketFactory;
>>>>>>> c8a5bf10
  }

  /**
   * @param requestUrl        HTTP connection will be established with this url.
   * @param method            HTTP method ("GET", "POST", "PUT", etc.)
   * @param requestBodyData   Bytes to be sent in the request body.
   * @param requestProperties HTTP header properties.
   * @param responseFormat    Expected format of the response to the HTTP request.
   * @param <T>               The type of the deserialized response to the HTTP request.
   * @return The deserialized response to the HTTP request, or null if no data is expected.
   */
  private <T> T sendHttpRequest(String requestUrl, String method, byte[] requestBodyData,
                                Map<String, String> requestProperties,
                                TypeReference<T> responseFormat)
      throws IOException, RestClientException {
    String requestData = requestBodyData == null
                         ? "null"
                         : new String(requestBodyData, StandardCharsets.UTF_8);
    log.debug(String.format("Sending %s with input %s to %s",
                            method, requestData,
                            requestUrl));

    HttpURLConnection connection = null;
    try {
      URL url = new URL(requestUrl);
<<<<<<< HEAD
      connection = buildConnection(url, method, requestProperties);
=======
      connection = (HttpURLConnection) url.openConnection();

      connection.setConnectTimeout(HTTP_CONNECT_TIMEOUT_MS);
      connection.setReadTimeout(HTTP_READ_TIMEOUT_MS);

      setupSsl(connection);
      connection.setRequestMethod(method);
      setAuthRequestHeaders(connection);
      setCustomHeaders(connection);
      // connection.getResponseCode() implicitly calls getInputStream, so always set to true.
      // On the other hand, leaving this out breaks nothing.
      connection.setDoInput(true);

      for (Map.Entry<String, String> entry : requestProperties.entrySet()) {
        connection.setRequestProperty(entry.getKey(), entry.getValue());
      }

      connection.setUseCaches(false);
>>>>>>> c8a5bf10

      if (requestBodyData != null) {
        connection.setDoOutput(true);
        try (OutputStream os = connection.getOutputStream()) {
          os.write(requestBodyData);
          os.flush();
        } catch (IOException e) {
          log.error("Failed to send HTTP request to endpoint: " + url, e);
          throw e;
        }
      }

      int responseCode = connection.getResponseCode();
      if (responseCode == HttpURLConnection.HTTP_OK) {
        InputStream is = connection.getInputStream();
        T result = jsonDeserializer.readValue(is, responseFormat);
        is.close();
        return result;
      } else if (responseCode == HttpURLConnection.HTTP_NO_CONTENT) {
        return null;
      } else {
        ErrorMessage errorMessage;
        try (InputStream es = connection.getErrorStream()) {
          errorMessage = jsonDeserializer.readValue(es, ErrorMessage.class);
        } catch (JsonProcessingException e) {
          errorMessage = new ErrorMessage(JSON_PARSE_ERROR_CODE, e.getMessage());
        }
        throw new RestClientException(errorMessage.getMessage(), responseCode,
                                      errorMessage.getErrorCode());
      }

    } finally {
      if (connection != null) {
        connection.disconnect();
      }
    }
  }

  private HttpURLConnection buildConnection(URL url, String method, Map<String,
                                            String> requestProperties)
      throws IOException {
    HttpURLConnection connection = null;
    if (proxy == null) {
      connection = (HttpURLConnection) url.openConnection();
    } else {
      connection = (HttpURLConnection) url.openConnection(proxy);
    }

    connection.setConnectTimeout(HTTP_CONNECT_TIMEOUT_MS);
    connection.setReadTimeout(HTTP_READ_TIMEOUT_MS);

    setupSsl(connection);
    connection.setRequestMethod(method);
    setAuthRequestHeaders(connection);
    setCustomHeaders(connection);
    // connection.getResponseCode() implicitly calls getInputStream, so always set to true.
    // On the other hand, leaving this out breaks nothing.
    connection.setDoInput(true);

    for (Map.Entry<String, String> entry : requestProperties.entrySet()) {
      connection.setRequestProperty(entry.getKey(), entry.getValue());
    }

    connection.setUseCaches(false);

    return connection;
  }

  private void setupSsl(HttpURLConnection connection) {
    if (connection instanceof HttpsURLConnection && sslSocketFactory != null) {
      ((HttpsURLConnection)connection).setSSLSocketFactory(sslSocketFactory);
    }
  }

  private <T> T httpRequest(String path,
                            String method,
                            byte[] requestBodyData,
                            Map<String, String> requestProperties,
                            TypeReference<T> responseFormat)
      throws IOException, RestClientException {
    for (int i = 0, n = baseUrls.size(); i < n; i++) {
      String baseUrl = baseUrls.current();
      String requestUrl = buildRequestUrl(baseUrl, path);
      try {
        return sendHttpRequest(requestUrl,
                               method,
                               requestBodyData,
                               requestProperties,
                               responseFormat);
      } catch (IOException e) {
        baseUrls.fail(baseUrl);
        if (i == n - 1) {
          throw e; // Raise the exception since we have no more urls to try
        }
      }
    }
    throw new IOException("Internal HTTP retry error"); // Can't get here
  }

  // Visible for testing
  static String buildRequestUrl(String baseUrl, String path) {
    // Join base URL and path, collapsing any duplicate forward slash delimiters
    return baseUrl.replaceFirst("/$", "") + "/" + path.replaceFirst("^/", "");
  }

  public Schema lookUpSubjectVersion(String schemaString, String subject)
      throws IOException, RestClientException {
    RegisterSchemaRequest request = new RegisterSchemaRequest();
    request.setSchema(schemaString);
    return lookUpSubjectVersion(request, subject);
  }

  public Schema lookUpSubjectVersion(RegisterSchemaRequest registerSchemaRequest,
                                     String subject)
      throws IOException, RestClientException {
    return lookUpSubjectVersion(DEFAULT_REQUEST_PROPERTIES, registerSchemaRequest, subject, false);
  }

  public Schema lookUpSubjectVersion(Map<String, String> requestProperties,
                                     RegisterSchemaRequest registerSchemaRequest,
                                     String subject)
      throws IOException, RestClientException {
    String path = String.format("/subjects/%s", subject);
    if (requestProperties.isEmpty()) {
      requestProperties = DEFAULT_REQUEST_PROPERTIES;
    }
    Schema schema = httpRequest(path, "POST",
                                registerSchemaRequest.toJson().getBytes(StandardCharsets.UTF_8),
                                requestProperties, SUBJECT_SCHEMA_VERSION_RESPONSE_TYPE_REFERENCE);

    return schema;
  }


  public Schema lookUpSubjectVersion(String schemaString, String subject,
                                     boolean lookupDeletedSchema)
      throws IOException, RestClientException {
    RegisterSchemaRequest request = new RegisterSchemaRequest();
    request.setSchema(schemaString);
    return lookUpSubjectVersion(DEFAULT_REQUEST_PROPERTIES, request, subject, lookupDeletedSchema);
  }


  public Schema lookUpSubjectVersion(Map<String, String> requestProperties,
                                     RegisterSchemaRequest registerSchemaRequest,
                                     String subject,
                                     boolean lookupDeletedSchema)
      throws IOException, RestClientException {
    String path = String.format("/subjects/%s?deleted=%s", subject,
                                lookupDeletedSchema);

    Schema schema = httpRequest(path, "POST",
                                registerSchemaRequest.toJson().getBytes(StandardCharsets.UTF_8),
                                requestProperties, SUBJECT_SCHEMA_VERSION_RESPONSE_TYPE_REFERENCE);

    return schema;
  }

  public int registerSchema(String schemaString, String subject)
      throws IOException, RestClientException {
    RegisterSchemaRequest request = new RegisterSchemaRequest();
    request.setSchema(schemaString);
    return registerSchema(request, subject);
  }

  public int registerSchema(String schemaString, String subject, int version, int id)
      throws IOException, RestClientException {
    RegisterSchemaRequest request = new RegisterSchemaRequest();
    request.setSchema(schemaString);
    request.setVersion(version);
    request.setId(id);
    return registerSchema(request, subject);
  }

  public int registerSchema(RegisterSchemaRequest registerSchemaRequest, String subject)
      throws IOException, RestClientException {
    return registerSchema(DEFAULT_REQUEST_PROPERTIES, registerSchemaRequest, subject);
  }

  public int registerSchema(Map<String, String> requestProperties,
                            RegisterSchemaRequest registerSchemaRequest, String subject)
      throws IOException, RestClientException {
    String path = String.format("/subjects/%s/versions", subject);

    RegisterSchemaResponse response = httpRequest(
        path, "POST",
        registerSchemaRequest.toJson().getBytes(StandardCharsets.UTF_8),
        requestProperties,
        REGISTER_RESPONSE_TYPE);

    return response.getId();
  }

  public boolean testCompatibility(String schemaString, String subject, String version)
      throws IOException, RestClientException {
    RegisterSchemaRequest request = new RegisterSchemaRequest();
    request.setSchema(schemaString);
    return testCompatibility(request, subject, version);
  }

  public boolean testCompatibility(RegisterSchemaRequest registerSchemaRequest,
                                   String subject,
                                   String version)
      throws IOException, RestClientException {
    return testCompatibility(DEFAULT_REQUEST_PROPERTIES, registerSchemaRequest,
                             subject, version);
  }

  public boolean testCompatibility(Map<String, String> requestProperties,
                                   RegisterSchemaRequest registerSchemaRequest,
                                   String subject,
                                   String version)
      throws IOException, RestClientException {
    String path = String.format("/compatibility/subjects/%s/versions/%s", subject, version);

    CompatibilityCheckResponse response =
        httpRequest(path, "POST",
                    registerSchemaRequest.toJson().getBytes(StandardCharsets.UTF_8),
                    requestProperties, COMPATIBILITY_CHECK_RESPONSE_TYPE_REFERENCE);
    return response.getIsCompatible();
  }

  public ConfigUpdateRequest updateCompatibility(String compatibility, String subject)
      throws IOException, RestClientException {
    ConfigUpdateRequest request = new ConfigUpdateRequest();
    request.setCompatibilityLevel(compatibility);
    return updateConfig(request, subject);
  }

  public ConfigUpdateRequest updateConfig(ConfigUpdateRequest configUpdateRequest,
                                          String subject)
      throws IOException, RestClientException {
    return updateConfig(DEFAULT_REQUEST_PROPERTIES, configUpdateRequest, subject);
  }

  /**
   * On success, this api simply echoes the request in the response.
   */
  public ConfigUpdateRequest updateConfig(Map<String, String> requestProperties,
                                          ConfigUpdateRequest configUpdateRequest,
                                          String subject)
      throws IOException, RestClientException {
    String path = subject != null ? String.format("/config/%s", subject) : "/config";

    ConfigUpdateRequest response =
        httpRequest(path, "PUT", configUpdateRequest.toJson().getBytes(StandardCharsets.UTF_8),
                    requestProperties, UPDATE_CONFIG_RESPONSE_TYPE_REFERENCE);
    return response;
  }

  public Config getConfig(String subject)
      throws IOException, RestClientException {
    return getConfig(DEFAULT_REQUEST_PROPERTIES, subject);
  }

  public Config getConfig(Map<String, String> requestProperties,
                          String subject)
      throws IOException, RestClientException {
    String path = subject != null ? String.format("/config/%s", subject) : "/config";

    Config config =
        httpRequest(path, "GET", null, requestProperties, GET_CONFIG_RESPONSE_TYPE);
    return config;
  }

  public ModeUpdateRequest setMode(String mode)
      throws IOException, RestClientException {
    return setMode(mode, null);
  }

  public ModeUpdateRequest setMode(String mode, String subject)
      throws IOException, RestClientException {
    ModeUpdateRequest request = new ModeUpdateRequest();
    request.setMode(mode);
    return setMode(DEFAULT_REQUEST_PROPERTIES, request, subject);
  }

  /**
   * On success, this api simply echoes the request in the response.
   */
  public ModeUpdateRequest setMode(Map<String, String> requestProperties,
                                   ModeUpdateRequest modeUpdateRequest,
                                   String subject)
      throws IOException, RestClientException {
    String path = subject != null ? String.format("/mode/%s", subject) : "/mode";

    ModeUpdateRequest response =
        httpRequest(path, "PUT", modeUpdateRequest.toJson().getBytes(StandardCharsets.UTF_8),
            requestProperties, UPDATE_MODE_RESPONSE_TYPE_REFERENCE);
    return response;
  }

  public ModeGetResponse getMode()
      throws IOException, RestClientException {
    return getMode(null);
  }

  public ModeGetResponse getMode(String subject)
      throws IOException, RestClientException {
    String path = subject != null ? String.format("/mode/%s", subject) : "/mode";

    ModeGetResponse mode =
        httpRequest(path, "GET", null, DEFAULT_REQUEST_PROPERTIES, GET_MODE_RESPONSE_TYPE);
    return mode;
  }

  public SchemaString getId(int id) throws IOException, RestClientException {
    return getId(DEFAULT_REQUEST_PROPERTIES, id);
  }

  public SchemaString getId(Map<String, String> requestProperties,
                            int id) throws IOException, RestClientException {
    String path = String.format("/schemas/ids/%d", id);

    SchemaString response = httpRequest(path, "GET", null, requestProperties,
                                        GET_SCHEMA_BY_ID_RESPONSE_TYPE);
    return response;
  }

  public Schema getVersion(String subject, int version) throws IOException, RestClientException {
    return getVersion(DEFAULT_REQUEST_PROPERTIES, subject, version);
  }

  public Schema getVersion(Map<String, String> requestProperties,
                           String subject, int version)
      throws IOException, RestClientException {
    String path = String.format("/subjects/%s/versions/%d", subject, version);

    Schema response = httpRequest(path, "GET", null, requestProperties,
                                  GET_SCHEMA_BY_VERSION_RESPONSE_TYPE);
    return response;
  }

  public Schema getLatestVersion(String subject)
      throws IOException, RestClientException {
    return getLatestVersion(DEFAULT_REQUEST_PROPERTIES, subject);
  }

  public Schema getLatestVersion(Map<String, String> requestProperties,
                                 String subject)
      throws IOException, RestClientException {
    String path = String.format("/subjects/%s/versions/latest", subject);

    Schema response = httpRequest(path, "GET", null, requestProperties,
                                  GET_SCHEMA_BY_VERSION_RESPONSE_TYPE);
    return response;
  }

  public String getVersionSchemaOnly(String subject, int version)
            throws IOException, RestClientException {
    String path = String.format("/subjects/%s/versions/%d/schema", subject, version);

    JsonNode response = httpRequest(path, "GET", null, DEFAULT_REQUEST_PROPERTIES,
            GET_SCHEMA_ONLY_BY_VERSION_RESPONSE_TYPE);
    return response.toString();
  }

  public String getLatestVersionSchemaOnly(String subject)
            throws IOException, RestClientException {
    String path = String.format("/subjects/%s/versions/latest/schema", subject);

    JsonNode response = httpRequest(path, "GET", null, DEFAULT_REQUEST_PROPERTIES,
            GET_SCHEMA_ONLY_BY_VERSION_RESPONSE_TYPE);
    return response.toString();
  }

  public List<Integer> getAllVersions(String subject)
      throws IOException, RestClientException {
    return getAllVersions(DEFAULT_REQUEST_PROPERTIES, subject);
  }

  public List<Integer> getAllVersions(Map<String, String> requestProperties,
                                      String subject)
      throws IOException, RestClientException {
    String path = String.format("/subjects/%s/versions", subject);

    List<Integer> response = httpRequest(path, "GET", null, requestProperties,
                                         ALL_VERSIONS_RESPONSE_TYPE);
    return response;
  }

  public List<String> getAllSubjects()
      throws IOException, RestClientException {
    return getAllSubjects(DEFAULT_REQUEST_PROPERTIES);
  }

  public List<String> getAllSubjects(Map<String, String> requestProperties)
      throws IOException, RestClientException {
    List<String> response = httpRequest("/subjects", "GET", null, requestProperties,
                                        ALL_TOPICS_RESPONSE_TYPE);
    return response;
  }

  public List<String> getAllSubjectsById(int id)
      throws IOException, RestClientException {
    return getAllSubjectsById(DEFAULT_REQUEST_PROPERTIES, id);
  }

  public List<String> getAllSubjectsById(Map<String, String> requestProperties,
                                         int id)
      throws IOException, RestClientException {
    String path = String.format("/schemas/ids/%d/subjects", id);

    List<String> response = httpRequest(path, "GET", null, requestProperties,
                                        ALL_TOPICS_RESPONSE_TYPE);

    return response;
  }

  public Integer deleteSchemaVersion(
      Map<String, String> requestProperties,
      String subject,
      String version
  ) throws IOException,
                                                                            RestClientException {
    String path = String.format("/subjects/%s/versions/%s", subject, version);

    Integer response = httpRequest(path, "DELETE", null, requestProperties,
                                   DELETE_SUBJECT_VERSION_RESPONSE_TYPE);
    return response;
  }

  public List<Integer> deleteSubject(
      Map<String, String> requestProperties,
      String subject
  ) throws IOException,
                                                            RestClientException {
    String path = String.format("/subjects/%s", subject);

    List<Integer> response = httpRequest(path, "DELETE", null, requestProperties,
                                         DELETE_SUBJECT_RESPONSE_TYPE);
    return response;
  }

  private static List<String> parseBaseUrl(String baseUrl) {
    List<String> baseUrls = Arrays.asList(baseUrl.split("\\s*,\\s*"));
    if (baseUrls.isEmpty()) {
      throw new IllegalArgumentException("Missing required schema registry url list");
    }
    return baseUrls;
  }

  public UrlList getBaseUrls() {
    return baseUrls;
  }

  private void setAuthRequestHeaders(HttpURLConnection connection) {
    if (basicAuthCredentialProvider != null) {
      String userInfo = basicAuthCredentialProvider.getUserInfo(connection.getURL());
      if (userInfo != null) {
        String authHeader = Base64.getEncoder().encodeToString(
            userInfo.getBytes(StandardCharsets.UTF_8));
        connection.setRequestProperty(AUTHORIZATION_HEADER, "Basic " + authHeader);
      }
    }

    if (bearerAuthCredentialProvider != null) {
      String bearerToken = bearerAuthCredentialProvider.getBearerToken(connection.getURL());
      if (bearerToken != null) {
        connection.setRequestProperty(AUTHORIZATION_HEADER, "Bearer " + bearerToken);
      }
    }
  }

  private void setCustomHeaders(HttpURLConnection connection) {
    if (httpHeaders != null) {
      httpHeaders.forEach((k, v) -> connection.setRequestProperty(k, v));
    }
  }

  public void setBasicAuthCredentialProvider(
      BasicAuthCredentialProvider basicAuthCredentialProvider) {
    this.basicAuthCredentialProvider = basicAuthCredentialProvider;
  }

  public void setBearerAuthCredentialProvider(
      BearerAuthCredentialProvider bearerAuthCredentialProvider) {
    this.bearerAuthCredentialProvider = bearerAuthCredentialProvider;
  }

  public void setHttpHeaders(Map<String, String> httpHeaders) {
    this.httpHeaders = httpHeaders;
  }

  public void setProxy(String proxyHost, int proxyPort) {
    this.proxy = new Proxy(Proxy.Type.HTTP, new InetSocketAddress(proxyHost, proxyPort));
  }
}<|MERGE_RESOLUTION|>--- conflicted
+++ resolved
@@ -198,17 +198,12 @@
     return s != null && !s.isEmpty();
   }
 
-<<<<<<< HEAD
   private static boolean isValidProxyConfig(String proxyHost, Integer proxyPort) {
     return isNonEmpty(proxyHost) && proxyPort != null && proxyPort > 0;
   }
 
-  public void setSslFactory(SslFactory sslFactory) {
-    this.sslFactory = sslFactory;
-=======
   public void setSslSocketFactory(SSLSocketFactory sslSocketFactory) {
     this.sslSocketFactory = sslSocketFactory;
->>>>>>> c8a5bf10
   }
 
   /**
@@ -234,28 +229,8 @@
     HttpURLConnection connection = null;
     try {
       URL url = new URL(requestUrl);
-<<<<<<< HEAD
+      
       connection = buildConnection(url, method, requestProperties);
-=======
-      connection = (HttpURLConnection) url.openConnection();
-
-      connection.setConnectTimeout(HTTP_CONNECT_TIMEOUT_MS);
-      connection.setReadTimeout(HTTP_READ_TIMEOUT_MS);
-
-      setupSsl(connection);
-      connection.setRequestMethod(method);
-      setAuthRequestHeaders(connection);
-      setCustomHeaders(connection);
-      // connection.getResponseCode() implicitly calls getInputStream, so always set to true.
-      // On the other hand, leaving this out breaks nothing.
-      connection.setDoInput(true);
-
-      for (Map.Entry<String, String> entry : requestProperties.entrySet()) {
-        connection.setRequestProperty(entry.getKey(), entry.getValue());
-      }
-
-      connection.setUseCaches(false);
->>>>>>> c8a5bf10
 
       if (requestBodyData != null) {
         connection.setDoOutput(true);
