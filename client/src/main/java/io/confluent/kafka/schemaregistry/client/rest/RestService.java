--- conflicted
+++ resolved
@@ -974,30 +974,24 @@
 
   public SchemaString getId(Map<String, String> requestProperties,
       int id, String subject, boolean fetchMaxId) throws IOException, RestClientException {
-    return getId(requestProperties, id, subject, null, fetchMaxId);
+    return getId(requestProperties, id, subject, null, null, fetchMaxId);
   }
 
   public SchemaString getId(Map<String, String> requestProperties,
-<<<<<<< HEAD
-      int id, String subject, Set<String> findTags, boolean fetchMaxId)
-=======
-      int id, String subject, String format, boolean fetchMaxId)
->>>>>>> 31307eec
+      int id, String subject, String format, Set<String> findTags, boolean fetchMaxId)
       throws IOException, RestClientException {
     UriBuilder builder = UriBuilder.fromPath("/schemas/ids/{id}")
         .queryParam("fetchMaxId", fetchMaxId);
     if (subject != null) {
       builder.queryParam("subject", subject);
     }
-<<<<<<< HEAD
     if (findTags != null && !findTags.isEmpty()) {
       for (String findTag : findTags) {
         builder.queryParam("findTags", findTag);
       }
-=======
+    }
     if (format != null) {
       builder.queryParam("format", format);
->>>>>>> 31307eec
     }
     String path = builder.build(id).toString();
 
@@ -1055,12 +1049,11 @@
   public Schema getVersion(Map<String, String> requestProperties,
                            String subject, int version, boolean lookupDeletedSchema)
       throws IOException, RestClientException {
-<<<<<<< HEAD
-    return getVersion(requestProperties, subject, version, lookupDeletedSchema, null);
+    return getVersion(requestProperties, subject, version, null, lookupDeletedSchema, null);
   }
 
   public Schema getVersion(Map<String, String> requestProperties,
-      String subject, int version, boolean lookupDeletedSchema, Set<String> findTags)
+      String subject, int version, String format, boolean lookupDeletedSchema, Set<String> findTags)
       throws IOException, RestClientException {
     UriBuilder builder = UriBuilder.fromPath("/subjects/{subject}/versions/{version}")
         .queryParam("deleted", lookupDeletedSchema);
@@ -1068,18 +1061,9 @@
       for (String findTag : findTags) {
         builder.queryParam("findTags", findTag);
       }
-=======
-    return getVersion(requestProperties, subject, version, null, lookupDeletedSchema);
-  }
-
-  public Schema getVersion(Map<String, String> requestProperties,
-      String subject, int version, String format, boolean lookupDeletedSchema)
-      throws IOException, RestClientException {
-    UriBuilder builder = UriBuilder.fromPath("/subjects/{subject}/versions/{version}")
-        .queryParam("deleted", lookupDeletedSchema);
+    }
     if (format != null) {
       builder.queryParam("format", format);
->>>>>>> 31307eec
     }
     String path = builder.build(subject, version).toString();
 
@@ -1096,23 +1080,18 @@
   public Schema getLatestVersion(Map<String, String> requestProperties,
                                  String subject)
       throws IOException, RestClientException {
-    return getLatestVersion(requestProperties, subject, null);
+    return getLatestVersion(requestProperties, subject, null, null);
   }
 
   public Schema getLatestVersion(Map<String, String> requestProperties,
-<<<<<<< HEAD
-                                 String subject, Set<String> findTags)
+                                 String subject, String format, Set<String> findTags)
       throws IOException, RestClientException {
     UriBuilder builder = UriBuilder.fromPath("/subjects/{subject}/versions/latest");
     if (findTags != null && !findTags.isEmpty()) {
       builder.queryParam("findTags", String.join(",", findTags));
-=======
-                                 String subject, String format)
-      throws IOException, RestClientException {
-    UriBuilder builder = UriBuilder.fromPath("/subjects/{subject}/versions/latest");
+    }
     if (format != null) {
       builder.queryParam("format", format);
->>>>>>> 31307eec
     }
     String path = builder.build(subject).toString();
 
