/*
 * Copyright 2018 Confluent Inc.
 *
 * Licensed under the Apache License, Version 2.0 (the "License");
 * you may not use this file except in compliance with the License.
 * You may obtain a copy of the License at
 *
 * http://www.apache.org/licenses/LICENSE-2.0
 *
 * Unless required by applicable law or agreed to in writing, software
 * distributed under the License is distributed on an "AS IS" BASIS,
 * WITHOUT WARRANTIES OR CONDITIONS OF ANY KIND, either express or implied.
 * See the License for the specific language governing permissions and
 * limitations under the License.
 */

package io.confluent.kafka.schemaregistry.client.rest;

import com.fasterxml.jackson.core.JsonProcessingException;
import com.fasterxml.jackson.core.type.TypeReference;
import com.fasterxml.jackson.databind.JsonNode;
import com.fasterxml.jackson.databind.ObjectMapper;

import com.google.common.base.Charsets;
import com.google.common.collect.ImmutableMap;
import com.google.common.io.CharStreams;
import io.confluent.kafka.schemaregistry.client.SchemaRegistryClientConfig;
import io.confluent.kafka.schemaregistry.client.rest.entities.Association;
import io.confluent.kafka.schemaregistry.client.rest.entities.Config;
import io.confluent.kafka.schemaregistry.client.rest.entities.ContextId;
import io.confluent.kafka.schemaregistry.client.rest.entities.ErrorMessage;
import io.confluent.kafka.schemaregistry.client.rest.entities.LifecyclePolicy;
import io.confluent.kafka.schemaregistry.client.rest.entities.Schema;
import io.confluent.kafka.schemaregistry.client.rest.entities.SchemaRegistryServerVersion;
import io.confluent.kafka.schemaregistry.client.rest.entities.SchemaRegistryDeployment;
import io.confluent.kafka.schemaregistry.client.rest.entities.SchemaString;
import io.confluent.kafka.schemaregistry.client.rest.entities.ExtendedSchema;
import io.confluent.kafka.schemaregistry.client.rest.entities.ServerClusterId;
import io.confluent.kafka.schemaregistry.client.rest.entities.SchemaReference;
import io.confluent.kafka.schemaregistry.client.rest.entities.SubjectVersion;
import io.confluent.kafka.schemaregistry.client.rest.entities.requests.AssociationBatchCreateOrUpdateRequest;
import io.confluent.kafka.schemaregistry.client.rest.entities.requests.AssociationBatchResponse;
import io.confluent.kafka.schemaregistry.client.rest.entities.requests.AssociationCreateOrUpdateRequest;
import io.confluent.kafka.schemaregistry.client.rest.entities.requests.AssociationResponse;
import io.confluent.kafka.schemaregistry.client.rest.entities.requests.TagSchemaRequest;
import io.confluent.kafka.schemaregistry.client.security.basicauth.BasicAuthCredentialProviderFactory;
import io.confluent.kafka.schemaregistry.client.security.bearerauth.BearerAuthCredentialProvider;
import io.confluent.kafka.schemaregistry.client.ssl.HostSslSocketFactory;
import io.confluent.kafka.schemaregistry.utils.ClientAppInfoParser;
import io.confluent.kafka.schemaregistry.utils.ExceptionUtils;
import org.apache.hc.client5.http.classic.HttpClient;
import org.apache.hc.client5.http.classic.methods.HttpGet;
import org.apache.hc.client5.http.classic.methods.HttpPost;
import org.apache.hc.client5.http.classic.methods.HttpPut;
import org.apache.hc.client5.http.classic.methods.HttpDelete;
import org.apache.hc.client5.http.classic.methods.HttpUriRequestBase;
import org.apache.hc.client5.http.config.ConnectionConfig;
import org.apache.hc.client5.http.config.RequestConfig;
import org.apache.hc.client5.http.impl.classic.CloseableHttpClient;
import org.apache.hc.client5.http.impl.classic.CloseableHttpResponse;
import org.apache.hc.client5.http.impl.classic.HttpClients;
import org.apache.hc.client5.http.impl.classic.HttpClientBuilder;
import org.apache.hc.client5.http.impl.io.PoolingHttpClientConnectionManagerBuilder;
import org.apache.hc.client5.http.ssl.SSLConnectionSocketFactory;
import org.apache.hc.core5.http.HttpHost;
import org.apache.hc.core5.http.ParseException;
import org.apache.hc.core5.http.io.entity.EntityUtils;
import org.apache.hc.core5.http.io.entity.ByteArrayEntity;
import org.apache.hc.core5.util.Timeout;
import org.apache.kafka.common.Configurable;
import org.apache.kafka.common.config.ConfigException;
import org.slf4j.Logger;
import org.slf4j.LoggerFactory;

import java.io.Closeable;
import java.io.IOException;
import java.io.InputStream;
import java.io.InputStreamReader;
import java.io.OutputStream;
import java.net.HttpURLConnection;
import java.net.InetSocketAddress;
import java.net.MalformedURLException;
import java.net.Proxy;
import java.net.URI;
import java.net.URISyntaxException;
import java.net.URL;
import java.nio.charset.StandardCharsets;
import java.util.Arrays;
import java.util.Base64;
import java.util.Collections;
import java.util.HashMap;
import java.util.List;
import java.util.Map;
import java.util.Optional;
import java.util.Set;

import javax.net.ssl.HostnameVerifier;
import javax.net.ssl.HttpsURLConnection;
import javax.net.ssl.SSLSocketFactory;

import io.confluent.kafka.schemaregistry.client.rest.entities.requests.CompatibilityCheckResponse;
import io.confluent.kafka.schemaregistry.client.rest.entities.requests.ConfigUpdateRequest;
import io.confluent.kafka.schemaregistry.client.rest.entities.Mode;
import io.confluent.kafka.schemaregistry.client.rest.entities.requests.ModeUpdateRequest;
import io.confluent.kafka.schemaregistry.client.rest.entities.requests.RegisterSchemaRequest;
import io.confluent.kafka.schemaregistry.client.rest.entities.requests.RegisterSchemaResponse;
import io.confluent.kafka.schemaregistry.client.rest.exceptions.RestClientException;
import io.confluent.kafka.schemaregistry.client.rest.utils.UrlList;
import io.confluent.kafka.schemaregistry.client.security.basicauth.BasicAuthCredentialProvider;
import io.confluent.kafka.schemaregistry.client.security.bearerauth.BearerAuthCredentialProviderFactory;
import io.confluent.kafka.schemaregistry.utils.JacksonMapper;

import static java.lang.String.format;
import com.google.common.annotations.VisibleForTesting;

/**
 * Rest access layer for sending requests to the schema registry.
 */
public class RestService implements Closeable, Configurable {

  private static final Logger log = LoggerFactory.getLogger(RestService.class);
  private static final TypeReference<RegisterSchemaResponse> REGISTER_RESPONSE_TYPE =
      new TypeReference<RegisterSchemaResponse>() {
      };
  private static final TypeReference<Config> GET_CONFIG_RESPONSE_TYPE =
      new TypeReference<Config>() {
      };
  private static final TypeReference<Mode> GET_MODE_RESPONSE_TYPE =
      new TypeReference<Mode>() {
      };
  private static final TypeReference<List<Schema>> GET_SCHEMAS_RESPONSE_TYPE =
      new TypeReference<List<Schema>>() {
      };
  private static final TypeReference<List<ExtendedSchema>> GET_EXTENDED_SCHEMAS_RESPONSE_TYPE =
      new TypeReference<List<ExtendedSchema>>() {
      };
  private static final TypeReference<SchemaString> GET_SCHEMA_BY_ID_RESPONSE_TYPE =
      new TypeReference<SchemaString>() {
      };
  private static final TypeReference<List<String>> GET_SCHEMA_TYPES_TYPE =
      new TypeReference<List<String>>() {
      };
  private static final TypeReference<JsonNode> GET_SCHEMA_ONLY_BY_VERSION_RESPONSE_TYPE =
      new TypeReference<JsonNode>() {
      };
  private static final TypeReference<Schema> GET_SCHEMA_RESPONSE_TYPE =
      new TypeReference<Schema>() {
      };
  private static final TypeReference<List<Integer>> GET_REFERENCED_BY_RESPONSE_TYPE =
      new TypeReference<List<Integer>>() {
      };
  private static final TypeReference<List<Integer>> ALL_VERSIONS_RESPONSE_TYPE =
      new TypeReference<List<Integer>>() {
      };
  private static final TypeReference<List<String>> ALL_CONTEXTS_RESPONSE_TYPE =
      new TypeReference<List<String>>() {
      };
  private static final TypeReference<List<String>> ALL_TOPICS_RESPONSE_TYPE =
      new TypeReference<List<String>>() {
      };
  private static final TypeReference<List<SubjectVersion>> GET_VERSIONS_RESPONSE_TYPE =
      new TypeReference<List<SubjectVersion>>() {
      };
  private static final TypeReference<List<ContextId>> GET_IDS_RESPONSE_TYPE =
      new TypeReference<List<ContextId>>() {
      };
  private static final TypeReference<CompatibilityCheckResponse>
      COMPATIBILITY_CHECK_RESPONSE_TYPE_REFERENCE =
      new TypeReference<CompatibilityCheckResponse>() {
      };
  private static final TypeReference<Schema>
      SUBJECT_SCHEMA_VERSION_RESPONSE_TYPE_REFERENCE =
      new TypeReference<Schema>() {
      };
  private static final TypeReference<ConfigUpdateRequest>
      UPDATE_CONFIG_RESPONSE_TYPE_REFERENCE =
      new TypeReference<ConfigUpdateRequest>() {
      };
  private static final TypeReference<ModeUpdateRequest>
      UPDATE_MODE_RESPONSE_TYPE_REFERENCE =
      new TypeReference<ModeUpdateRequest>() {
      };
  private static final TypeReference<Integer> DELETE_SUBJECT_VERSION_RESPONSE_TYPE =
      new TypeReference<Integer>() {
      };
  private static final TypeReference<? extends List<Integer>> DELETE_SUBJECT_RESPONSE_TYPE =
      new TypeReference<List<Integer>>() {
      };
  private static final TypeReference<Void> VOID_RESPONSE_TYPE =
      new TypeReference<Void>() {
      };
  private static final TypeReference<Mode> DELETE_SUBJECT_MODE_RESPONSE_TYPE =
      new TypeReference<Mode>() {
      };
  private static final TypeReference<Config> DELETE_SUBJECT_CONFIG_RESPONSE_TYPE =
      new TypeReference<Config>() {
      };
  private static final TypeReference<AssociationResponse> ASSOCIATION_RESPONSE_TYPE =
      new TypeReference<AssociationResponse>() {
      };
  private static final TypeReference<List<Association>> ASSOCIATIONS_RESPONSE_TYPE =
      new TypeReference<List<Association>>() {
      };
  private static final TypeReference<AssociationBatchResponse> ASSOCIATION_BATCH_RESPONSE_TYPE =
      new TypeReference<AssociationBatchResponse>() {
      };
  private static final TypeReference<ServerClusterId> GET_CLUSTER_ID_RESPONSE_TYPE =
      new TypeReference<ServerClusterId>() {
      };
  private static final TypeReference<SchemaRegistryServerVersion> GET_SR_VERSION_RESPONSE_TYPE =
      new TypeReference<SchemaRegistryServerVersion>() {
      };
  private static final TypeReference<SchemaRegistryDeployment> GET_SR_DEPLOYMENT_RESPONSE_TYPE =
      new TypeReference<SchemaRegistryDeployment>() {
      };


  private static final int JSON_PARSE_ERROR_CODE = 50005;
  private static ObjectMapper jsonDeserializer = JacksonMapper.INSTANCE;

  private static final String AUTHORIZATION_HEADER = "Authorization";
  private static final String TARGET_SR_CLUSTER = "target-sr-cluster";
  private static final String TARGET_IDENTITY_POOL_ID = "Confluent-Identity-Pool-Id";
  public static final String ACCEPT_UNKNOWN_PROPERTIES = "Confluent-Accept-Unknown-Properties";
  public static final String X_FORWARD_HEADER = "X-Forward";
<<<<<<< HEAD
=======
  public static final String VERSION_8_0 = "8.0";
>>>>>>> b58000de
  public static final String CONFLUENT_CLIENT_VERSION = "Confluent-Client-Version";

  public static final Map<String, String> DEFAULT_REQUEST_PROPERTIES;

  static {
    DEFAULT_REQUEST_PROPERTIES =
        ImmutableMap.of(
            "Content-Type", Versions.SCHEMA_REGISTRY_V1_JSON_WEIGHTED,
            ACCEPT_UNKNOWN_PROPERTIES, "true",
            CONFLUENT_CLIENT_VERSION, ClientAppInfoParser.getClientVersion()
        );
  }

  private UrlList baseUrls;
  private SSLSocketFactory sslSocketFactory;
  private volatile int httpConnectTimeoutMs;
  private volatile int httpReadTimeoutMs;
  private HostnameVerifier hostnameVerifier;
  private BasicAuthCredentialProvider basicAuthCredentialProvider;
  private BearerAuthCredentialProvider bearerAuthCredentialProvider;
  private Map<String, String> httpHeaders;
  private Proxy proxy;
  private HttpHost clientProxy;
  private volatile boolean useApacheHttpClient;
  private volatile HttpClient httpClient;
  private boolean isForward;
  private RetryExecutor retryExecutor;

  public RestService(UrlList baseUrls) {
    this(baseUrls, false);
  }

  public RestService(List<String> baseUrls) {
    this(new UrlList(baseUrls));
  }

  public RestService(String baseUrlConfig) {
    this(parseBaseUrl(baseUrlConfig));
  }

  public RestService(String baseUrlConfig, boolean isForward) {
    this(new UrlList(parseBaseUrl(baseUrlConfig)), isForward);
  }

  public RestService(UrlList baseUrls, boolean isForward) {
    this(baseUrls, isForward, false);
  }

  public RestService(String baseUrlConfig, boolean isForward, boolean useApacheHttpClient) {
    this(new UrlList(parseBaseUrl(baseUrlConfig)), isForward, useApacheHttpClient);
  }

  public RestService(UrlList baseUrls, boolean isForward, boolean useApacheHttpClient) {
    this.baseUrls = baseUrls;
    this.isForward = isForward;
    // ensure retry executor is set for tests
    this.retryExecutor = new RetryExecutor(0, 0, 0);
    this.useApacheHttpClient = useApacheHttpClient;
  }

  @Override
  public void configure(Map<String, ?> configs) {
    this.useApacheHttpClient = SchemaRegistryClientConfig.useApacheHttpClient(configs);
    log.debug(format("useApacheHttpClient config: %s", this.useApacheHttpClient));

    this.retryExecutor = new RetryExecutor(
        SchemaRegistryClientConfig.getMaxRetries(configs),
        SchemaRegistryClientConfig.getRetriesWaitMs(configs),
        SchemaRegistryClientConfig.getRetriesMaxWaitMs(configs));

    setHttpConnectTimeoutMs(SchemaRegistryClientConfig.getHttpConnectTimeoutMs(configs));
    setHttpReadTimeoutMs(SchemaRegistryClientConfig.getHttpReadTimeoutMs(configs));

    String basicCredentialsSource = (String) configs.get(
        SchemaRegistryClientConfig.BASIC_AUTH_CREDENTIALS_SOURCE);
    String bearerCredentialsSource = (String) configs.get(
        SchemaRegistryClientConfig.BEARER_AUTH_CREDENTIALS_SOURCE);

    if (isNonEmpty(basicCredentialsSource) && isNonEmpty(bearerCredentialsSource)) {
      throw new ConfigException(format(
          "Only one of '%s' and '%s' may be specified",
          SchemaRegistryClientConfig.BASIC_AUTH_CREDENTIALS_SOURCE,
          SchemaRegistryClientConfig.BEARER_AUTH_CREDENTIALS_SOURCE));

    } else if (isNonEmpty(basicCredentialsSource)) {
      BasicAuthCredentialProvider basicAuthCredentialProvider = BasicAuthCredentialProviderFactory
          .getBasicAuthCredentialProvider(
              basicCredentialsSource,
              configs);
      setBasicAuthCredentialProvider(basicAuthCredentialProvider);

    } else if (isNonEmpty(bearerCredentialsSource)) {
      BearerAuthCredentialProvider bearerAuthCredentialProvider =
          BearerAuthCredentialProviderFactory.getBearerAuthCredentialProvider(
              bearerCredentialsSource,
              configs);
      setBearerAuthCredentialProvider(bearerAuthCredentialProvider);
    }

    if (SchemaRegistryClientConfig.getUrlRandomize(configs)) {
      baseUrls.randomizeIndex();
    }

    String proxyHost = (String) configs.get(SchemaRegistryClientConfig.PROXY_HOST);
    Object proxyPortVal = configs.get(SchemaRegistryClientConfig.PROXY_PORT);
    Integer proxyPort = proxyPortVal instanceof String
        ? Integer.valueOf((String) proxyPortVal)
        : (Integer) proxyPortVal;

    if (isValidProxyConfig(proxyHost, proxyPort)) {
      setProxy(proxyHost, proxyPort);
    }
  }

  HttpClient getApacheHttpClient() {
    if (!this.useApacheHttpClient) {
      return null;
    }
    if (httpClient == null) {
      synchronized (this) {
        if (this.httpClient == null) {
          this.httpClient = createNewHttpClient();
        }
      }
    }
    return this.httpClient;
  }

  private HttpClient createNewHttpClient() {
    RequestConfig requestConfig = RequestConfig.custom()
        .setResponseTimeout(Timeout.ofMilliseconds(
            this.httpReadTimeoutMs)).build();


    HttpClientBuilder httpClientBuilder = HttpClients.custom();

    httpClientBuilder
        .setDefaultRequestConfig(requestConfig);

    PoolingHttpClientConnectionManagerBuilder connectionManagerBuilder =
        PoolingHttpClientConnectionManagerBuilder.create();

    connectionManagerBuilder.setDefaultConnectionConfig(ConnectionConfig.custom()
        .setConnectTimeout(Timeout.ofMilliseconds(this.httpConnectTimeoutMs)).build());

    if (this.sslSocketFactory != null) {
      SSLConnectionSocketFactory sslSf = new SSLConnectionSocketFactory(
          this.sslSocketFactory,
          this.hostnameVerifier
      );

      connectionManagerBuilder.setSSLSocketFactory(sslSf);
    }

    httpClientBuilder.setConnectionManager(connectionManagerBuilder.build());

    if (this.clientProxy != null) {
      httpClientBuilder.setProxy(clientProxy);
    }
    return httpClientBuilder.build();
  }

  private static boolean isNonEmpty(String s) {
    return s != null && !s.isEmpty();
  }

  private static boolean isValidProxyConfig(String proxyHost, Integer proxyPort) {
    return isNonEmpty(proxyHost) && proxyPort != null && proxyPort > 0;
  }

  public void setSslSocketFactory(SSLSocketFactory sslSocketFactory) {
    this.sslSocketFactory = sslSocketFactory;
    closeHttpClient();
  }

  public void setHostnameVerifier(HostnameVerifier hostnameVerifier) {
    this.hostnameVerifier = hostnameVerifier;
    closeHttpClient();
  }

  public void setHttpConnectTimeoutMs(int httpConnectTimeoutMs) {
    this.httpConnectTimeoutMs = httpConnectTimeoutMs;
    closeHttpClient();
  }

  public void setHttpReadTimeoutMs(int httpReadTimeoutMs) {
    this.httpReadTimeoutMs = httpReadTimeoutMs;
    closeHttpClient();
  }

  /**
   * @param requestUrl        HTTP connection will be established with this url.
   * @param method            HTTP method ("GET", "POST", "PUT", etc.)
   * @param requestBodyData   Bytes to be sent in the request body.
   * @param requestProperties HTTP header properties.
   * @param responseFormat    Expected format of the response to the HTTP request.
   * @param <T>               The type of the deserialized response to the HTTP request.
   * @return The deserialized response to the HTTP request, or null if no data is expected.
   */
  private <T> T sendHttpRequest(String requestUrl, String method, byte[] requestBodyData,
                                Map<String, String> requestProperties,
                                TypeReference<T> responseFormat)
      throws IOException, RestClientException {
    if (this.useApacheHttpClient) {
      return sendHttpRequestWithClient(requestUrl, method, requestBodyData,
          requestProperties, responseFormat);
    } else {
      String requestData = requestBodyData == null
          ? "null"
          : new String(requestBodyData, StandardCharsets.UTF_8);
      log.debug(format("Sending %s with input %s to %s with HttpUrlConnection",
          method, requestData,
          requestUrl));

      HttpURLConnection connection = null;
      try {
        URL url = url(requestUrl);

        connection = buildConnection(url, method, requestProperties);

        if (requestBodyData != null) {
          connection.setDoOutput(true);
          try (OutputStream os = connection.getOutputStream()) {
            os.write(requestBodyData);
            os.flush();
          } catch (IOException e) {
            log.error("Failed to send HTTP request to endpoint: {}", url, e);
            throw e;
          }
        }

        int responseCode = connection.getResponseCode();
        if (responseCode == HttpURLConnection.HTTP_OK) {
          InputStream is = connection.getInputStream();
          T result = jsonDeserializer.readValue(is, responseFormat);
          is.close();
          return result;
        } else if (responseCode == HttpURLConnection.HTTP_NO_CONTENT) {
          return null;
        } else {
          ErrorMessage errorMessage;
          try (InputStream es = connection.getErrorStream()) {
            if (es != null) {
              String errorString = CharStreams.toString(new InputStreamReader(es, Charsets.UTF_8));
              try {
                errorMessage = jsonDeserializer.readValue(errorString, ErrorMessage.class);
              } catch (JsonProcessingException e) {
                errorMessage = new ErrorMessage(JSON_PARSE_ERROR_CODE, format(
                    "Unable to parse error message from schema registry: '(%s)'",
                    errorString
                ));
              }
            } else {
              errorMessage = new ErrorMessage(JSON_PARSE_ERROR_CODE, "Error");
            }
          }
          throw new RestClientException(errorMessage.getMessage(), responseCode,
              errorMessage.getErrorCode());
        }

      } finally {
        if (connection != null) {
          connection.disconnect();
        }
      }
    }
  }

  protected HttpURLConnection buildConnection(URL url, String method, Map<String,
                                            String> requestProperties)
      throws IOException {
    HttpURLConnection connection = null;
    if (proxy == null) {
      connection = (HttpURLConnection) url.openConnection();
    } else {
      connection = (HttpURLConnection) url.openConnection(proxy);
    }

    connection.setConnectTimeout(this.httpConnectTimeoutMs);
    connection.setReadTimeout(this.httpReadTimeoutMs);

    setupSsl(connection, url);
    connection.setRequestMethod(method);
    setAuthRequestHeaders(connection);
    setCustomHeaders(connection);
    // connection.getResponseCode() implicitly calls getInputStream, so always set to true.
    // On the other hand, leaving this out breaks nothing.
    connection.setDoInput(true);

    for (Map.Entry<String, String> entry : requestProperties.entrySet()) {
      connection.setRequestProperty(entry.getKey(), entry.getValue());
    }

    connection.setUseCaches(false);

    return connection;
  }

  private void setupSsl(HttpURLConnection connection, URL url) {
    if (connection instanceof HttpsURLConnection) {
      SSLSocketFactory configuredSslSocketFactory = sslSocketFactory;
      if (configuredSslSocketFactory == null) {
        configuredSslSocketFactory = HttpsURLConnection.getDefaultSSLSocketFactory();
      }
      ((HttpsURLConnection) connection).setSSLSocketFactory(
              new HostSslSocketFactory(configuredSslSocketFactory, url.getHost()));
      if (hostnameVerifier != null) {
        ((HttpsURLConnection) connection).setHostnameVerifier(hostnameVerifier);
      }
    }
  }

  private void setRequestHeaders(String requestUrl, Map<String, String> requestProperties,
                                 HttpUriRequestBase request) throws MalformedURLException {
    Map<String, String> headers = getAuthHeaders(url(requestUrl));
    headers.putAll(requestProperties);

    if (httpHeaders != null) {
      headers.putAll(httpHeaders);
    }
    headers.forEach(request::setHeader);
  }

  private <T> T sendHttpRequestWithClient(String requestUrl, String method, byte[] requestBodyData,
                                          Map<String, String> requestProperties,
                                          TypeReference<T> responseFormat)
      throws IOException, RestClientException {
    HttpClient client = getApacheHttpClient();
    String requestData = requestBodyData == null ? "null"
        : new String(requestBodyData, StandardCharsets.UTF_8);
    log.debug(format("Sending %s with input %s to %s using Apache Http Client",
        method, requestData,
        requestUrl));
    try {
      HttpUriRequestBase request;
      switch (method.toUpperCase()) {
        case "GET":
          request = new HttpGet(requestUrl);
          break;
        case "POST":
          request = new HttpPost(requestUrl);
          if (requestBodyData != null) {
            request.setEntity(new ByteArrayEntity(requestBodyData, null));
          }
          break;
        case "PUT":
          request = new HttpPut(requestUrl);
          if (requestBodyData != null) {
            request.setEntity(new ByteArrayEntity(requestBodyData, null));
          }
          break;
        case "DELETE":
          request = new HttpDelete(requestUrl);
          break;
        default:
          throw new IllegalArgumentException("Unsupported HTTP method: " + method);
      }

      setRequestHeaders(requestUrl, requestProperties, request);

      try (CloseableHttpResponse response = (CloseableHttpResponse)
          client.executeOpen(null, request, null)) {
        int responseCode = response.getCode();
        if (responseCode == HttpURLConnection.HTTP_OK) {
          try {
            String responseBody = EntityUtils.toString(response.getEntity());
            return jsonDeserializer.readValue(responseBody, responseFormat);
          } catch (ParseException e) {
            throw new IOException("Error parsing response", e);
          }
        } else if (responseCode == HttpURLConnection.HTTP_NO_CONTENT) {
          return null;
        } else {
          ErrorMessage errorMessage;
          try {
            String responseBody = EntityUtils.toString(response.getEntity());
            if (responseBody != null && !responseBody.isEmpty()) {
              try {
                errorMessage = jsonDeserializer.readValue(responseBody, ErrorMessage.class);
              } catch (JsonProcessingException e) {
                errorMessage = new ErrorMessage(JSON_PARSE_ERROR_CODE, format(
                    "Unable to parse error message from schema registry: '(%s)'",
                    responseBody));
              }
            } else {
              errorMessage = new ErrorMessage(JSON_PARSE_ERROR_CODE, "Error");
            }
          } catch (ParseException e) {
            errorMessage = new ErrorMessage(JSON_PARSE_ERROR_CODE, "Error parsing response");
          }
          throw new RestClientException(errorMessage.getMessage(), responseCode,
              errorMessage.getErrorCode());
        }
      }
    } catch (IOException e) {
      log.error("Failed to send HTTP request to endpoint: {}", requestUrl, e);
      throw e;
    }
  }

  /**
   * Send an HTTP request.
   *
   * @param path              The relative path
   * @param method            HTTP method ("GET", "POST", "PUT", etc.)
   * @param requestBodyData   Bytes to be sent in the request body.
   * @param requestProperties HTTP header properties.
   * @param responseFormat    Expected format of the response to the HTTP request.
   * @param <T>               The type of the deserialized response to the HTTP request.
   * @return The deserialized response to the HTTP request, or null if no data is expected.
   */
  public <T> T httpRequest(String path,
                           String method,
                           byte[] requestBodyData,
                           Map<String, String> requestProperties,
                           TypeReference<T> responseFormat)
      throws IOException, RestClientException {
    Map<String, String> requestProps;
    if (isForward) {
      // Copy the request props in case it is immutable
      requestProps = new HashMap<>(requestProperties);
      requestProps.put(X_FORWARD_HEADER, "true");
    } else {
      requestProps = requestProperties;
    }
    for (int i = 0, n = baseUrls.size(); i < n; i++) {
      String baseUrl = baseUrls.current();
      String requestUrl = buildRequestUrl(baseUrl, path);
      try {
        return retryExecutor.retry(() -> sendHttpRequest(requestUrl,
            method,
            requestBodyData,
            requestProps,
            responseFormat));
      } catch (IOException | RestClientException e) {
        if (isNonRetriableException(e)) {
          throw e;
        }
        log.warn("Request to URL {} failed with error: {}. "
                + "Failing over to next URL if available...",
            requestUrl, e.toString());
        baseUrls.fail(baseUrl);
        if (i == n - 1) {
          throw e; // Raise the exception since we have no more urls to try
        }
      }
    }
    throw new IOException("Internal HTTP retry error"); // Can't get here
  }

  /**
   * Check if the given exception should not be retried.
   * For RestClientException, determine whether to retry based on its HTTP status code.
   * For other exceptions, check if it is a network connection exception.
   */
  private boolean isNonRetriableException(Exception e) {
    if (e instanceof RestClientException) {
      return !isRestClientExceptionRetriable((RestClientException) e);
    }
    return !ExceptionUtils.isNetworkConnectionException(e);
  }

  public static boolean isRestClientExceptionRetriable(RestClientException e) {
    int status = e.getStatus();
    boolean isClientErrorToIgnore =
        status == 408 || status == 429;
    boolean isServerErrorToIgnore =
        status == 500 || status == 502 || status == 503 || status == 504;
    return isClientErrorToIgnore || isServerErrorToIgnore;
  }

  // Visible for testing
  static String buildRequestUrl(String baseUrl, String path) {
    // Join base URL and path, collapsing any duplicate forward slash delimiters
    return baseUrl.replaceFirst("/$", "") + "/" + path.replaceFirst("^/", "");
  }

  // Visible for testing
  public Schema lookUpSubjectVersion(String schemaString, String subject)
      throws IOException, RestClientException {
    return lookUpSubjectVersion(schemaString, subject, false);
  }

  // Visible for testing
  public Schema lookUpSubjectVersion(String schemaString,
                                     String subject,
                                     boolean lookupDeletedSchema)
      throws IOException, RestClientException {
    return lookUpSubjectVersion(schemaString, subject, false, lookupDeletedSchema);
  }

  public Schema lookUpSubjectVersion(String schemaString,
                                     String subject,
                                     boolean normalize,
                                     boolean lookupDeletedSchema)
      throws IOException, RestClientException {
    RegisterSchemaRequest request = new RegisterSchemaRequest();
    request.setSchema(schemaString);
    return lookUpSubjectVersion(
        DEFAULT_REQUEST_PROPERTIES, request, subject, normalize, lookupDeletedSchema);
  }

  public Schema lookUpSubjectVersion(String schemaString,
                                     String schemaType,
                                     List<SchemaReference> references,
                                     String subject,
                                     boolean lookupDeletedSchema)
      throws IOException, RestClientException {
    return lookUpSubjectVersion(
        schemaString, schemaType, references, subject, false, lookupDeletedSchema);
  }

  public Schema lookUpSubjectVersion(String schemaString,
                                     String schemaType,
                                     List<SchemaReference> references,
                                     String subject,
                                     boolean normalize,
                                     boolean lookupDeletedSchema)
      throws IOException, RestClientException {
    RegisterSchemaRequest request = new RegisterSchemaRequest();
    request.setSchema(schemaString);
    request.setSchemaType(schemaType);
    request.setReferences(references);
    return lookUpSubjectVersion(
        DEFAULT_REQUEST_PROPERTIES, request, subject, normalize, lookupDeletedSchema);
  }

  public Schema lookUpSubjectVersion(RegisterSchemaRequest registerSchemaRequest,
                                     String subject,
                                     boolean normalize,
                                     boolean lookupDeletedSchema)
      throws IOException, RestClientException {
    return lookUpSubjectVersion(
        DEFAULT_REQUEST_PROPERTIES, registerSchemaRequest, subject, normalize, lookupDeletedSchema);
  }

  public Schema lookUpSubjectVersion(Map<String, String> requestProperties,
                                     RegisterSchemaRequest registerSchemaRequest,
                                     String subject,
                                     boolean normalize,
                                     boolean lookupDeletedSchema)
      throws IOException, RestClientException {
    return lookUpSubjectVersion(
        requestProperties, registerSchemaRequest, subject, normalize, null, lookupDeletedSchema);
  }

  public Schema lookUpSubjectVersion(Map<String, String> requestProperties,
                                     RegisterSchemaRequest registerSchemaRequest,
                                     String subject,
                                     boolean normalize,
                                     String format,
                                     boolean lookupDeletedSchema)
      throws IOException, RestClientException {
    UriBuilder builder = UriBuilder.fromPath("/subjects/{subject}")
        .queryParam("normalize", normalize)
        .queryParam("deleted", lookupDeletedSchema);
    if (format != null) {
      builder.queryParam("format", format);
    }
    String path = builder.build(subject).toString();

    Schema schema = httpRequest(path, "POST",
                                registerSchemaRequest.toJson().getBytes(StandardCharsets.UTF_8),
                                requestProperties, SUBJECT_SCHEMA_VERSION_RESPONSE_TYPE_REFERENCE);
    return schema;
  }

  // Visible for testing
  public int registerSchema(String schemaString, String subject)
      throws IOException, RestClientException {
    return registerSchema(schemaString, subject, false).getId();
  }

  public RegisterSchemaResponse registerSchema(String schemaString, String subject,
                                               boolean normalize)
      throws IOException, RestClientException {
    RegisterSchemaRequest request = new RegisterSchemaRequest();
    request.setSchema(schemaString);
    return registerSchema(request, subject, normalize);
  }

  public RegisterSchemaResponse registerSchema(String schemaString, String schemaType,
                                               List<SchemaReference> references, String subject)
      throws IOException, RestClientException {
    return registerSchema(schemaString, schemaType, references, subject, false);
  }

  public RegisterSchemaResponse registerSchema(String schemaString, String schemaType,
                                               List<SchemaReference> references,
                                               String subject, boolean normalize)
      throws IOException, RestClientException {
    RegisterSchemaRequest request = new RegisterSchemaRequest();
    request.setSchema(schemaString);
    request.setSchemaType(schemaType);
    request.setReferences(references);
    return registerSchema(request, subject, normalize);
  }

  // Visible for testing
  public int registerSchema(String schemaString, String subject, int version, int id)
      throws IOException, RestClientException {
    return registerSchema(schemaString, subject, version, id, false).getId();
  }

  public RegisterSchemaResponse registerSchema(String schemaString, String subject,
                                               int version, int id, boolean normalize)
      throws IOException, RestClientException {
    RegisterSchemaRequest request = new RegisterSchemaRequest();
    request.setSchema(schemaString);
    request.setVersion(version);
    request.setId(id);
    return registerSchema(request, subject, normalize);
  }

  public RegisterSchemaResponse registerSchema(String schemaString, String schemaType,
                                               List<SchemaReference> references, String subject,
                                               int version, int id)
      throws IOException, RestClientException {
    return registerSchema(schemaString, schemaType, references, subject, version, id, false);
  }

  public RegisterSchemaResponse registerSchema(String schemaString, String schemaType,
                                               List<SchemaReference> references, String subject,
                                               int version, int id, boolean normalize)
                            throws IOException, RestClientException {
    RegisterSchemaRequest request = new RegisterSchemaRequest();
    request.setSchema(schemaString);
    request.setSchemaType(schemaType);
    request.setReferences(references);
    request.setVersion(version);
    request.setId(id);
    return registerSchema(request, subject, normalize);
  }

  public RegisterSchemaResponse registerSchema(RegisterSchemaRequest registerSchemaRequest,
                                               String subject,
                                               boolean normalize)
      throws IOException, RestClientException {
    return registerSchema(DEFAULT_REQUEST_PROPERTIES, registerSchemaRequest, subject, normalize);
  }

  public RegisterSchemaResponse registerSchema(Map<String, String> requestProperties,
                                               RegisterSchemaRequest registerSchemaRequest,
                                               String subject,
                                               boolean normalize)
      throws IOException, RestClientException {
    return registerSchema(requestProperties, registerSchemaRequest, subject, normalize, null);
  }

  public RegisterSchemaResponse registerSchema(Map<String, String> requestProperties,
                                               RegisterSchemaRequest registerSchemaRequest,
                                               String subject,
                                               boolean normalize,
                                               String format)
      throws IOException, RestClientException {
    UriBuilder builder = UriBuilder.fromPath("/subjects/{subject}/versions")
        .queryParam("normalize", normalize);
    if (format != null) {
      builder.queryParam("format", format);
    }
    String path = builder.build(subject).toString();

    RegisterSchemaResponse response = httpRequest(
        path, "POST",
        registerSchemaRequest.toJson().getBytes(StandardCharsets.UTF_8),
        requestProperties,
        REGISTER_RESPONSE_TYPE);

    return response;
  }

  public RegisterSchemaResponse modifySchemaTags(Map<String, String> requestProperties,
                                                 TagSchemaRequest tagSchemaRequest,
                                                 String subject,
                                                 String version)
      throws IOException, RestClientException {
    UriBuilder builder = UriBuilder.fromPath("/subjects/{subject}/versions/{version}/tags");
    String path = builder.build(subject, version).toString();

    RegisterSchemaResponse response = httpRequest(
        path, "POST",
        tagSchemaRequest.toJson().getBytes(StandardCharsets.UTF_8),
        requestProperties,
        REGISTER_RESPONSE_TYPE);

    return response;
  }

  public List<String> testCompatibility(String schemaString, String subject, boolean verbose)
      throws IOException, RestClientException {
    RegisterSchemaRequest request = new RegisterSchemaRequest();
    request.setSchema(schemaString);
    return testCompatibility(request, subject, null, false, verbose);
  }

  // Visible for testing
  public List<String> testCompatibility(String schemaString, String subject, String version)
      throws IOException, RestClientException {
    RegisterSchemaRequest request = new RegisterSchemaRequest();
    request.setSchema(schemaString);
    return testCompatibility(request, subject, version, false, false);
  }

  public List<String> testCompatibility(String schemaString,
                                        String schemaType,
                                        List<SchemaReference> references,
                                        String subject,
                                        String version,
                                        boolean verbose)
      throws IOException, RestClientException {
    RegisterSchemaRequest request = new RegisterSchemaRequest();
    request.setSchema(schemaString);
    request.setSchemaType(schemaType);
    request.setReferences(references);
    return testCompatibility(request, subject, version, false, verbose);
  }

  public List<String> testCompatibility(RegisterSchemaRequest registerSchemaRequest,
                                        String subject,
                                        String version,
                                        boolean normalize,
                                        boolean verbose)
      throws IOException, RestClientException {
    return testCompatibility(DEFAULT_REQUEST_PROPERTIES, registerSchemaRequest,
                             subject, version, normalize, verbose);
  }

  public List<String> testCompatibility(Map<String, String> requestProperties,
                                        RegisterSchemaRequest registerSchemaRequest,
                                        String subject,
                                        String version,
                                        boolean normalize,
                                        boolean verbose)
      throws IOException, RestClientException {
    String path;
    if (version != null) {
      path = UriBuilder.fromPath("/compatibility/subjects/{subject}/versions/{version}")
          .queryParam("normalize", normalize)
          .queryParam("verbose", verbose)
          .build(subject, version).toString();
    } else {
      path = UriBuilder.fromPath("/compatibility/subjects/{subject}/versions/")
          .queryParam("normalize", normalize)
          .queryParam("verbose", verbose)
          .build(subject).toString();
    }

    CompatibilityCheckResponse response =
        httpRequest(path, "POST",
                    registerSchemaRequest.toJson().getBytes(StandardCharsets.UTF_8),
                    requestProperties, COMPATIBILITY_CHECK_RESPONSE_TYPE_REFERENCE);
    if (response.getIsCompatible()) {
      return Collections.emptyList();
    } else {
      return Optional.ofNullable(response.getMessages())
              .filter(it -> !it.isEmpty())
              .orElseGet(() -> Collections.singletonList("Schemas are incompatible"));
    }
  }

  public ConfigUpdateRequest updateCompatibility(String compatibility, String subject)
      throws IOException, RestClientException {
    ConfigUpdateRequest request = new ConfigUpdateRequest();
    request.setCompatibilityLevel(compatibility);
    return updateConfig(request, subject);
  }

  public ConfigUpdateRequest updateConfig(ConfigUpdateRequest configUpdateRequest,
                                          String subject)
      throws IOException, RestClientException {
    return updateConfig(DEFAULT_REQUEST_PROPERTIES, configUpdateRequest, subject);
  }

  /**
   * On success, this api simply echoes the request in the response.
   */
  public ConfigUpdateRequest updateConfig(Map<String, String> requestProperties,
                                          ConfigUpdateRequest configUpdateRequest,
                                          String subject)
      throws IOException, RestClientException {
    String path = subject != null
                  ? UriBuilder.fromPath("/config/{subject}").build(subject).toString()
                  : "/config";

    ConfigUpdateRequest response =
        httpRequest(path, "PUT", configUpdateRequest.toJson().getBytes(StandardCharsets.UTF_8),
                    requestProperties, UPDATE_CONFIG_RESPONSE_TYPE_REFERENCE);
    return response;
  }

  public Config getConfig(String subject)
      throws IOException, RestClientException {
    return getConfig(DEFAULT_REQUEST_PROPERTIES, subject, false);
  }

  public Config getConfig(Map<String, String> requestProperties,
                          String subject)
      throws IOException, RestClientException {
    return getConfig(requestProperties, subject, false);
  }

  public Config getConfig(Map<String, String> requestProperties,
                          String subject,
                          boolean defaultToGlobal)
      throws IOException, RestClientException {
    String path = subject != null
        ? UriBuilder.fromPath("/config/{subject}")
        .queryParam("defaultToGlobal", defaultToGlobal).build(subject).toString()
        : UriBuilder.fromPath("/config")
        .queryParam("defaultToGlobal", defaultToGlobal).build().toString();

    Config config =
        httpRequest(path, "GET", null, requestProperties, GET_CONFIG_RESPONSE_TYPE);
    return config;
  }

  public Config deleteConfig(String subject)
      throws IOException, RestClientException {
    return deleteConfig(DEFAULT_REQUEST_PROPERTIES, subject);
  }

  public Config deleteConfig(Map<String, String> requestProperties, String subject)
      throws IOException, RestClientException {
    String path = subject != null
        ? UriBuilder.fromPath("/config/{subject}").build(subject).toString() : "/config";

    Config response = httpRequest(path, "DELETE", null, requestProperties,
        DELETE_SUBJECT_CONFIG_RESPONSE_TYPE);
    return response;
  }

  public ModeUpdateRequest setMode(String mode)
      throws IOException, RestClientException {
    return setMode(mode, null);
  }

  public ModeUpdateRequest setMode(String mode, String subject)
      throws IOException, RestClientException {
    return setMode(mode, subject, false);
  }

  public ModeUpdateRequest setMode(String mode, String subject, boolean force)
      throws IOException, RestClientException {
    ModeUpdateRequest request = new ModeUpdateRequest(Optional.ofNullable(mode));
    return setMode(DEFAULT_REQUEST_PROPERTIES, request, subject, force);
  }

  /**
   * On success, this api simply echoes the request in the response.
   */
  public ModeUpdateRequest setMode(Map<String, String> requestProperties,
                                   ModeUpdateRequest modeUpdateRequest,
                                   String subject,
                                   boolean force)
      throws IOException, RestClientException {
    String path = subject != null
        ? UriBuilder.fromPath("/mode/{subject}")
        .queryParam("force", force).build(subject).toString()
        : UriBuilder.fromPath("/mode")
            .queryParam("force", force).build().toString();

    ModeUpdateRequest response =
        httpRequest(path, "PUT", modeUpdateRequest.toJson().getBytes(StandardCharsets.UTF_8),
            requestProperties, UPDATE_MODE_RESPONSE_TYPE_REFERENCE);
    return response;
  }

  public Mode getMode()
      throws IOException, RestClientException {
    return getMode(null, false);
  }

  public Mode getMode(String subject)
      throws IOException, RestClientException {
    return getMode(subject, false);
  }

  public Mode getMode(String subject, boolean defaultToGlobal)
      throws IOException, RestClientException {
    String path = subject != null
        ? UriBuilder.fromPath("/mode/{subject}")
        .queryParam("defaultToGlobal", defaultToGlobal).build(subject).toString()
        : UriBuilder.fromPath("/mode")
        .queryParam("defaultToGlobal", defaultToGlobal).build().toString();

    Mode mode =
        httpRequest(path, "GET", null, DEFAULT_REQUEST_PROPERTIES, GET_MODE_RESPONSE_TYPE);
    return mode;
  }

  public Mode deleteSubjectMode(String subject)
      throws IOException, RestClientException {
    return deleteSubjectMode(DEFAULT_REQUEST_PROPERTIES, subject);
  }

  public Mode deleteSubjectMode(Map<String, String> requestProperties, String subject)
      throws IOException, RestClientException {
    return deleteSubjectMode(requestProperties, subject, false);
  }

  public Mode deleteSubjectMode(Map<String, String> requestProperties, String subject,
                                boolean recursive)
      throws IOException, RestClientException {
    UriBuilder builder = subject != null
            ? UriBuilder.fromPath("/mode/{subject}")
            : UriBuilder.fromPath("/mode");

    if (recursive) {
      builder.queryParam("recursive", "true");
    }

    String path = subject != null
            ? builder.build(subject).toString()
            : builder.build().toString();

    Mode response = httpRequest(path, "DELETE", null, requestProperties,
        DELETE_SUBJECT_MODE_RESPONSE_TYPE);
    return response;
  }

  public List<Schema> getSchemas(
      String subjectPrefix,
      boolean lookupDeletedSchema,
      boolean latestOnly)
      throws IOException, RestClientException {
    return getSchemas(DEFAULT_REQUEST_PROPERTIES,
        subjectPrefix, lookupDeletedSchema, latestOnly, null, null, null);
  }

  public List<Schema> getSchemas(Map<String, String> requestProperties,
      String subjectPrefix,
      boolean lookupDeletedSchema,
      boolean latestOnly,
      String ruleType,
      Integer offset,
      Integer limit)
      throws IOException, RestClientException {
    UriBuilder builder = UriBuilder.fromPath("/schemas");
    if (subjectPrefix != null) {
      builder.queryParam("subjectPrefix", subjectPrefix);
    }
    builder.queryParam("deleted", lookupDeletedSchema);
    builder.queryParam("latestOnly", latestOnly);
    if (ruleType != null) {
      builder.queryParam("ruleType", ruleType);
    }
    if (offset != null) {
      builder.queryParam("offset", offset);
    }
    if (limit != null) {
      builder.queryParam("limit", limit);
    }
    String path = builder.build().toString();

    List<Schema> response = httpRequest(path, "GET", null, requestProperties,
        GET_SCHEMAS_RESPONSE_TYPE);
    return response;
  }

  public List<ExtendedSchema> getSchemas(Map<String, String> requestProperties,
      String subjectPrefix,
      boolean includeAliases,
      boolean lookupDeletedSchema,
      boolean latestOnly,
      String ruleType,
      Integer offset,
      Integer limit)
      throws IOException, RestClientException {
    UriBuilder builder = UriBuilder.fromPath("/schemas");
    if (subjectPrefix != null) {
      builder.queryParam("subjectPrefix", subjectPrefix);
    }
    builder.queryParam("aliases", includeAliases);
    builder.queryParam("deleted", lookupDeletedSchema);
    builder.queryParam("latestOnly", latestOnly);
    if (ruleType != null) {
      builder.queryParam("ruleType", ruleType);
    }
    if (offset != null) {
      builder.queryParam("offset", offset);
    }
    if (limit != null) {
      builder.queryParam("limit", limit);
    }
    String path = builder.build().toString();

    List<ExtendedSchema> response = httpRequest(path, "GET", null, requestProperties,
        GET_EXTENDED_SCHEMAS_RESPONSE_TYPE);
    return response;
  }

  public SchemaString getId(int id) throws IOException, RestClientException {
    return getId(DEFAULT_REQUEST_PROPERTIES, id, null, false);
  }

  public SchemaString getId(int id, boolean fetchMaxId)
      throws IOException, RestClientException {
    return getId(DEFAULT_REQUEST_PROPERTIES, id, null, fetchMaxId);
  }

  public SchemaString getId(int id, String subject) throws IOException, RestClientException {
    return getId(DEFAULT_REQUEST_PROPERTIES, id, subject, false);
  }

  public SchemaString getId(int id, String subject, boolean fetchMaxId)
      throws IOException, RestClientException {
    return getId(DEFAULT_REQUEST_PROPERTIES, id, subject, fetchMaxId);
  }

  public SchemaString getId(Map<String, String> requestProperties,
                            int id) throws IOException, RestClientException {
    return getId(requestProperties, id, null, false);
  }

  public SchemaString getId(Map<String, String> requestProperties,
                            int id, String subject) throws IOException, RestClientException {
    return getId(requestProperties, id, subject, false);
  }

  public SchemaString getId(Map<String, String> requestProperties,
      int id, String subject, boolean fetchMaxId) throws IOException, RestClientException {
    return getId(requestProperties, id, subject, null, null, fetchMaxId);
  }

  public SchemaString getId(Map<String, String> requestProperties,
                            int id, String subject, Set<String> findTags, boolean fetchMaxId)
      throws IOException, RestClientException {
    return getId(requestProperties, id, subject, null, findTags, fetchMaxId);
  }

  public SchemaString getId(Map<String, String> requestProperties,
      int id, String subject, String format, Set<String> findTags, boolean fetchMaxId)
      throws IOException, RestClientException {
    return getId(requestProperties, id, subject, format, null, findTags, fetchMaxId);
  }

  public SchemaString getId(Map<String, String> requestProperties,
      int id, String subject, String format, String referenceFormat,
      Set<String> findTags, boolean fetchMaxId)
      throws IOException, RestClientException {
    UriBuilder builder = UriBuilder.fromPath("/schemas/ids/{id}")
        .queryParam("fetchMaxId", fetchMaxId);
    if (subject != null) {
      builder.queryParam("subject", subject);
    }
    if (findTags != null && !findTags.isEmpty()) {
      for (String findTag : findTags) {
        builder.queryParam("findTags", findTag);
      }
    }
    if (format != null) {
      builder.queryParam("format", format);
    }
    if (referenceFormat != null) {
      builder.queryParam("referenceFormat", referenceFormat);
    }
    String path = builder.build(id).toString();

    SchemaString response = httpRequest(path, "GET", null, requestProperties,
                                        GET_SCHEMA_BY_ID_RESPONSE_TYPE);
    return response;
  }

  public String getOnlySchemaById(int id) throws RestClientException, IOException {
    return getOnlySchemaById(DEFAULT_REQUEST_PROPERTIES, id, null);
  }

  public String getOnlySchemaById(Map<String, String> requestProperties,
                                  int id, String subject)
          throws IOException, RestClientException {
    UriBuilder builder = UriBuilder.fromPath("/schemas/ids/{id}/schema");
    if (subject != null) {
      builder.queryParam("subject", subject);
    }
    String path = builder.build(id).toString();
    JsonNode response = httpRequest(path, "GET", null,
            requestProperties, GET_SCHEMA_ONLY_BY_VERSION_RESPONSE_TYPE);
    return response.toString();
  }

  public List<String> getSchemaTypes() throws IOException, RestClientException {
    return getSchemaTypes(DEFAULT_REQUEST_PROPERTIES);
  }

  public List<String> getSchemaTypes(Map<String, String> requestProperties)
      throws IOException, RestClientException {
    UriBuilder builder = UriBuilder.fromPath("/schemas/types");
    String path = builder.toString();

    List<String> response = httpRequest(path, "GET", null, requestProperties,
        GET_SCHEMA_TYPES_TYPE);
    return response;
  }

  public Schema getVersion(String subject, int version) throws IOException, RestClientException {
    return getVersion(DEFAULT_REQUEST_PROPERTIES, subject, version, false);
  }

  public Schema getVersion(String subject, int version, boolean lookupDeletedSchema)
      throws IOException, RestClientException {
    return getVersion(DEFAULT_REQUEST_PROPERTIES, subject, version, lookupDeletedSchema);
  }

  public Schema getVersion(Map<String, String> requestProperties,
                           String subject, int version)
      throws IOException, RestClientException {
    return getVersion(requestProperties, subject, version, false);
  }

  public Schema getVersion(Map<String, String> requestProperties,
                           String subject, int version, boolean lookupDeletedSchema)
      throws IOException, RestClientException {
    return getVersion(requestProperties, subject, version, null, lookupDeletedSchema, null);
  }

  public Schema getVersion(Map<String, String> requestProperties,
      String subject, int version, String format, boolean lookupDeletedSchema, Set<String> findTags)
      throws IOException, RestClientException {
    return getVersion(requestProperties, subject, version, format, null, lookupDeletedSchema, null);
  }

  public Schema getVersion(Map<String, String> requestProperties,
      String subject, int version, String format, String referenceFormat,
      boolean lookupDeletedSchema, Set<String> findTags)
      throws IOException, RestClientException {
    UriBuilder builder = UriBuilder.fromPath("/subjects/{subject}/versions/{version}")
        .queryParam("deleted", lookupDeletedSchema);
    if (findTags != null && !findTags.isEmpty()) {
      for (String findTag : findTags) {
        builder.queryParam("findTags", findTag);
      }
    }
    if (format != null) {
      builder.queryParam("format", format);
    }
    if (referenceFormat != null) {
      builder.queryParam("referenceFormat", referenceFormat);
    }
    String path = builder.build(subject, version).toString();

    Schema response = httpRequest(path, "GET", null, requestProperties,
        GET_SCHEMA_RESPONSE_TYPE);
    return response;
  }

  public Schema getLatestVersion(String subject)
      throws IOException, RestClientException {
    return getLatestVersion(DEFAULT_REQUEST_PROPERTIES, subject);
  }

  public Schema getLatestVersion(Map<String, String> requestProperties,
                                 String subject)
      throws IOException, RestClientException {
    return getLatestVersion(requestProperties, subject, null, null);
  }

  public Schema getLatestVersion(Map<String, String> requestProperties,
                                 String subject, Set<String> findTags)
          throws IOException, RestClientException {
    return getLatestVersion(requestProperties, subject, null, findTags);
  }

  public Schema getLatestVersion(Map<String, String> requestProperties,
                                 String subject, String format, Set<String> findTags)
      throws IOException, RestClientException {
    UriBuilder builder = UriBuilder.fromPath("/subjects/{subject}/versions/latest");
    if (findTags != null && !findTags.isEmpty()) {
      builder.queryParam("findTags", String.join(",", findTags));
    }
    if (format != null) {
      builder.queryParam("format", format);
    }
    String path = builder.build(subject).toString();

    Schema response = httpRequest(path, "GET", null, requestProperties,
                                  GET_SCHEMA_RESPONSE_TYPE);
    return response;
  }

  public String getVersionSchemaOnly(String subject, int version)
            throws IOException, RestClientException {
    UriBuilder builder = UriBuilder.fromPath("/subjects/{subject}/versions/{version}/schema");
    String path = builder.build(subject, version).toString();

    JsonNode response = httpRequest(path, "GET", null, DEFAULT_REQUEST_PROPERTIES,
            GET_SCHEMA_ONLY_BY_VERSION_RESPONSE_TYPE);
    return response.toString();
  }

  public String getLatestVersionSchemaOnly(String subject)
            throws IOException, RestClientException {
    UriBuilder builder = UriBuilder.fromPath("/subjects/{subject}/versions/latest/schema");
    String path = builder.build(subject).toString();

    JsonNode response = httpRequest(path, "GET", null, DEFAULT_REQUEST_PROPERTIES,
            GET_SCHEMA_ONLY_BY_VERSION_RESPONSE_TYPE);
    return response.toString();
  }

  public Schema getLatestWithMetadata(
      String subject, Map<String, String> metadata, boolean lookupDeletedSchema)
      throws IOException, RestClientException {
    return getLatestWithMetadata(
        DEFAULT_REQUEST_PROPERTIES, subject, metadata, lookupDeletedSchema);
  }

  public Schema getLatestWithMetadata(Map<String, String> requestProperties,
      String subject, Map<String, String> metadata, boolean lookupDeletedSchema)
      throws IOException, RestClientException {
    return getLatestWithMetadata(requestProperties, subject, metadata, null, lookupDeletedSchema);
  }

  public Schema getLatestWithMetadata(Map<String, String> requestProperties,
      String subject, Map<String, String> metadata, String format, boolean lookupDeletedSchema)
      throws IOException, RestClientException {
    UriBuilder builder = UriBuilder.fromPath("/subjects/{subject}/metadata");
    for (Map.Entry<String, String> entry : metadata.entrySet()) {
      builder.queryParam("key", entry.getKey());
      builder.queryParam("value", entry.getValue());
    }
    builder.queryParam("deleted", lookupDeletedSchema);
    if (format != null) {
      builder.queryParam("format", format);
    }
    String path = builder.build(subject).toString();

    Schema response = httpRequest(path, "GET", null, requestProperties, GET_SCHEMA_RESPONSE_TYPE);
    return response;
  }

  public List<Integer> getReferencedBy(String subject, int version) throws IOException,
      RestClientException {
    return getReferencedBy(DEFAULT_REQUEST_PROPERTIES, subject, version);
  }

  public List<Integer> getReferencedBy(Map<String, String> requestProperties,
                                       String subject, int version)
      throws IOException, RestClientException {
    UriBuilder builder = UriBuilder.fromPath("/subjects/{subject}/versions/{version}/referencedby");
    String path = builder.build(subject, version).toString();

    List<Integer> response = httpRequest(path, "GET", null, requestProperties,
        GET_REFERENCED_BY_RESPONSE_TYPE);
    return response;
  }

  public List<Integer> getReferencedByWithPagination(String subject, int version,
                                                     int offset, int limit)
          throws IOException, RestClientException {
    UriBuilder builder = UriBuilder.fromPath("/subjects/{subject}/versions/{version}/referencedby");
    builder.queryParam("offset", offset);
    builder.queryParam("limit", limit);
    String path = builder.build(subject, version).toString();

    List<Integer> response = httpRequest(path, "GET", null, DEFAULT_REQUEST_PROPERTIES,
            GET_REFERENCED_BY_RESPONSE_TYPE);
    return response;
  }

  public List<Integer> getAllVersions(String subject)
      throws IOException, RestClientException {
    return getAllVersions(DEFAULT_REQUEST_PROPERTIES, subject);
  }

  public List<Integer> getAllVersions(Map<String, String> requestProperties,
                                      String subject)
      throws IOException, RestClientException {
    return getAllVersions(requestProperties, subject, false, false);
  }

  public List<Integer> getAllVersions(Map<String, String> requestProperties,
                                      String subject,
                                      boolean lookupDeletedSchema)
          throws IOException, RestClientException {
    return getAllVersions(requestProperties, subject, lookupDeletedSchema, false);
  }

  public List<Integer> getAllVersions(Map<String, String> requestProperties,
                                      String subject,
                                      boolean lookupDeletedSchema,
                                      boolean lookupDeletedOnlySchema)
      throws IOException, RestClientException {
    UriBuilder builder = UriBuilder.fromPath("/subjects/{subject}/versions");
    builder.queryParam("deleted", lookupDeletedSchema);
    builder.queryParam("deletedOnly", lookupDeletedOnlySchema);
    String path = builder.build(subject).toString();

    List<Integer> response = httpRequest(path, "GET", null, requestProperties,
        ALL_VERSIONS_RESPONSE_TYPE);
    return response;
  }

  public List<Integer> getAllVersionsWithPagination(Map<String, String> requestProperties,
                                                    String subject,
                                                    boolean lookupDeletedSchema,
                                                    int offset,
                                                    int limit)
          throws IOException, RestClientException {
    UriBuilder builder = UriBuilder.fromPath("/subjects/{subject}/versions");
    builder.queryParam("deleted", lookupDeletedSchema);
    builder.queryParam("deletedOnly", false);
    builder.queryParam("offset", offset);
    builder.queryParam("limit", limit);
    String path = builder.build(subject).toString();

    List<Integer> response = httpRequest(path, "GET", null, DEFAULT_REQUEST_PROPERTIES,
            ALL_VERSIONS_RESPONSE_TYPE);
    return response;
  }

  public List<Integer> getDeletedOnlyVersions(String subject)
      throws IOException, RestClientException {
    return getAllVersions(DEFAULT_REQUEST_PROPERTIES, subject, false, true);
  }

  public List<String> getAllContexts()
      throws IOException, RestClientException {
    return getAllContexts(DEFAULT_REQUEST_PROPERTIES);
  }

  public List<String> getAllContexts(Map<String, String> requestProperties)
      throws IOException, RestClientException {
    return getAllContexts(0, -1, null, requestProperties);
  }

  public List<String> getAllContexts(int offset, int limit, String contextPrefix)
      throws IOException, RestClientException {
    return getAllContexts(offset, limit, contextPrefix, DEFAULT_REQUEST_PROPERTIES);
  }

  public List<String> getAllContexts(int offset, int limit, String contextPrefix,
                                      Map<String, String> requestProperties)
      throws IOException, RestClientException {
    UriBuilder builder = UriBuilder.fromPath("/contexts");
    if (offset > 0) {
      builder.queryParam("offset", offset);
    }
    if (limit >= 0) {
      builder.queryParam("limit", limit);
    }
    if (contextPrefix != null && !contextPrefix.isEmpty()) {
      builder.queryParam("contextPrefix", contextPrefix);
    }
    String path = builder.build().toString();
    List<String> response = httpRequest(path, "GET", null, requestProperties,
        ALL_CONTEXTS_RESPONSE_TYPE);
    return response;
  }

  public List<String> getAllContextsWithPagination(int limit, int offset)
          throws IOException, RestClientException {
    UriBuilder builder = UriBuilder.fromPath("/contexts");
    builder.queryParam("limit", limit);
    builder.queryParam("offset", offset);
    String path = builder.build().toString();
    List<String> response = httpRequest(path, "GET", null, DEFAULT_REQUEST_PROPERTIES,
            ALL_CONTEXTS_RESPONSE_TYPE);
    return response;
  }

  public List<String> getAllSubjects()
      throws IOException, RestClientException {
    return getAllSubjects(DEFAULT_REQUEST_PROPERTIES);
  }

  public List<String> getAllSubjects(boolean deletedSubjects)
      throws IOException, RestClientException {
    return getAllSubjects(DEFAULT_REQUEST_PROPERTIES, null, deletedSubjects);
  }

  public List<String> getAllSubjects(String subjectPrefix, boolean deletedSubjects)
      throws IOException, RestClientException {
    return getAllSubjects(DEFAULT_REQUEST_PROPERTIES, subjectPrefix, deletedSubjects);
  }

  public List<String> getAllSubjects(Map<String, String> requestProperties)
      throws IOException, RestClientException {
    List<String> response = httpRequest("/subjects", "GET", null, requestProperties,
                                        ALL_TOPICS_RESPONSE_TYPE);
    return response;
  }

  public List<String> getAllSubjects(Map<String, String> requestProperties,
                                     String subjectPrefix,
                                     boolean deletedSubjects)
      throws IOException, RestClientException {
    return getAllSubjects(requestProperties, subjectPrefix, deletedSubjects, false);
  }

  public List<String> getAllSubjects(Map<String, String> requestProperties,
                                     String subjectPrefix,
                                     boolean deletedSubjects,
                                     boolean deletedOnlySubjects)
      throws IOException, RestClientException {
    UriBuilder builder = UriBuilder.fromPath("/subjects");
    builder.queryParam("deleted", deletedSubjects);
    builder.queryParam("deletedOnly", deletedOnlySubjects);
    if (subjectPrefix != null) {
      builder.queryParam("subjectPrefix", subjectPrefix);
    }
    String path = builder.build().toString();
    List<String> response = httpRequest(path, "GET", null, requestProperties,
        ALL_TOPICS_RESPONSE_TYPE);
    return response;
  }

  public List<String> getAllSubjectsWithPagination(int offset, int limit)
          throws IOException, RestClientException {
    return getAllSubjectsWithPagination(DEFAULT_REQUEST_PROPERTIES, offset, limit);
  }

  public List<String> getAllSubjectsWithPagination(Map<String, String> requestProperties,
                                                   int offset, int limit)
          throws IOException, RestClientException {
    String url = "/subjects?limit=" + limit + "&offset=" + offset;
    List<String> response = httpRequest(url, "GET", null, requestProperties,
            ALL_TOPICS_RESPONSE_TYPE);
    return response;
  }

  public List<String> getDeletedOnlySubjects(String subjectPrefix)
      throws IOException, RestClientException {
    return getAllSubjects(DEFAULT_REQUEST_PROPERTIES, subjectPrefix, false, true);
  }

  public List<String> getAllSubjectsById(int id)
      throws IOException, RestClientException {
    return getAllSubjectsById(DEFAULT_REQUEST_PROPERTIES, id, null);
  }

  public List<String> getAllSubjectsById(int id, String subject)
      throws IOException, RestClientException {
    return getAllSubjectsById(DEFAULT_REQUEST_PROPERTIES, id, subject);
  }

  public List<String> getAllSubjectsById(int id, String subject, boolean deleted)
      throws IOException, RestClientException {
    return getAllSubjectsById(DEFAULT_REQUEST_PROPERTIES, id, subject, deleted);
  }

  public List<String> getAllSubjectsById(Map<String, String> requestProperties,
                                         int id)
      throws IOException, RestClientException {
    return getAllSubjectsById(requestProperties, id, null, false);
  }

  public List<String> getAllSubjectsById(Map<String, String> requestProperties,
                                         int id,
                                         String subject)
      throws IOException, RestClientException {
    return getAllSubjectsById(requestProperties, id, subject, false);
  }

  public List<String> getAllSubjectsById(Map<String, String> requestProperties,
                                         int id,
                                         String subject,
                                         boolean lookupDeleted)
      throws IOException, RestClientException {
    UriBuilder builder = UriBuilder.fromPath("/schemas/ids/{id}/subjects");
    builder.queryParam("deleted", lookupDeleted);
    if (subject != null) {
      builder.queryParam("subject", subject);
    }
    String path = builder.build(id).toString();

    List<String> response = httpRequest(path, "GET", null, requestProperties,
                                        ALL_TOPICS_RESPONSE_TYPE);

    return response;
  }

  public List<String> getAllSubjectsByIdWithPagination(Map<String, String> requestProperties,
                                         int id,
                                         String subject,
                                         boolean lookupDeleted,
                                         int limit,
                                         int offset)
          throws IOException, RestClientException {
    UriBuilder builder = UriBuilder.fromPath("/schemas/ids/{id}/subjects");
    builder.queryParam("deleted", lookupDeleted);
    if (subject != null) {
      builder.queryParam("subject", subject);
    }
    builder.queryParam("limit", limit);
    builder.queryParam("offset", offset);
    String path = builder.build(id).toString();

    List<String> response = httpRequest(path, "GET", null, requestProperties,
            ALL_TOPICS_RESPONSE_TYPE);

    return response;
  }

  public List<SubjectVersion> getAllVersionsById(int id)
      throws IOException, RestClientException {
    return getAllVersionsById(DEFAULT_REQUEST_PROPERTIES, id, null);
  }

  public List<SubjectVersion> getAllVersionsById(int id, String subject)
      throws IOException, RestClientException {
    return getAllVersionsById(DEFAULT_REQUEST_PROPERTIES, id, subject);
  }

  public List<SubjectVersion> getAllVersionsById(int id, String subject, boolean deleted)
      throws IOException, RestClientException {
    return getAllVersionsById(DEFAULT_REQUEST_PROPERTIES, id, subject, deleted);
  }

  public List<SubjectVersion> getAllVersionsById(Map<String, String> requestProperties,
                                                 int id)
      throws IOException, RestClientException {
    return getAllVersionsById(requestProperties, id, null, false);
  }

  public List<SubjectVersion> getAllVersionsById(Map<String, String> requestProperties,
                                                 int id,
                                                 String subject)
      throws IOException, RestClientException {
    return getAllVersionsById(requestProperties, id, subject, false);
  }

  public List<SubjectVersion> getAllVersionsById(Map<String, String> requestProperties,
                                                 int id,
                                                 String subject,
                                                 boolean lookupDeleted)
      throws IOException, RestClientException {
    UriBuilder builder = UriBuilder.fromPath("/schemas/ids/{id}/versions");
    builder.queryParam("deleted", lookupDeleted);
    if (subject != null) {
      builder.queryParam("subject", subject);
    }
    String path = builder.build(id).toString();

    List<SubjectVersion> response = httpRequest(path, "GET", null, requestProperties,
        GET_VERSIONS_RESPONSE_TYPE);

    return response;
  }

  public List<SubjectVersion> getAllVersionsByIdWithPagination(
          Map<String, String> requestProperties,
          int id,
          String subject,
          boolean lookupDeleted,
          int offset,
          int limit)
          throws IOException, RestClientException {
    UriBuilder builder = UriBuilder.fromPath("/schemas/ids/{id}/versions");
    builder.queryParam("deleted", lookupDeleted);
    if (subject != null) {
      builder.queryParam("subject", subject);
    }
    builder.queryParam("limit", limit);
    builder.queryParam("offset", offset);
    String path = builder.build(id).toString();

    List<SubjectVersion> response = httpRequest(path, "GET", null, requestProperties,
            GET_VERSIONS_RESPONSE_TYPE);

    return response;
  }

  public SchemaString getByGuid(String guid, String format)
      throws IOException, RestClientException {
    return getByGuid(DEFAULT_REQUEST_PROPERTIES, guid, format);
  }

  public SchemaString getByGuid(Map<String, String> requestProperties, String guid, String format)
      throws IOException, RestClientException {
    UriBuilder builder = UriBuilder.fromPath("/schemas/guids/{guid}");
    if (format != null) {
      builder.queryParam("format", format);
    }
    String path = builder.build(guid).toString();

    SchemaString response = httpRequest(path, "GET", null, requestProperties,
        GET_SCHEMA_BY_ID_RESPONSE_TYPE);
    return response;
  }

  public List<ContextId> getAllContextIds(String guid) throws IOException, RestClientException {
    return getAllContextIds(DEFAULT_REQUEST_PROPERTIES, guid);
  }

  public List<ContextId> getAllContextIds(Map<String, String> requestProperties, String guid)
      throws IOException, RestClientException {
    UriBuilder builder = UriBuilder.fromPath("/schemas/guids/{guid}/ids");
    String path = builder.build(guid).toString();

    List<ContextId> response = httpRequest(path, "GET", null, requestProperties,
        GET_IDS_RESPONSE_TYPE);

    return response;
  }

  public Integer deleteSchemaVersion(
      Map<String, String> requestProperties,
      String subject,
      String version
  ) throws IOException,
                                                                            RestClientException {
    UriBuilder builder = UriBuilder.fromPath("/subjects/{subject}/versions/{version}");
    String path = builder.build(subject, version).toString();

    Integer response = httpRequest(path, "DELETE", null, requestProperties,
                                   DELETE_SUBJECT_VERSION_RESPONSE_TYPE);
    return response;
  }

  public Integer deleteSchemaVersion(
          Map<String, String> requestProperties,
          String subject,
          String version,
          boolean permanentDelete
  ) throws IOException,
          RestClientException {
    UriBuilder builder = UriBuilder.fromPath("/subjects/{subject}/versions/{version}");
    builder.queryParam("permanent", permanentDelete);
    String path = builder.build(subject, version).toString();

    Integer response = httpRequest(path, "DELETE", null, requestProperties,
            DELETE_SUBJECT_VERSION_RESPONSE_TYPE);
    return response;
  }

  public List<Integer> deleteSubject(
      Map<String, String> requestProperties,
      String subject
  ) throws IOException,
                                                            RestClientException {
    UriBuilder builder = UriBuilder.fromPath("/subjects/{subject}");
    String path = builder.build(subject).toString();

    List<Integer> response = httpRequest(path, "DELETE", null, requestProperties,
                                         DELETE_SUBJECT_RESPONSE_TYPE);
    return response;
  }

  public List<Integer> deleteSubject(
          Map<String, String> requestProperties,
          String subject,
          boolean permanentDelete
  ) throws IOException,
          RestClientException {
    UriBuilder builder = UriBuilder.fromPath("/subjects/{subject}");
    builder.queryParam("permanent", permanentDelete);
    String path = builder.build(subject).toString();

    List<Integer> response = httpRequest(path, "DELETE", null, requestProperties,
            DELETE_SUBJECT_RESPONSE_TYPE);
    return response;
  }

  public void deleteContext(
      Map<String, String> requestProperties,
      String delimitedContext
  ) throws IOException,
      RestClientException {
    UriBuilder builder = UriBuilder.fromPath("/contexts/{context}");
    String path = builder.build(delimitedContext).toString();

    httpRequest(path, "DELETE", null, requestProperties, VOID_RESPONSE_TYPE);
  }

  public AssociationResponse createAssociation(
      Map<String, String> requestProperties,
      String context, Boolean dryRun, AssociationCreateOrUpdateRequest request
  ) throws IOException,
      RestClientException {
    UriBuilder builder = UriBuilder.fromPath("/associations");
    if (context != null) {
      builder.queryParam("context", context);
    }
    if (dryRun != null) {
      builder.queryParam("dryRun", dryRun);
    }
    String path = builder.build().toString();

    AssociationResponse response = httpRequest(path, "POST",
        request.toJson().getBytes(StandardCharsets.UTF_8),
        requestProperties, ASSOCIATION_RESPONSE_TYPE);
    return response;
  }

  public AssociationBatchResponse createAssociations(
      Map<String, String> requestProperties,
      String context, Boolean dryRun, AssociationBatchCreateOrUpdateRequest request
  ) throws IOException,
      RestClientException {
    UriBuilder builder = UriBuilder.fromPath("/associations:batchCreate");
    if (context != null) {
      builder.queryParam("context", context);
    }
    if (dryRun != null) {
      builder.queryParam("dryRun", dryRun);
    }
    String path = builder.build().toString();

    AssociationBatchResponse response = httpRequest(path, "POST",
        request.toJson().getBytes(StandardCharsets.UTF_8),
        requestProperties, ASSOCIATION_BATCH_RESPONSE_TYPE);
    return response;
  }

  public AssociationResponse createOrUpdateAssociation(
      Map<String, String> requestProperties,
      String context, Boolean dryRun, AssociationCreateOrUpdateRequest request
  ) throws IOException,
      RestClientException {
    UriBuilder builder =
        UriBuilder.fromPath("/associations/resources/{resourceId}");
    if (context != null) {
      builder.queryParam("context", context);
    }
    if (dryRun != null) {
      builder.queryParam("dryRun", dryRun);
    }
    String path = builder.build(request.getResourceId()).toString();

    AssociationResponse response = httpRequest(path, "PUT",
        request.toJson().getBytes(StandardCharsets.UTF_8),
        requestProperties, ASSOCIATION_RESPONSE_TYPE);
    return response;
  }

  public AssociationBatchResponse createOrUpdateAssociations(
      Map<String, String> requestProperties,
      String context, Boolean dryRun, AssociationBatchCreateOrUpdateRequest request
  ) throws IOException,
      RestClientException {
    UriBuilder builder = UriBuilder.fromPath("/associations:batchUpsert");
    if (context != null) {
      builder.queryParam("context", context);
    }
    if (dryRun != null) {
      builder.queryParam("dryRun", dryRun);
    }
    String path = builder.build().toString();

    AssociationBatchResponse response = httpRequest(path, "POST",
        request.toJson().getBytes(StandardCharsets.UTF_8),
        requestProperties, ASSOCIATION_BATCH_RESPONSE_TYPE);
    return response;
  }

  public List<Association> getAssociationsBySubject(
      Map<String, String> requestProperties,
      String subject, String resourceType, List<String> associationTypes,
      LifecyclePolicy lifecycle, int offset, int limit)
      throws IOException, RestClientException {
    UriBuilder builder =
        UriBuilder.fromPath("/associations/subjects/{subject}");
    if (resourceType != null) {
      builder.queryParam("resourceType", resourceType);
    }
    for (String associationType : associationTypes) {
      builder.queryParam("associationType", associationType);
    }
    if (lifecycle != null) {
      builder.queryParam("lifecycle", lifecycle.toString());
    }
    if (offset > 0) {
      builder.queryParam("offset", offset);
    }
    if (limit >= 0) {
      builder.queryParam("limit", limit);
    }
    String path = builder.build(subject).toString();

    List<Association> response = httpRequest(path, "GET", null,
        requestProperties, ASSOCIATIONS_RESPONSE_TYPE);
    return response;
  }

  public List<Association> getAssociationsByResourceId(
      Map<String, String> requestProperties,
      String resourceId, String resourceType, List<String> associationTypes,
      LifecyclePolicy lifecycle, int offset, int limit)
      throws IOException, RestClientException {
    UriBuilder builder =
        UriBuilder.fromPath("/associations/resources/{resourceId}");
    if (resourceType != null) {
      builder.queryParam("resourceType", resourceType);
    }
    for (String associationType : associationTypes) {
      builder.queryParam("associationType", associationType);
    }
    if (lifecycle != null) {
      builder.queryParam("lifecycle", lifecycle.toString());
    }
    if (offset > 0) {
      builder.queryParam("offset", offset);
    }
    if (limit >= 1) {
      builder.queryParam("limit", limit);
    }
    String path = builder.build(resourceId).toString();

    List<Association> response = httpRequest(path, "GET", null,
        requestProperties, ASSOCIATIONS_RESPONSE_TYPE);
    return response;
  }

  public List<Association> getAssociationsByResourceName(
      Map<String, String> requestProperties,
      String resourceName, String resourceNamespace,
      String resourceType, List<String> associationTypes, LifecyclePolicy lifecycle,
      int offset, int limit)
      throws IOException, RestClientException {
    UriBuilder builder =
        UriBuilder.fromPath("/associations/resources/{resourceNamespace}/{resourceName}");
    if (resourceType != null) {
      builder.queryParam("resourceType", resourceType);
    }
    for (String associationType : associationTypes) {
      builder.queryParam("associationType", associationType);
    }
    if (lifecycle != null) {
      builder.queryParam("lifecycle", lifecycle.toString());
    }
    if (offset > 0) {
      builder.queryParam("offset", offset);
    }
    if (limit >= 1) {
      builder.queryParam("limit", limit);
    }
    String path = builder.build(resourceNamespace, resourceName).toString();

    List<Association> response = httpRequest(path, "GET", null,
        requestProperties, ASSOCIATIONS_RESPONSE_TYPE);
    return response;
  }

  public void deleteAssociations(
      Map<String, String> requestProperties,
      String resourceId, String resourceType, List<String> associationTypes,
      boolean cascadeLifecycle, Boolean dryRun
  ) throws IOException,
      RestClientException {
    UriBuilder builder =
        UriBuilder.fromPath("/associations/resources/{resourceId}");
    if (resourceType != null) {
      builder.queryParam("resourceType", resourceType);
    }
    for (String associationType : associationTypes) {
      builder.queryParam("associationType", associationType);
    }
    builder.queryParam("cascadeLifecycle", cascadeLifecycle);
    if (dryRun != null) {
      builder.queryParam("dryRun", dryRun);
    }
    String path = builder.build(resourceId).toString();

    httpRequest(path, "DELETE", null,
        requestProperties, VOID_RESPONSE_TYPE);
  }

  public ServerClusterId getClusterId() throws IOException, RestClientException {
    return getClusterId(DEFAULT_REQUEST_PROPERTIES);
  }

  public ServerClusterId getClusterId(Map<String, String> requestProperties)
      throws IOException, RestClientException {
    return httpRequest("/v1/metadata/id", "GET", null,
                         requestProperties, GET_CLUSTER_ID_RESPONSE_TYPE);
  }

  public SchemaRegistryServerVersion getSchemaRegistryServerVersion()
          throws IOException, RestClientException {
    return httpRequest("/v1/metadata/version", "GET", null,
            DEFAULT_REQUEST_PROPERTIES, GET_SR_VERSION_RESPONSE_TYPE);
  }

  public SchemaRegistryDeployment getSchemaRegistryDeployment()
          throws IOException, RestClientException {
    return httpRequest("/v1/metadata/deployment", "GET", null,
            DEFAULT_REQUEST_PROPERTIES, GET_SR_DEPLOYMENT_RESPONSE_TYPE);
  }

  private static List<String> parseBaseUrl(String baseUrl) {
    List<String> baseUrls = Arrays.asList(baseUrl.split("\\s*,\\s*"));
    if (baseUrls.isEmpty()) {
      throw new IllegalArgumentException("Missing required schema registry url list");
    }
    return baseUrls;
  }

  public UrlList getBaseUrls() {
    return baseUrls;
  }

  private void setAuthRequestHeaders(HttpURLConnection connection) {
    if (basicAuthCredentialProvider != null) {
      String userInfo = basicAuthCredentialProvider.getUserInfo(connection.getURL());
      if (userInfo != null) {
        String authHeader = Base64.getEncoder().encodeToString(
            userInfo.getBytes(StandardCharsets.UTF_8));
        connection.setRequestProperty(AUTHORIZATION_HEADER, "Basic " + authHeader);
      }
    }

    if (bearerAuthCredentialProvider != null) {
      String bearerToken = bearerAuthCredentialProvider.getBearerToken(connection.getURL());
      if (bearerToken != null) {
        connection.setRequestProperty(AUTHORIZATION_HEADER, "Bearer " + bearerToken);
      }

      String targetIdentityPoolId = bearerAuthCredentialProvider.getTargetIdentityPoolId();
      if (targetIdentityPoolId != null) {
        connection.setRequestProperty(TARGET_IDENTITY_POOL_ID, targetIdentityPoolId);
      }

      String targetSchemaRegistry = bearerAuthCredentialProvider.getTargetSchemaRegistry();
      if (targetSchemaRegistry != null) {
        connection.setRequestProperty(TARGET_SR_CLUSTER, targetSchemaRegistry);
      }
    }
  }

  private Map<String, String> getAuthHeaders(URL url) {
    Map<String, String> headers = new HashMap<>();

    if (basicAuthCredentialProvider != null) {
      String userInfo = basicAuthCredentialProvider.getUserInfo(url);
      if (userInfo != null) {
        String authHeader = Base64.getEncoder().encodeToString(
            userInfo.getBytes(StandardCharsets.UTF_8));
        headers.put(AUTHORIZATION_HEADER, "Basic " + authHeader);
      }
    }

    if (bearerAuthCredentialProvider != null) {
      String bearerToken = bearerAuthCredentialProvider.getBearerToken(url);
      if (bearerToken != null) {
        headers.put(AUTHORIZATION_HEADER, "Bearer " + bearerToken);
      }

      String targetIdentityPoolId = bearerAuthCredentialProvider.getTargetIdentityPoolId();
      if (targetIdentityPoolId != null) {
        headers.put(TARGET_IDENTITY_POOL_ID, targetIdentityPoolId);
      }

      String targetSchemaRegistry = bearerAuthCredentialProvider.getTargetSchemaRegistry();
      if (targetSchemaRegistry != null) {
        headers.put(TARGET_SR_CLUSTER, targetSchemaRegistry);
      }
    }

    return headers;
  }

  private void setCustomHeaders(HttpURLConnection connection) {
    if (httpHeaders != null) {
      httpHeaders.forEach((k, v) -> connection.setRequestProperty(k, v));
    }
  }

  public void setBasicAuthCredentialProvider(
      BasicAuthCredentialProvider basicAuthCredentialProvider) {
    this.basicAuthCredentialProvider = basicAuthCredentialProvider;
  }

  public void setBearerAuthCredentialProvider(
      BearerAuthCredentialProvider bearerAuthCredentialProvider) {
    this.bearerAuthCredentialProvider = bearerAuthCredentialProvider;
  }

  public void setHttpHeaders(Map<String, String> httpHeaders) {
    this.httpHeaders = httpHeaders;
  }

  public void setProxy(String proxyHost, int proxyPort) {
    this.proxy = new Proxy(Proxy.Type.HTTP, new InetSocketAddress(proxyHost, proxyPort));
    if (this.useApacheHttpClient) {
      try {
        URI uri = new URI(proxyHost);
        proxyHost = uri.getHost();
        String scheme = uri.getScheme();
        if (scheme == null) {
          scheme = "http";
        }
        this.clientProxy = new HttpHost(scheme, proxyHost, proxyPort);
        closeHttpClient();
      } catch (URISyntaxException e) {
        throw new IllegalArgumentException("Invalid proxy host: " + proxyHost);
      }
    }
  }

  /**
   * Convert url string to URL. This method is package-private so that it can be mocked for unit
   * tests.
   *
   * @param requestUrl url string
   * @return {@link URL}
   * @throws MalformedURLException if the input string is a malformed URL
   */
  URL url(String requestUrl) throws MalformedURLException {
    return new URL(requestUrl);
  }

  private void closeHttpClient() {
    if (this.httpClient != null) {
      synchronized (this) {
        try {
          if (this.httpClient != null) {
            ((CloseableHttpClient) httpClient).close();
          }
        } catch (IOException e) {
          log.warn("Error closing existing HTTP client", e);
        } finally {
          this.httpClient = null;
        }
      }
    }
  }

  @Override
  public void close() throws IOException {
    if (this.bearerAuthCredentialProvider != null) {
      this.bearerAuthCredentialProvider.close();
    }
    closeHttpClient();
  }

  // Visible for testing only
  @VisibleForTesting
  public boolean isForward() {
    return isForward;
  }
}<|MERGE_RESOLUTION|>--- conflicted
+++ resolved
@@ -223,10 +223,9 @@
   private static final String TARGET_IDENTITY_POOL_ID = "Confluent-Identity-Pool-Id";
   public static final String ACCEPT_UNKNOWN_PROPERTIES = "Confluent-Accept-Unknown-Properties";
   public static final String X_FORWARD_HEADER = "X-Forward";
-<<<<<<< HEAD
-=======
+
   public static final String VERSION_8_0 = "8.0";
->>>>>>> b58000de
+
   public static final String CONFLUENT_CLIENT_VERSION = "Confluent-Client-Version";
 
   public static final Map<String, String> DEFAULT_REQUEST_PROPERTIES;
