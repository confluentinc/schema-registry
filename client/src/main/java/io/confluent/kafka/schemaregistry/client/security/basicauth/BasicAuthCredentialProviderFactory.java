/*
 * Copyright 2018 Confluent Inc.
 *
 * Licensed under the Apache License, Version 2.0 (the "License");
 * you may not use this file except in compliance with the License.
 * You may obtain a copy of the License at
 *
 * http://www.apache.org/licenses/LICENSE-2.0
 *
 * Unless required by applicable law or agreed to in writing, software
 * distributed under the License is distributed on an "AS IS" BASIS,
 * WITHOUT WARRANTIES OR CONDITIONS OF ANY KIND, either express or implied.
 * See the License for the specific language governing permissions and
 * limitations under the License.
 */

package io.confluent.kafka.schemaregistry.client.security.basicauth;

import java.util.Map;
import java.util.ServiceLoader;

public class BasicAuthCredentialProviderFactory {

<<<<<<< HEAD
  static final Map<String, BasicAuthCredentialProvider>
      basicAuthCredentialProviderMap = new HashMap<>();
=======
  public static BasicAuthCredentialProvider getBasicAuthCredentialProvider(
      String basicAuthCredentialSource,
      Map<String, ?> configs) {
>>>>>>> 5e6d1253

    ServiceLoader<BasicAuthCredentialProvider> serviceLoader = ServiceLoader.load(
        BasicAuthCredentialProvider.class,
        BasicAuthCredentialProviderFactory.class.getClassLoader()
    );

    for (BasicAuthCredentialProvider basicAuthCredentialProvider : serviceLoader) {
      if (basicAuthCredentialProvider.alias().equals(basicAuthCredentialSource)) {
        basicAuthCredentialProvider.configure(configs);
        return basicAuthCredentialProvider;
      }
    }

    return null;
  }
}<|MERGE_RESOLUTION|>--- conflicted
+++ resolved
@@ -21,14 +21,9 @@
 
 public class BasicAuthCredentialProviderFactory {
 
-<<<<<<< HEAD
-  static final Map<String, BasicAuthCredentialProvider>
-      basicAuthCredentialProviderMap = new HashMap<>();
-=======
   public static BasicAuthCredentialProvider getBasicAuthCredentialProvider(
       String basicAuthCredentialSource,
       Map<String, ?> configs) {
->>>>>>> 5e6d1253
 
     ServiceLoader<BasicAuthCredentialProvider> serviceLoader = ServiceLoader.load(
         BasicAuthCredentialProvider.class,
