/*
 * Copyright 2018 Confluent Inc.
 *
 * Licensed under the Apache License, Version 2.0 (the "License");
 * you may not use this file except in compliance with the License.
 * You may obtain a copy of the License at
 *
 * http://www.apache.org/licenses/LICENSE-2.0
 *
 * Unless required by applicable law or agreed to in writing, software
 * distributed under the License is distributed on an "AS IS" BASIS,
 * WITHOUT WARRANTIES OR CONDITIONS OF ANY KIND, either express or implied.
 * See the License for the specific language governing permissions and
 * limitations under the License.
 */

package io.confluent.kafka.schemaregistry.client.security.basicauth;

import java.util.Map;
import java.util.ServiceLoader;

public class BasicAuthCredentialProviderFactory {

<<<<<<< HEAD
  public static final Map<String, BasicAuthCredentialProvider>
      basicAuthCredentialProviderMap = new HashMap<>();

  static {
    ServiceLoader<BasicAuthCredentialProvider> serviceLoader = ServiceLoader.load(
        BasicAuthCredentialProvider.class,
        BasicAuthCredentialProviderFactory.class.getClassLoader()
    );

    for (BasicAuthCredentialProvider basicAuthCredentialProvider : serviceLoader) {
      basicAuthCredentialProviderMap.put(
          basicAuthCredentialProvider.alias(),
          basicAuthCredentialProvider);
    }
  }

=======
>>>>>>> 248ddba7
  public static BasicAuthCredentialProvider getBasicAuthCredentialProvider(
      String basicAuthCredentialSource,
      Map<String, ?> configs) {

    ServiceLoader<BasicAuthCredentialProvider> serviceLoader = ServiceLoader.load(
        BasicAuthCredentialProvider.class,
        BasicAuthCredentialProviderFactory.class.getClassLoader()
    );

    for (BasicAuthCredentialProvider basicAuthCredentialProvider : serviceLoader) {
      if (basicAuthCredentialProvider.alias().equals(basicAuthCredentialSource)) {
        basicAuthCredentialProvider.configure(configs);
        return basicAuthCredentialProvider;
      }
    }

    return null;
  }
}<|MERGE_RESOLUTION|>--- conflicted
+++ resolved
@@ -21,25 +21,6 @@
 
 public class BasicAuthCredentialProviderFactory {
 
-<<<<<<< HEAD
-  public static final Map<String, BasicAuthCredentialProvider>
-      basicAuthCredentialProviderMap = new HashMap<>();
-
-  static {
-    ServiceLoader<BasicAuthCredentialProvider> serviceLoader = ServiceLoader.load(
-        BasicAuthCredentialProvider.class,
-        BasicAuthCredentialProviderFactory.class.getClassLoader()
-    );
-
-    for (BasicAuthCredentialProvider basicAuthCredentialProvider : serviceLoader) {
-      basicAuthCredentialProviderMap.put(
-          basicAuthCredentialProvider.alias(),
-          basicAuthCredentialProvider);
-    }
-  }
-
-=======
->>>>>>> 248ddba7
   public static BasicAuthCredentialProvider getBasicAuthCredentialProvider(
       String basicAuthCredentialSource,
       Map<String, ?> configs) {
