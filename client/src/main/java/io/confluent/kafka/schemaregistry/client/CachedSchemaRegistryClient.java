--- conflicted
+++ resolved
@@ -22,12 +22,8 @@
 import java.util.Collections;
 import java.util.Objects;
 
-<<<<<<< HEAD
-import org.apache.avro.Schema;
 import org.apache.kafka.common.config.SslConfigs;
 
-=======
->>>>>>> 91130244
 import java.io.IOException;
 import java.util.Collection;
 import java.util.HashMap;
@@ -205,7 +201,6 @@
     }
   }
 
-<<<<<<< HEAD
   private HostnameVerifier getHostnameVerifier(Map<String, Object> config) {
     String sslEndpointIdentificationAlgo =
             (String) config.get(SslConfigs.SSL_ENDPOINT_IDENTIFICATION_ALGORITHM_CONFIG);
@@ -219,8 +214,6 @@
     return null;
   }
 
-  private int registerAndGetId(String subject, Schema schema)
-=======
   @Override
   public Optional<ParsedSchema> parseSchema(
       String schemaType,
@@ -242,7 +235,6 @@
   }
 
   private int registerAndGetId(String subject, ParsedSchema schema)
->>>>>>> 91130244
       throws IOException, RestClientException {
     return restService.registerSchema(schema.canonicalString(), schema.schemaType(),
         schema.references(), subject);
