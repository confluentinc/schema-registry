/*
 * Copyright 2018 Confluent Inc.
 *
 * Licensed under the Apache License, Version 2.0 (the "License");
 * you may not use this file except in compliance with the License.
 * You may obtain a copy of the License at
 *
 * http://www.apache.org/licenses/LICENSE-2.0
 *
 * Unless required by applicable law or agreed to in writing, software
 * distributed under the License is distributed on an "AS IS" BASIS,
 * WITHOUT WARRANTIES OR CONDITIONS OF ANY KIND, either express or implied.
 * See the License for the specific language governing permissions and
 * limitations under the License.
 */

package io.confluent.kafka.schemaregistry.client.rest.entities;

import com.fasterxml.jackson.annotation.JsonCreator;
import com.fasterxml.jackson.annotation.JsonIgnoreProperties;
import com.fasterxml.jackson.annotation.JsonInclude;
import com.fasterxml.jackson.annotation.JsonProperty;
import io.confluent.kafka.schemaregistry.ParsedSchema;
import io.confluent.kafka.schemaregistry.avro.AvroSchema;

import io.confluent.kafka.schemaregistry.client.SchemaMetadata;
import io.confluent.kafka.schemaregistry.client.rest.entities.requests.RegisterSchemaRequest;
import io.confluent.kafka.schemaregistry.client.rest.entities.requests.RegisterSchemaResponse;
import java.nio.charset.StandardCharsets;
import java.security.MessageDigest;
import java.util.Collections;
import java.util.List;
import java.util.Objects;
import java.util.stream.Collectors;

@JsonInclude(JsonInclude.Include.NON_EMPTY)
@JsonIgnoreProperties(ignoreUnknown = true)
@io.swagger.v3.oas.annotations.media.Schema(description = "Schema")
public class Schema implements Comparable<Schema> {

  public static final String SUBJECT_DESC = "Name of the subject";
  public static final String SUBJECT_EXAMPLE = "User";

  public static final String VERSION_DESC = "Version number";
  public static final String VERSION_EXAMPLE = "1";

  public static final String ID_DESC = "Globally unique identifier of the schema";
  public static final String ID_EXAMPLE = "100001";

  public static final String TYPE_DESC = "Schema type";
  public static final String TYPE_EXAMPLE = AvroSchema.TYPE;

  public static final String REFERENCES_DESC = "References to other schemas";
  public static final String METADATA_DESC = "User-defined metadata";
  public static final String RULESET_DESC = "Schema rule set";

  public static final String SCHEMA_DESC = "Schema definition string";
  public static final String SCHEMA_EXAMPLE = "{\"schema\": \"{\"type\": \"string\"}\"}";

  public static final String SCHEMA_TAGS_DESC = "Schema tags";

  private String subject;
  private Integer version;
  private Integer id;
  private String guid;
  private String schemaType;
  private List<SchemaReference> references;
  private Metadata metadata;
  private RuleSet ruleSet;
  private String schema;
  private List<SchemaTags> schemaTags;
  private Long timestamp;
  private Boolean deleted;

  @JsonCreator
  public Schema(@JsonProperty("subject") String subject,
      @JsonProperty("version") Integer version,
      @JsonProperty("id") Integer id,
      @JsonProperty("guid") String guid,
      @JsonProperty("schemaType") String schemaType,
      @JsonProperty("references") List<SchemaReference> references,
      @JsonProperty("metadata") Metadata metadata,
      @JsonProperty("ruleset") RuleSet ruleSet,
      @JsonProperty("schema") String schema,
      @JsonProperty("schemaTags") List<SchemaTags> schemaTags,
      @JsonProperty("ts") Long timestamp,
      @JsonProperty("deleted") Boolean deleted) {
    this.subject = subject;
    this.version = version;
    this.id = id;
    this.guid = guid;
    this.schemaType = schemaType != null ? schemaType : AvroSchema.TYPE;
    this.references = references != null ? references : Collections.emptyList();
    this.metadata = metadata;
    this.ruleSet = ruleSet;
    this.schema = schema;
    this.schemaTags = schemaTags;
    this.timestamp = timestamp;
    this.deleted = deleted;
  }

  public Schema(@JsonProperty("subject") String subject,
      @JsonProperty("version") Integer version,
      @JsonProperty("id") Integer id,
      @JsonProperty("guid") String guid,
      @JsonProperty("schemaType") String schemaType,
      @JsonProperty("references") List<SchemaReference> references,
      @JsonProperty("metadata") Metadata metadata,
      @JsonProperty("ruleset") RuleSet ruleSet,
      @JsonProperty("schema") String schema) {
    this.subject = subject;
    this.version = version;
    this.id = id;
    this.guid = guid;
    this.schemaType = schemaType != null ? schemaType : AvroSchema.TYPE;
    this.references = references != null ? references : Collections.emptyList();
    this.metadata = metadata;
    this.ruleSet = ruleSet;
    this.schema = schema;
  }

  public Schema(@JsonProperty("subject") String subject,
      @JsonProperty("version") Integer version,
      @JsonProperty("id") Integer id,
      @JsonProperty("schemaType") String schemaType,
      @JsonProperty("references") List<SchemaReference> references,
      @JsonProperty("metadata") Metadata metadata,
      @JsonProperty("ruleset") RuleSet ruleSet,
      @JsonProperty("schema") String schema) {
    this.subject = subject;
    this.version = version;
    this.id = id;
    this.schemaType = schemaType != null ? schemaType : AvroSchema.TYPE;
    this.references = references != null ? references : Collections.emptyList();
    this.metadata = metadata;
    this.ruleSet = ruleSet;
    this.schema = schema;
  }

  public Schema(@JsonProperty("subject") String subject,
      @JsonProperty("version") Integer version,
      @JsonProperty("id") Integer id,
      @JsonProperty("schemaType") String schemaType,
      @JsonProperty("references") List<SchemaReference> references,
      @JsonProperty("schema") String schema) {
    this.subject = subject;
    this.version = version;
    this.id = id;
    this.schemaType = schemaType != null ? schemaType : AvroSchema.TYPE;
    this.references = references != null ? references : Collections.emptyList();
    this.metadata = null;
    this.ruleSet = null;
    this.schema = schema;
  }

  public Schema(String subject, SchemaMetadata schemaMetadata) {
    this.subject = subject;
    this.version = schemaMetadata.getVersion();
    this.id = schemaMetadata.getId();
    this.guid = schemaMetadata.getGuid();
    this.schemaType = schemaMetadata.getSchemaType() != null
        ? schemaMetadata.getSchemaType() : AvroSchema.TYPE;
    this.references = schemaMetadata.getReferences() != null
        ? schemaMetadata.getReferences() : Collections.emptyList();
    this.metadata = schemaMetadata.getMetadata();
    this.ruleSet = schemaMetadata.getRuleSet();
    this.schema = schemaMetadata.getSchema();
    this.timestamp = schemaMetadata.getTimestamp();
    this.deleted = schemaMetadata.getDeleted();
  }

  public Schema(String subject, Integer version, Integer id, SchemaString schemaString) {
    this.subject = subject;
    this.version = version;
    this.id = id;
    this.guid = schemaString.getGuid();
    this.schemaType = schemaString.getSchemaType() != null
        ? schemaString.getSchemaType() : AvroSchema.TYPE;
    this.references = schemaString.getReferences() != null
        ? schemaString.getReferences() : Collections.emptyList();
    this.metadata = schemaString.getMetadata();
    this.ruleSet = schemaString.getRuleSet();
    this.schema = schemaString.getSchemaString();
    this.timestamp = schemaString.getTimestamp();
    this.deleted = schemaString.getDeleted();
  }

  public Schema(String subject, Integer version, Integer id, ParsedSchema schema) {
    this.subject = subject;
    this.version = version;
    this.id = id;
    this.schemaType = schema.schemaType() != null
        ? schema.schemaType() : AvroSchema.TYPE;
    this.references = schema.references() != null
        ? schema.references() : Collections.emptyList();
    this.metadata = schema.metadata();
    this.ruleSet = schema.ruleSet();
    this.schema = schema.canonicalString();
  }

  public Schema(String subject, Integer version, Integer id) {
    this.subject = subject;
    this.version = version;
    this.id = id;
  }

  public Schema(String subject, Integer id) {
    this.subject = subject;
    this.id = id;
  }

  public Schema(String subject, RegisterSchemaRequest request) {
    this.subject = subject;
    this.version = request.getVersion() != null ? request.getVersion() : 0;
    this.id = request.getId() != null ? request.getId() : -1;
    this.schemaType = request.getSchemaType() != null
        ? request.getSchemaType() : AvroSchema.TYPE;
    this.references = request.getReferences() != null
        ? request.getReferences() : Collections.emptyList();
    this.metadata = request.getMetadata();
    this.ruleSet = request.getRuleSet();
    this.schema = request.getSchema();
  }

  public Schema(String subject, RegisterSchemaResponse response) {
    this.subject = subject;
    this.version = response.getVersion() != null ? response.getVersion() : 0;
    this.id = response.getId();
    this.guid = response.getGuid();
    this.schemaType = response.getSchemaType() != null
        ? response.getSchemaType() : AvroSchema.TYPE;
    this.references = response.getReferences() != null
        ? response.getReferences() : Collections.emptyList();
    this.metadata = response.getMetadata();
    this.ruleSet = response.getRuleSet();
    this.schema = response.getSchema();
    this.timestamp = response.getTimestamp();
    this.deleted = response.getDeleted();
  }

  public Schema copy() {
<<<<<<< HEAD
    return copy(version, id);
  }

  public Schema copy(Integer version, Integer id) {
    // Deep copy the references list if it's not null
    List<SchemaReference> referencesCopy = references != null
                                               ? references.stream()
                                                     .map(SchemaReference::copy)
                                                     .collect(Collectors.toList())
                                               : null;

    return new Schema(subject, version, id, schemaType, referencesCopy, metadata, ruleSet, schema,
        schemaTags);
=======
    return new Schema(
        subject, version, id, guid, schemaType, references, metadata,
        ruleSet, schema, schemaTags, timestamp, deleted);
  }

  public Schema copy(Integer version, Integer id) {
    return new Schema(
        subject, version, id, guid, schemaType, references, metadata,
        ruleSet, schema, schemaTags, timestamp, deleted);
>>>>>>> ab5a59b2
  }

  @io.swagger.v3.oas.annotations.media.Schema(description = SUBJECT_DESC, example = SUBJECT_EXAMPLE)
  @JsonProperty("subject")
  public String getSubject() {
    return subject;
  }

  @JsonProperty("subject")
  public void setSubject(String subject) {
    this.subject = subject;
  }

  @io.swagger.v3.oas.annotations.media.Schema(description = VERSION_DESC, example = VERSION_EXAMPLE)
  @JsonProperty("version")
  public Integer getVersion() {
    return this.version;
  }

  @JsonProperty("version")
  public void setVersion(Integer version) {
    this.version = version;
  }

  @io.swagger.v3.oas.annotations.media.Schema(description = ID_DESC, example = ID_EXAMPLE)
  @JsonProperty("id")
  public Integer getId() {
    return this.id;
  }

  @JsonProperty("id")
  public void setId(Integer id) {
    this.id = id;
  }

  @JsonProperty("guid")
  public String getGuid() {
    return guid;
  }

  @JsonProperty("guid")
  public void setGuid(String guid) {
    this.guid = guid;
  }

  @io.swagger.v3.oas.annotations.media.Schema(description = TYPE_DESC, example = TYPE_EXAMPLE)
  @JsonProperty("schemaType")
  public String getSchemaType() {
    return this.schemaType;
  }

  @JsonProperty("schemaType")
  public void setSchemaType(String schemaType) {
    this.schemaType = schemaType;
  }

  @io.swagger.v3.oas.annotations.media.Schema(description = REFERENCES_DESC)
  @JsonProperty("references")
  public List<SchemaReference> getReferences() {
    return this.references;
  }

  @JsonProperty("references")
  public void setReferences(List<SchemaReference> references) {
    this.references = references;
  }

  @io.swagger.v3.oas.annotations.media.Schema(description = METADATA_DESC)
  @JsonProperty("metadata")
  public Metadata getMetadata() {
    return this.metadata;
  }

  @JsonProperty("metadata")
  public void setMetadata(Metadata metadata) {
    this.metadata = metadata;
  }

  @io.swagger.v3.oas.annotations.media.Schema(description = RULESET_DESC)
  @JsonProperty("ruleSet")
  public RuleSet getRuleSet() {
    return this.ruleSet;
  }

  @JsonProperty("ruleSet")
  public void setRuleSet(RuleSet ruleSet) {
    this.ruleSet = ruleSet;
  }

  @io.swagger.v3.oas.annotations.media.Schema(description = SCHEMA_DESC, example = SCHEMA_EXAMPLE)
  @JsonProperty("schema")
  public String getSchema() {
    return this.schema;
  }

  @JsonProperty("schema")
  public void setSchema(String schema) {
    this.schema = schema;
  }

  @io.swagger.v3.oas.annotations.media.Schema(description = SCHEMA_TAGS_DESC)
  @JsonProperty("schemaTags")
  public List<SchemaTags> getSchemaTags() {
    return this.schemaTags;
  }

  @JsonProperty("schemaTags")
  public void setSchemaTags(List<SchemaTags> schemaTags) {
    this.schemaTags = schemaTags;
  }

  @JsonProperty("ts")
  public Long getTimestamp() {
    return this.timestamp;
  }

  @JsonProperty("ts")
  public void setTimestamp(Long timestamp) {
    this.timestamp = timestamp;
  }

  @JsonProperty("deleted")
  public Boolean getDeleted() {
    return this.deleted;
  }

  @JsonProperty("deleted")
  public void setDeleted(Boolean deleted) {
    this.deleted = deleted;
  }

  @Override
  public boolean equals(Object o) {
    if (this == o) {
      return true;
    }
    if (o == null || getClass() != o.getClass()) {
      return false;
    }
    Schema schema1 = (Schema) o;
    return Objects.equals(subject, schema1.subject)
        && Objects.equals(version, schema1.version)
        && Objects.equals(id, schema1.id)
        && Objects.equals(guid, schema1.guid)
        && Objects.equals(schemaType, schema1.schemaType)
        && Objects.equals(references, schema1.references)
        && Objects.equals(metadata, schema1.metadata)
        && Objects.equals(ruleSet, schema1.ruleSet)
        && Objects.equals(schema, schema1.schema);
  }

  @Override
  public int hashCode() {
    return Objects.hash(
        subject, version, id, guid, schemaType, references, metadata, ruleSet, schema);
  }

  @Override
  public String toString() {
<<<<<<< HEAD
    return "{subject=" + this.subject + ","
               + "version=" + this.version + ","
               + "id=" + this.id + ","
               + "schemaType=" + this.schemaType + ","
               + "references=" + this.references + ","
               + "metadata=" + this.metadata + ","
               + "ruleSet=" + this.ruleSet + ","
               + "schema=" + this.schema + ","
               + "schemaTags=" + this.schemaTags + "}";
=======
    StringBuilder sb = new StringBuilder();
    sb.append("{subject=" + this.subject + ",");
    sb.append("version=" + this.version + ",");
    sb.append("id=" + this.id + ",");
    sb.append("guid=" + this.guid + ",");
    sb.append("schemaType=" + this.schemaType + ",");
    sb.append("references=" + this.references + ",");
    sb.append("metadata=" + this.metadata + ",");
    sb.append("ruleSet=" + this.ruleSet + ",");
    sb.append("schema=" + this.schema + ",");
    sb.append("schemaTags=" + this.schemaTags + ",");
    sb.append("ts=" + this.timestamp + ",");
    sb.append("deleted=" + this.deleted + "}");
    return sb.toString();
>>>>>>> ab5a59b2
  }

  @Override
  public int compareTo(Schema that) {
    int result = this.subject.compareTo(that.subject);
    if (result != 0) {
      return result;
    }
    result = this.version - that.version;
    return result;
  }

  public void updateHash(MessageDigest md) {
    if (schema != null) {
      md.update(schema.getBytes(StandardCharsets.UTF_8));
    }
    if (references != null) {
      references.forEach(r -> r.updateHash(md));
    }
    if (metadata != null) {
      md.update((byte) 1);  // to distinguish from null
      metadata.updateHash(md);
    }
    if (ruleSet != null) {
      md.update((byte) 1);  // to distinguish from null
      ruleSet.updateHash(md);
    }
  }
}<|MERGE_RESOLUTION|>--- conflicted
+++ resolved
@@ -239,7 +239,6 @@
   }
 
   public Schema copy() {
-<<<<<<< HEAD
     return copy(version, id);
   }
 
@@ -251,19 +250,9 @@
                                                      .collect(Collectors.toList())
                                                : null;
 
-    return new Schema(subject, version, id, schemaType, referencesCopy, metadata, ruleSet, schema,
-        schemaTags);
-=======
     return new Schema(
-        subject, version, id, guid, schemaType, references, metadata,
+        subject, version, id, guid, schemaType, referencesCopy, metadata,
         ruleSet, schema, schemaTags, timestamp, deleted);
-  }
-
-  public Schema copy(Integer version, Integer id) {
-    return new Schema(
-        subject, version, id, guid, schemaType, references, metadata,
-        ruleSet, schema, schemaTags, timestamp, deleted);
->>>>>>> ab5a59b2
   }
 
   @io.swagger.v3.oas.annotations.media.Schema(description = SUBJECT_DESC, example = SUBJECT_EXAMPLE)
@@ -423,7 +412,6 @@
 
   @Override
   public String toString() {
-<<<<<<< HEAD
     return "{subject=" + this.subject + ","
                + "version=" + this.version + ","
                + "id=" + this.id + ","
@@ -432,23 +420,9 @@
                + "metadata=" + this.metadata + ","
                + "ruleSet=" + this.ruleSet + ","
                + "schema=" + this.schema + ","
-               + "schemaTags=" + this.schemaTags + "}";
-=======
-    StringBuilder sb = new StringBuilder();
-    sb.append("{subject=" + this.subject + ",");
-    sb.append("version=" + this.version + ",");
-    sb.append("id=" + this.id + ",");
-    sb.append("guid=" + this.guid + ",");
-    sb.append("schemaType=" + this.schemaType + ",");
-    sb.append("references=" + this.references + ",");
-    sb.append("metadata=" + this.metadata + ",");
-    sb.append("ruleSet=" + this.ruleSet + ",");
-    sb.append("schema=" + this.schema + ",");
-    sb.append("schemaTags=" + this.schemaTags + ",");
-    sb.append("ts=" + this.timestamp + ",");
-    sb.append("deleted=" + this.deleted + "}");
-    return sb.toString();
->>>>>>> ab5a59b2
+               + "schemaTags=" + this.schemaTags + ","
+               + "ts=" + this.timestamp + ","
+               + "deleted=" + this.deleted + "}";
   }
 
   @Override
