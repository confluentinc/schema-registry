/*
 * Copyright 2018 Confluent Inc.
 *
 * Licensed under the Apache License, Version 2.0 (the "License");
 * you may not use this file except in compliance with the License.
 * You may obtain a copy of the License at
 *
 * http://www.apache.org/licenses/LICENSE-2.0
 *
 * Unless required by applicable law or agreed to in writing, software
 * distributed under the License is distributed on an "AS IS" BASIS,
 * WITHOUT WARRANTIES OR CONDITIONS OF ANY KIND, either express or implied.
 * See the License for the specific language governing permissions and
 * limitations under the License.
 */

package io.confluent.kafka.schemaregistry.client.rest.entities;

import com.fasterxml.jackson.annotation.JsonCreator;
import com.fasterxml.jackson.annotation.JsonIgnoreProperties;
import com.fasterxml.jackson.annotation.JsonInclude;
import com.fasterxml.jackson.annotation.JsonProperty;
import io.confluent.kafka.schemaregistry.ParsedSchema;
import io.confluent.kafka.schemaregistry.avro.AvroSchema;

import io.confluent.kafka.schemaregistry.client.SchemaMetadata;
import io.confluent.kafka.schemaregistry.client.rest.entities.requests.RegisterSchemaRequest;
import io.confluent.kafka.schemaregistry.client.rest.entities.requests.RegisterSchemaResponse;
import java.nio.charset.StandardCharsets;
import java.security.MessageDigest;
import java.util.Collections;
import java.util.List;
import java.util.Objects;
import java.util.stream.Collectors;

@JsonInclude(JsonInclude.Include.NON_EMPTY)
@JsonIgnoreProperties(ignoreUnknown = true)
@io.swagger.v3.oas.annotations.media.Schema(description = "Schema")
public class Schema implements Comparable<Schema> {

  public static final String SUBJECT_DESC = "Name of the subject";
  public static final String SUBJECT_EXAMPLE = "User";

  public static final String VERSION_DESC = "Version number";
  public static final String VERSION_EXAMPLE = "1";

  public static final String ID_DESC = "Globally unique identifier of the schema";
  public static final String ID_EXAMPLE = "100001";

  public static final String TYPE_DESC = "Schema type";
  public static final String TYPE_EXAMPLE = AvroSchema.TYPE;

  public static final String REFERENCES_DESC = "References to other schemas";
  public static final String METADATA_DESC = "User-defined metadata";
  public static final String RULESET_DESC = "Schema rule set";

  public static final String SCHEMA_DESC = "Schema definition string";
  public static final String SCHEMA_EXAMPLE = "{\"schema\": \"{\"type\": \"string\"}\"}";

  public static final String SCHEMA_TAGS_DESC = "Schema tags";

  private String subject;
  private Integer version;
  private Integer id;
  private String guid;
  private String schemaType;
  private List<SchemaReference> references;
  private Metadata metadata;
  private RuleSet ruleSet;
  private String schema;
  private List<SchemaTags> schemaTags;
  private Long timestamp;
  private Boolean deleted;

  @JsonCreator
  public Schema(@JsonProperty("subject") String subject,
      @JsonProperty("version") Integer version,
      @JsonProperty("id") Integer id,
      @JsonProperty("guid") String guid,
      @JsonProperty("schemaType") String schemaType,
      @JsonProperty("references") List<SchemaReference> references,
      @JsonProperty("metadata") Metadata metadata,
      @JsonProperty("ruleset") RuleSet ruleSet,
      @JsonProperty("schema") String schema,
      @JsonProperty("schemaTags") List<SchemaTags> schemaTags,
      @JsonProperty("ts") Long timestamp,
      @JsonProperty("deleted") Boolean deleted) {
    this.subject = subject;
    this.version = version;
    this.id = id;
    this.guid = guid;
    this.schemaType = schemaType != null ? schemaType : AvroSchema.TYPE;
    this.references = references != null ? references : Collections.emptyList();
    this.metadata = metadata;
    this.ruleSet = ruleSet;
    this.schema = schema;
    this.schemaTags = schemaTags;
    this.timestamp = timestamp;
    this.deleted = deleted;
  }

  public Schema(@JsonProperty("subject") String subject,
      @JsonProperty("version") Integer version,
      @JsonProperty("id") Integer id,
      @JsonProperty("guid") String guid,
      @JsonProperty("schemaType") String schemaType,
      @JsonProperty("references") List<SchemaReference> references,
      @JsonProperty("metadata") Metadata metadata,
      @JsonProperty("ruleset") RuleSet ruleSet,
      @JsonProperty("schema") String schema) {
    this.subject = subject;
    this.version = version;
    this.id = id;
    this.guid = guid;
    this.schemaType = schemaType != null ? schemaType : AvroSchema.TYPE;
    this.references = references != null ? references : Collections.emptyList();
    this.metadata = metadata;
    this.ruleSet = ruleSet;
    this.schema = schema;
  }

  public Schema(@JsonProperty("subject") String subject,
      @JsonProperty("version") Integer version,
      @JsonProperty("id") Integer id,
      @JsonProperty("schemaType") String schemaType,
      @JsonProperty("references") List<SchemaReference> references,
      @JsonProperty("metadata") Metadata metadata,
      @JsonProperty("ruleset") RuleSet ruleSet,
      @JsonProperty("schema") String schema) {
    this.subject = subject;
    this.version = version;
    this.id = id;
    this.schemaType = schemaType != null ? schemaType : AvroSchema.TYPE;
    this.references = references != null ? references : Collections.emptyList();
    this.metadata = metadata;
    this.ruleSet = ruleSet;
    this.schema = schema;
  }

  public Schema(@JsonProperty("subject") String subject,
      @JsonProperty("version") Integer version,
      @JsonProperty("id") Integer id,
      @JsonProperty("schemaType") String schemaType,
      @JsonProperty("references") List<SchemaReference> references,
      @JsonProperty("schema") String schema) {
    this.subject = subject;
    this.version = version;
    this.id = id;
    this.schemaType = schemaType != null ? schemaType : AvroSchema.TYPE;
    this.references = references != null ? references : Collections.emptyList();
    this.metadata = null;
    this.ruleSet = null;
    this.schema = schema;
  }

  public Schema(String subject, SchemaMetadata schemaMetadata) {
    this.subject = subject;
    this.version = schemaMetadata.getVersion();
    this.id = schemaMetadata.getId();
    this.guid = schemaMetadata.getGuid();
    this.schemaType = schemaMetadata.getSchemaType() != null
        ? schemaMetadata.getSchemaType() : AvroSchema.TYPE;
    this.references = schemaMetadata.getReferences() != null
        ? schemaMetadata.getReferences() : Collections.emptyList();
    this.metadata = schemaMetadata.getMetadata();
    this.ruleSet = schemaMetadata.getRuleSet();
    this.schema = schemaMetadata.getSchema();
    this.timestamp = schemaMetadata.getTimestamp();
    this.deleted = schemaMetadata.getDeleted();
  }

  public Schema(String subject, Integer version, Integer id, SchemaString schemaString) {
    this.subject = subject;
    this.version = version;
    this.id = id;
    this.guid = schemaString.getGuid();
    this.schemaType = schemaString.getSchemaType() != null
        ? schemaString.getSchemaType() : AvroSchema.TYPE;
    this.references = schemaString.getReferences() != null
        ? schemaString.getReferences() : Collections.emptyList();
    this.metadata = schemaString.getMetadata();
    this.ruleSet = schemaString.getRuleSet();
    this.schema = schemaString.getSchemaString();
    this.timestamp = schemaString.getTimestamp();
    this.deleted = schemaString.getDeleted();
  }

  public Schema(String subject, Integer version, Integer id, ParsedSchema schema) {
    this.subject = subject;
    this.version = version;
    this.id = id;
    this.schemaType = schema.schemaType() != null
        ? schema.schemaType() : AvroSchema.TYPE;
    this.references = schema.references() != null
        ? schema.references() : Collections.emptyList();
    this.metadata = schema.metadata();
    this.ruleSet = schema.ruleSet();
    this.schema = schema.canonicalString();
  }

  public Schema(String subject, Integer version, Integer id) {
    this.subject = subject;
    this.version = version;
    this.id = id;
  }

  public Schema(String subject, Integer id) {
    this.subject = subject;
    this.id = id;
  }

  public Schema(String subject, RegisterSchemaRequest request) {
    this.subject = subject;
    this.version = request.getVersion() != null ? request.getVersion() : 0;
    this.id = request.getId() != null ? request.getId() : -1;
    this.schemaType = request.getSchemaType() != null
        ? request.getSchemaType() : AvroSchema.TYPE;
    this.references = request.getReferences() != null
        ? request.getReferences() : Collections.emptyList();
    this.metadata = request.getMetadata();
    this.ruleSet = request.getRuleSet();
    this.schema = request.getSchema();
  }

  public Schema(String subject, RegisterSchemaResponse response) {
    this.subject = subject;
    this.version = response.getVersion() != null ? response.getVersion() : 0;
    this.id = response.getId();
    this.guid = response.getGuid();
    this.schemaType = response.getSchemaType() != null
        ? response.getSchemaType() : AvroSchema.TYPE;
    this.references = response.getReferences() != null
        ? response.getReferences() : Collections.emptyList();
    this.metadata = response.getMetadata();
    this.ruleSet = response.getRuleSet();
    this.schema = response.getSchema();
    this.timestamp = response.getTimestamp();
    this.deleted = response.getDeleted();
  }

  public Schema copy() {
    return copy(version, id);
  }

  public Schema copy(Integer version, Integer id) {
    // Deep copy the references list if it's not null
    List<SchemaReference> referencesCopy = references != null
                                               ? references.stream()
                                                     .map(SchemaReference::copy)
                                                     .collect(Collectors.toList())
                                               : null;

<<<<<<< HEAD
    return new Schema(subject, version, id, schemaType, referencesCopy, metadata, ruleSet, schema,
        schemaTags);
=======
    return new Schema(
        subject, version, id, guid, schemaType, referencesCopy, metadata,
        ruleSet, schema, schemaTags, timestamp, deleted);
>>>>>>> b3789295
  }

  @io.swagger.v3.oas.annotations.media.Schema(description = SUBJECT_DESC, example = SUBJECT_EXAMPLE)
  @JsonProperty("subject")
  public String getSubject() {
    return subject;
  }

  @JsonProperty("subject")
  public void setSubject(String subject) {
    this.subject = subject;
  }

  @io.swagger.v3.oas.annotations.media.Schema(description = VERSION_DESC, example = VERSION_EXAMPLE)
  @JsonProperty("version")
  public Integer getVersion() {
    return this.version;
  }

  @JsonProperty("version")
  public void setVersion(Integer version) {
    this.version = version;
  }

  @io.swagger.v3.oas.annotations.media.Schema(description = ID_DESC, example = ID_EXAMPLE)
  @JsonProperty("id")
  public Integer getId() {
    return this.id;
  }

  @JsonProperty("id")
  public void setId(Integer id) {
    this.id = id;
  }

  @JsonProperty("guid")
  public String getGuid() {
    return guid;
  }

  @JsonProperty("guid")
  public void setGuid(String guid) {
    this.guid = guid;
  }

  @io.swagger.v3.oas.annotations.media.Schema(description = TYPE_DESC, example = TYPE_EXAMPLE)
  @JsonProperty("schemaType")
  public String getSchemaType() {
    return this.schemaType;
  }

  @JsonProperty("schemaType")
  public void setSchemaType(String schemaType) {
    this.schemaType = schemaType;
  }

  @io.swagger.v3.oas.annotations.media.Schema(description = REFERENCES_DESC)
  @JsonProperty("references")
  public List<SchemaReference> getReferences() {
    return this.references;
  }

  @JsonProperty("references")
  public void setReferences(List<SchemaReference> references) {
    this.references = references;
  }

  @io.swagger.v3.oas.annotations.media.Schema(description = METADATA_DESC)
  @JsonProperty("metadata")
  public Metadata getMetadata() {
    return this.metadata;
  }

  @JsonProperty("metadata")
  public void setMetadata(Metadata metadata) {
    this.metadata = metadata;
  }

  @io.swagger.v3.oas.annotations.media.Schema(description = RULESET_DESC)
  @JsonProperty("ruleSet")
  public RuleSet getRuleSet() {
    return this.ruleSet;
  }

  @JsonProperty("ruleSet")
  public void setRuleSet(RuleSet ruleSet) {
    this.ruleSet = ruleSet;
  }

  @io.swagger.v3.oas.annotations.media.Schema(description = SCHEMA_DESC, example = SCHEMA_EXAMPLE)
  @JsonProperty("schema")
  public String getSchema() {
    return this.schema;
  }

  @JsonProperty("schema")
  public void setSchema(String schema) {
    this.schema = schema;
  }

  @io.swagger.v3.oas.annotations.media.Schema(description = SCHEMA_TAGS_DESC)
  @JsonProperty("schemaTags")
  public List<SchemaTags> getSchemaTags() {
    return this.schemaTags;
  }

  @JsonProperty("schemaTags")
  public void setSchemaTags(List<SchemaTags> schemaTags) {
    this.schemaTags = schemaTags;
  }

  @JsonProperty("ts")
  public Long getTimestamp() {
    return this.timestamp;
  }

  @JsonProperty("ts")
  public void setTimestamp(Long timestamp) {
    this.timestamp = timestamp;
  }

  @JsonProperty("deleted")
  public Boolean getDeleted() {
    return this.deleted;
  }

  @JsonProperty("deleted")
  public void setDeleted(Boolean deleted) {
    this.deleted = deleted;
  }

  @Override
  public boolean equals(Object o) {
    if (this == o) {
      return true;
    }
    if (o == null || getClass() != o.getClass()) {
      return false;
    }
    Schema schema1 = (Schema) o;
    return Objects.equals(subject, schema1.subject)
        && Objects.equals(version, schema1.version)
        && Objects.equals(id, schema1.id)
        && Objects.equals(guid, schema1.guid)
        && Objects.equals(schemaType, schema1.schemaType)
        && Objects.equals(references, schema1.references)
        && Objects.equals(metadata, schema1.metadata)
        && Objects.equals(ruleSet, schema1.ruleSet)
        && Objects.equals(schema, schema1.schema);
  }

  @Override
  public int hashCode() {
    return Objects.hash(
        subject, version, id, guid, schemaType, references, metadata, ruleSet, schema);
  }

  @Override
  public String toString() {
    return "{subject=" + this.subject + ","
               + "version=" + this.version + ","
               + "id=" + this.id + ","
               + "schemaType=" + this.schemaType + ","
               + "references=" + this.references + ","
               + "metadata=" + this.metadata + ","
               + "ruleSet=" + this.ruleSet + ","
               + "schema=" + this.schema + ","
<<<<<<< HEAD
               + "schemaTags=" + this.schemaTags + "}";
=======
               + "schemaTags=" + this.schemaTags + ","
               + "ts=" + this.timestamp + ","
               + "deleted=" + this.deleted + "}";
>>>>>>> b3789295
  }

  @Override
  public int compareTo(Schema that) {
    int result = this.subject.compareTo(that.subject);
    if (result != 0) {
      return result;
    }
    result = this.version - that.version;
    return result;
  }

  public void updateHash(MessageDigest md) {
    if (schema != null) {
      md.update(schema.getBytes(StandardCharsets.UTF_8));
    }
    if (references != null) {
      references.forEach(r -> r.updateHash(md));
    }
    if (metadata != null) {
      md.update((byte) 1);  // to distinguish from null
      metadata.updateHash(md);
    }
    if (ruleSet != null) {
      md.update((byte) 1);  // to distinguish from null
      ruleSet.updateHash(md);
    }
  }
}<|MERGE_RESOLUTION|>--- conflicted
+++ resolved
@@ -250,14 +250,9 @@
                                                      .collect(Collectors.toList())
                                                : null;
 
-<<<<<<< HEAD
-    return new Schema(subject, version, id, schemaType, referencesCopy, metadata, ruleSet, schema,
-        schemaTags);
-=======
     return new Schema(
         subject, version, id, guid, schemaType, referencesCopy, metadata,
         ruleSet, schema, schemaTags, timestamp, deleted);
->>>>>>> b3789295
   }
 
   @io.swagger.v3.oas.annotations.media.Schema(description = SUBJECT_DESC, example = SUBJECT_EXAMPLE)
@@ -425,13 +420,9 @@
                + "metadata=" + this.metadata + ","
                + "ruleSet=" + this.ruleSet + ","
                + "schema=" + this.schema + ","
-<<<<<<< HEAD
-               + "schemaTags=" + this.schemaTags + "}";
-=======
                + "schemaTags=" + this.schemaTags + ","
                + "ts=" + this.timestamp + ","
                + "deleted=" + this.deleted + "}";
->>>>>>> b3789295
   }
 
   @Override
