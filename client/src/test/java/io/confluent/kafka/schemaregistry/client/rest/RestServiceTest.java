/*
 * Copyright 2018 Confluent Inc.
 *
 * Licensed under the Apache License, Version 2.0 (the "License");
 * you may not use this file except in compliance with the License.
 * You may obtain a copy of the License at
 *
 * http://www.apache.org/licenses/LICENSE-2.0
 *
 * Unless required by applicable law or agreed to in writing, software
 * distributed under the License is distributed on an "AS IS" BASIS,
 * WITHOUT WARRANTIES OR CONDITIONS OF ANY KIND, either express or implied.
 * See the License for the specific language governing permissions and
 * limitations under the License.
 */

package io.confluent.kafka.schemaregistry.client.rest;

import static junit.framework.TestCase.assertEquals;
import static org.junit.Assert.assertTrue;
import static org.junit.Assert.fail;
import static org.mockito.ArgumentMatchers.any;
import static org.mockito.ArgumentMatchers.anyInt;
import static org.mockito.ArgumentMatchers.anyString;
import static org.mockito.Mockito.doReturn;
import static org.mockito.Mockito.mock;
import static org.mockito.Mockito.never;
import static org.mockito.Mockito.spy;
import static org.mockito.Mockito.verify;
import static org.mockito.Mockito.when;

import java.io.InputStream;
import java.net.*;
import java.nio.charset.StandardCharsets;
import java.util.Arrays;
import java.util.HashMap;
import java.util.Map;

import io.confluent.kafka.schemaregistry.client.SchemaRegistryClientConfig;
import io.confluent.kafka.schemaregistry.client.rest.utils.UrlList;
import io.confluent.kafka.schemaregistry.client.security.bearerauth.BearerAuthCredentialProvider;

import com.google.common.collect.ImmutableMap;
import org.junit.Test;

import io.confluent.kafka.schemaregistry.client.rest.exceptions.RestClientException;
import io.confluent.kafka.schemaregistry.client.security.basicauth.BasicAuthCredentialProvider;
import org.junit.runner.RunWith;
import org.mockito.ArgumentCaptor;
import org.mockito.Mock;
import org.mockito.Mockito;
import org.mockito.junit.MockitoJUnitRunner;

@RunWith(MockitoJUnitRunner.class)
public class RestServiceTest {

  @Test
  public void buildRequestUrl_trimNothing() {
    String baseUrl = "http://test.com";
    String path = "some/path";

    assertEquals("http://test.com/some/path", RestService.buildRequestUrl(baseUrl, path));
  }

  @Test
  public void buildRequestUrl_trimBaseUrl() {
    String baseUrl = "http://test.com/";
    String path = "some/path";

    assertEquals("http://test.com/some/path", RestService.buildRequestUrl(baseUrl, path));
  }

  @Test
  public void buildRequestUrl_trimPath() {
    String baseUrl = "http://test.com";
    String path = "/some/path";

    assertEquals("http://test.com/some/path", RestService.buildRequestUrl(baseUrl, path));
  }

  @Test
  public void buildRequestUrl_trimBaseUrlAndPath() {
    String baseUrl = "http://test.com/";
    String path = "/some/path";

    assertEquals("http://test.com/some/path", RestService.buildRequestUrl(baseUrl, path));
  }

  @Mock
  private URL url;

  @Test
  public void testSetForwardHeader() throws Exception {
    RestService restService = new RestService("http://localhost:8081", true);
    RestService restServiceSpy = spy(restService);

    HttpURLConnection httpURLConnection = mock(HttpURLConnection.class);
    InputStream inputStream = mock(InputStream.class);

    doReturn(url).when(restServiceSpy).url(anyString());
    when(url.openConnection()).thenReturn(httpURLConnection);
    when(httpURLConnection.getResponseCode()).thenReturn(HttpURLConnection.HTTP_OK);

    when(httpURLConnection.getInputStream()).thenReturn(inputStream);
    when(inputStream.read(any(), anyInt(), anyInt())).thenAnswer(invocationOnMock -> {
      byte[] b = invocationOnMock.getArgument(0);
      byte[] json = "[\"abc\"]".getBytes(StandardCharsets.UTF_8);
      System.arraycopy(json, 0, b, 0, json.length);
      return json.length;
    });

<<<<<<< HEAD
    restServiceSpy.getAllSubjects();
    // Make sure that the X-Forward header is set to true
    verify(httpURLConnection).setRequestProperty(RestService.X_FORWARD_HEADER, "true");
    verify(httpURLConnection).setRequestProperty(RestService.ACCEPT_UNKNOWN_PROPERTIES, "true");
=======
    Map<String, String> headerProperties = new HashMap<>();
    restServiceSpy.getAllSubjects();
    // Make sure that the X-Forward header is set to true
    verify(httpURLConnection).setRequestProperty(RestService.X_FORWARD_HEADER, "true");
    verify(httpURLConnection).setRequestProperty(RestService.ACCEPT_VERSION, RestService.VERSION_8_0);
>>>>>>> ac760afa
  }

  /*
   * Test setBasicAuthRequestHeader (private method) indirectly through getAllSubjects.
   */
  @Test
  public void testSetBasicAuthRequestHeader() throws Exception {
    RestService restService = new RestService("http://localhost:8081");
    RestService restServiceSpy = spy(restService);

    BasicAuthCredentialProvider basicAuthCredentialProvider = mock(BasicAuthCredentialProvider.class);
    restServiceSpy.setBasicAuthCredentialProvider(basicAuthCredentialProvider);

    HttpURLConnection httpURLConnection = mock(HttpURLConnection.class);
    InputStream inputStream = mock(InputStream.class);

    doReturn(url).when(restServiceSpy).url(anyString());
    when(url.openConnection()).thenReturn(httpURLConnection);
    when(httpURLConnection.getURL()).thenReturn(url);
    when(basicAuthCredentialProvider.getUserInfo(any(URL.class))).thenReturn("user:password");
    when(httpURLConnection.getResponseCode()).thenReturn(HttpURLConnection.HTTP_OK);

    when(httpURLConnection.getInputStream()).thenReturn(inputStream);
    when(inputStream.read(any(), anyInt(), anyInt())).thenAnswer(invocationOnMock -> {
      byte[] b = invocationOnMock.getArgument(0);
      byte[] json = "[\"abc\"]".getBytes(StandardCharsets.UTF_8);
      System.arraycopy(json, 0, b, 0, json.length);
      return json.length;
    });

    restServiceSpy.getAllSubjects();
    // Make sure that the Authorization header is set with the correct value for "user:password"
    verify(httpURLConnection).setRequestProperty("Authorization", "Basic dXNlcjpwYXNzd29yZA==");
<<<<<<< HEAD
    verify(httpURLConnection).setRequestProperty(RestService.ACCEPT_UNKNOWN_PROPERTIES, "true");
=======
    verify(httpURLConnection).setRequestProperty(RestService.ACCEPT_VERSION, RestService.VERSION_8_0);
>>>>>>> ac760afa
  }


  /*
   * Test setBearerAuthRequestHeader (private method) indirectly through getAllSubjects.
   */
  @Test
  public void testSetBearerAuthRequestHeader() throws Exception {
    RestService restService = new RestService("http://localhost:8081");
    RestService restServiceSpy = spy(restService);

    BearerAuthCredentialProvider bearerAuthCredentialProvider = mock(BearerAuthCredentialProvider.class);
    restServiceSpy.setBearerAuthCredentialProvider(bearerAuthCredentialProvider);

    HttpURLConnection httpURLConnection = mock(HttpURLConnection.class);
    InputStream inputStream = mock(InputStream.class);

    doReturn(url).when(restServiceSpy).url(anyString());
    when(url.openConnection()).thenReturn(httpURLConnection);
    when(httpURLConnection.getURL()).thenReturn(url);
    when(bearerAuthCredentialProvider.getBearerToken(any(URL.class))).thenReturn("auth-token");
    when(bearerAuthCredentialProvider.getTargetSchemaRegistry()).thenReturn("lsrc-dummy");
    when(bearerAuthCredentialProvider.getTargetIdentityPoolId()).thenReturn("my-pool-id");
    when(httpURLConnection.getResponseCode()).thenReturn(HttpURLConnection.HTTP_OK);

    when(httpURLConnection.getInputStream()).thenReturn(inputStream);
    when(inputStream.read(any(), anyInt(), anyInt())).thenAnswer(invocationOnMock -> {
      byte[] b = invocationOnMock.getArgument(0);
      byte[] json = "[\"abc\"]".getBytes(StandardCharsets.UTF_8);
      System.arraycopy(json, 0, b, 0, json.length);
      return json.length;
    });

    restServiceSpy.getAllSubjects();

    // Make sure that the Authorization header is set with the correct token
    verify(httpURLConnection).setRequestProperty("Authorization", "Bearer auth-token");
    verify(httpURLConnection).setRequestProperty("target-sr-cluster", "lsrc-dummy");
    verify(httpURLConnection).setRequestProperty("Confluent-Identity-Pool-Id", "my-pool-id");
<<<<<<< HEAD
    verify(httpURLConnection).setRequestProperty(RestService.ACCEPT_UNKNOWN_PROPERTIES, "true");
=======
    verify(httpURLConnection).setRequestProperty(RestService.ACCEPT_VERSION, RestService.VERSION_8_0);
>>>>>>> ac760afa
  }

  /*
 * Test setHttpHeaders (private method) indirectly through getAllSubjects.
 */
  @Test
  public void testSetHttpHeaders() throws Exception {
    RestService restService = new RestService("http://localhost:8081");
    RestService restServiceSpy = spy(restService);

    restServiceSpy.setHttpHeaders(
        ImmutableMap.of("api-key", "test-api-key","source-app", "foo"));

    HttpURLConnection httpURLConnection = mock(HttpURLConnection.class);
    InputStream inputStream = mock(InputStream.class);

    doReturn(url).when(restServiceSpy).url(anyString());
    when(url.openConnection()).thenReturn(httpURLConnection);
    when(httpURLConnection.getResponseCode()).thenReturn(HttpURLConnection.HTTP_OK);

    when(httpURLConnection.getInputStream()).thenReturn(inputStream);
    when(inputStream.read(any(), anyInt(), anyInt())).thenAnswer(invocationOnMock -> {
      byte[] b = invocationOnMock.getArgument(0);
      byte[] json = "[\"abc\"]".getBytes(StandardCharsets.UTF_8);
      System.arraycopy(json, 0, b, 0, json.length);
      return json.length;
    });

    restServiceSpy.getAllSubjects();

    // Make sure that the correct header is set
    verify(httpURLConnection).setRequestProperty("api-key", "test-api-key");
    verify(httpURLConnection).setRequestProperty("source-app", "foo");
<<<<<<< HEAD
    verify(httpURLConnection).setRequestProperty(RestService.ACCEPT_UNKNOWN_PROPERTIES, "true");
=======
    verify(httpURLConnection).setRequestProperty(RestService.ACCEPT_VERSION, RestService.VERSION_8_0);
>>>>>>> ac760afa
  }

  @Test
  public void testErrorResponseWithNullErrorStreamFromConnection() throws Exception {
    RestService restService = new RestService("http://localhost:8081");
    RestService restServiceSpy = spy(restService);

    HttpURLConnection httpURLConnection = mock(HttpURLConnection.class);

    doReturn(url).when(restServiceSpy).url(anyString());
    when(url.openConnection()).thenReturn(httpURLConnection);
    when(httpURLConnection.getResponseCode()).thenReturn(HttpURLConnection.HTTP_BAD_REQUEST);
    when(httpURLConnection.getErrorStream()).thenReturn(null);

    try {
      restServiceSpy.getAllSubjects();
      fail("Expected RestClientException to be thrown");
    } catch (RestClientException exception) {
      assertTrue(exception.getMessage().endsWith("error code: 50005"));
    }
  }

  @Test
  public void testSetProxy() throws Exception {
    RestService restService = new RestService("http://localhost:8081");
    RestService restServiceSpy = spy(restService);

    HttpURLConnection httpURLConnection = mock(HttpURLConnection.class);
    InputStream inputStream = mock(InputStream.class);
    Map<String, Object> configs = new HashMap<>();
    configs.put("proxy.host", "http://localhost");
    configs.put("proxy.port", 8080);
    restServiceSpy.configure(configs);

    doReturn(url).when(restServiceSpy).url(anyString());

    when(httpURLConnection.getResponseCode()).thenReturn(HttpURLConnection.HTTP_OK);
    when(url.openConnection(any())).thenReturn(httpURLConnection);
    when(httpURLConnection.getInputStream()).thenReturn(inputStream);
    when(inputStream.read(any(), anyInt(), anyInt())).thenAnswer(invocationOnMock -> {
      byte[] b = invocationOnMock.getArgument(0);
      byte[] json = "[\"abc\"]".getBytes(StandardCharsets.UTF_8);
      System.arraycopy(json, 0, b, 0, json.length);
      return json.length;
    });

    restServiceSpy.getAllSubjects();

    ArgumentCaptor<Proxy> proxyCaptor = ArgumentCaptor.forClass(Proxy.class);
    verify(url).openConnection(proxyCaptor.capture());
    InetSocketAddress inetAddress = (InetSocketAddress) proxyCaptor.getValue().address();
    assertEquals("http://localhost", inetAddress.getHostName());
    assertEquals(8080, inetAddress.getPort());
  }

  @Test
  public void testRandomizeUrls() {
    // test with boolean
    Map<String, Object> configs = new HashMap<>();
    configs.put(SchemaRegistryClientConfig.URL_RANDOMIZE, true);
    UrlList baseUrlSpy = Mockito.spy(new UrlList(Arrays.asList("http://localhost:8080", "http://localhost:8081")));
    RestService restService = new RestService(baseUrlSpy);
    RestService restServiceSpy = spy(restService);
    restServiceSpy.configure(configs);
    verify(baseUrlSpy).randomizeIndex();

    // test with string
    configs.put(SchemaRegistryClientConfig.URL_RANDOMIZE, "true");
    baseUrlSpy = Mockito.spy(new UrlList(Arrays.asList("http://localhost:8080", "http://localhost:8081")));
    restService = new RestService(baseUrlSpy);
    restServiceSpy = spy(restService);
    restServiceSpy.configure(configs);
    verify(baseUrlSpy).randomizeIndex();
  }

  @Test
  public void testExceptionRetry() throws Exception {
    UrlList baseUrlSpy = Mockito.spy(new UrlList(Arrays.asList("http://localhost:8080", "http://localhost:8081")));
    RestService restService = new RestService(baseUrlSpy);
    RestService restServiceSpy = spy(restService);

    HttpURLConnection httpURLConnection = mock(HttpURLConnection.class);

    doReturn(url).when(restServiceSpy).url(anyString());
    when(url.openConnection()).thenReturn(httpURLConnection);
    when(httpURLConnection.getResponseCode()).thenReturn(HttpURLConnection.HTTP_CLIENT_TIMEOUT);
    try {
      restServiceSpy.getAllSubjects();
      fail("Expected RestClientException to be thrown");
    } catch (RestClientException exception) {
      verify(baseUrlSpy).fail("http://localhost:8080");
      verify(baseUrlSpy).fail("http://localhost:8081");
    }

    // unretryable exception should not be retried
    baseUrlSpy = Mockito.spy(new UrlList(Arrays.asList("http://localhost:8080", "http://localhost:8081")));
    when(httpURLConnection.getResponseCode()).thenReturn(HttpURLConnection.HTTP_BAD_REQUEST);
    try {
      restServiceSpy.getAllSubjects();
      fail("Expected RestClientException to be thrown");
    } catch (RestClientException exception) {
      verify(baseUrlSpy, never()).fail(any());
    }
  }
}<|MERGE_RESOLUTION|>--- conflicted
+++ resolved
@@ -109,18 +109,10 @@
       return json.length;
     });
 
-<<<<<<< HEAD
     restServiceSpy.getAllSubjects();
     // Make sure that the X-Forward header is set to true
     verify(httpURLConnection).setRequestProperty(RestService.X_FORWARD_HEADER, "true");
     verify(httpURLConnection).setRequestProperty(RestService.ACCEPT_UNKNOWN_PROPERTIES, "true");
-=======
-    Map<String, String> headerProperties = new HashMap<>();
-    restServiceSpy.getAllSubjects();
-    // Make sure that the X-Forward header is set to true
-    verify(httpURLConnection).setRequestProperty(RestService.X_FORWARD_HEADER, "true");
-    verify(httpURLConnection).setRequestProperty(RestService.ACCEPT_VERSION, RestService.VERSION_8_0);
->>>>>>> ac760afa
   }
 
   /*
@@ -154,11 +146,7 @@
     restServiceSpy.getAllSubjects();
     // Make sure that the Authorization header is set with the correct value for "user:password"
     verify(httpURLConnection).setRequestProperty("Authorization", "Basic dXNlcjpwYXNzd29yZA==");
-<<<<<<< HEAD
     verify(httpURLConnection).setRequestProperty(RestService.ACCEPT_UNKNOWN_PROPERTIES, "true");
-=======
-    verify(httpURLConnection).setRequestProperty(RestService.ACCEPT_VERSION, RestService.VERSION_8_0);
->>>>>>> ac760afa
   }
 
 
@@ -198,11 +186,7 @@
     verify(httpURLConnection).setRequestProperty("Authorization", "Bearer auth-token");
     verify(httpURLConnection).setRequestProperty("target-sr-cluster", "lsrc-dummy");
     verify(httpURLConnection).setRequestProperty("Confluent-Identity-Pool-Id", "my-pool-id");
-<<<<<<< HEAD
     verify(httpURLConnection).setRequestProperty(RestService.ACCEPT_UNKNOWN_PROPERTIES, "true");
-=======
-    verify(httpURLConnection).setRequestProperty(RestService.ACCEPT_VERSION, RestService.VERSION_8_0);
->>>>>>> ac760afa
   }
 
   /*
@@ -236,11 +220,7 @@
     // Make sure that the correct header is set
     verify(httpURLConnection).setRequestProperty("api-key", "test-api-key");
     verify(httpURLConnection).setRequestProperty("source-app", "foo");
-<<<<<<< HEAD
     verify(httpURLConnection).setRequestProperty(RestService.ACCEPT_UNKNOWN_PROPERTIES, "true");
-=======
-    verify(httpURLConnection).setRequestProperty(RestService.ACCEPT_VERSION, RestService.VERSION_8_0);
->>>>>>> ac760afa
   }
 
   @Test
