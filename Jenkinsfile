--- conflicted
+++ resolved
@@ -1,13 +1,8 @@
 #!/usr/bin/env groovy
 common {
-<<<<<<< HEAD
-  slackChannel = '#schema-registry-eng'
-  downStreamRepos = ["secret-registry", "kafka-rest", "ksql",
+  slackChannel = '#data-governance-eng'
+  downStreamRepos = ["kafka-rest", "ksql",
     "confluent-security-plugins", "kafka-connect-replicator",
-    "ce-kafka-rest", "confluent-cloud-plugins"]
+    "ce-kafka-rest", "confluent-cloud-plugins", "schema-registry-plugins"]
   nanoVersion = true
-=======
-  slackChannel = '#data-governance-eng'
-  upstreamProjects = 'confluentinc/rest-utils'
->>>>>>> a3f88dec
 }