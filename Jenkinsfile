#!/usr/bin/env groovy
common {
  slackChannel = '#data-governance-eng'
  upstreamProjects = 'confluentinc/rest-utils'
<<<<<<< HEAD
  timeoutHours = 3
=======
  disableConcurrentBuilds = true
>>>>>>> 1682eb27
}<|MERGE_RESOLUTION|>--- conflicted
+++ resolved
@@ -2,9 +2,6 @@
 common {
   slackChannel = '#data-governance-eng'
   upstreamProjects = 'confluentinc/rest-utils'
-<<<<<<< HEAD
   timeoutHours = 3
-=======
   disableConcurrentBuilds = true
->>>>>>> 1682eb27
 }