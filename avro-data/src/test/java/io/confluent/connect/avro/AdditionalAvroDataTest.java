package io.confluent.connect.avro;

import java.io.File;
import java.io.IOException;
import java.util.Arrays;

import io.test.avro.core.AvroMessage;
import io.test.avro.doc.DocTestRecord;
import io.test.avro.union.FirstOption;
import io.test.avro.union.MultiTypeUnionMessage;
import io.test.avro.union.SecondOption;

import java.util.List;
import org.apache.avro.Schema;
import org.apache.avro.Schema.Parser;
import org.apache.avro.generic.GenericData;
import org.apache.avro.generic.GenericRecordBuilder;
import org.apache.avro.reflect.ReflectData;
import org.apache.avro.reflect.Union;
import org.apache.avro.specific.SpecificData;
import org.apache.kafka.connect.data.SchemaAndValue;
import org.apache.kafka.connect.data.Struct;
import org.junit.Assert;
import org.junit.Before;
import org.junit.Test;
import uk.co.jemos.podam.api.PodamFactory;
import uk.co.jemos.podam.api.PodamFactoryImpl;

public class AdditionalAvroDataTest
{
    private AvroData avroData;
    @Before
    public void before(){
        AvroDataConfig avroDataConfig = new AvroDataConfig.Builder()
                                                   .with(AvroDataConfig.SCHEMAS_CACHE_SIZE_CONFIG, 1)
                                                   .with(AvroDataConfig.CONNECT_META_DATA_CONFIG, false)
                                                   .with(AvroDataConfig.ENHANCED_AVRO_SCHEMA_SUPPORT_CONFIG, true)
                                                   .build();

        avroData = new AvroData(avroDataConfig);
    }


    @Test
    public void testDocumentationPreservedSchema() throws IOException
    {
        Schema avroSchema = new Parser().parse(new File("src/test/avro/DocTestRecord.avsc"));

        org.apache.kafka.connect.data.Schema connectSchema = avroData.toConnectSchema(avroSchema);

        Schema outputAvroSchema = avroData.fromConnectSchema(connectSchema);

        Assert.assertEquals(avroSchema, outputAvroSchema);
    }

    @Test
    public void testDocumentationPreservedData() throws IOException
    {
        PodamFactory factory = new PodamFactoryImpl();

        DocTestRecord testRecord = factory.manufacturePojo(DocTestRecord.class);
        org.apache.kafka.connect.data.SchemaAndValue connectSchemaAndValue = avroData.toConnectData(testRecord.getSchema(), testRecord);

        Object output = avroData.fromConnectData(connectSchemaAndValue.schema(), connectSchemaAndValue.value());

        Assert.assertEquals(SpecificData.get().toString(testRecord), SpecificData.get().toString(output));
    }
    
    @Test
    public void testComplexUnionSchema() throws IOException
    {
        // Here is a schema complex union schema
        Schema avroSchema = new Parser().parse(new File("src/test/avro/AvroMessage.avsc"));

        org.apache.kafka.connect.data.Schema connectSchema = avroData.toConnectSchema(avroSchema);

        Schema outputAvroSchema = avroData.fromConnectSchema(connectSchema);

        Assert.assertEquals(avroSchema, outputAvroSchema);
    }

    @Test
    public void testComplexUnionData() throws IOException
    {
        PodamFactory factory = new PodamFactoryImpl();

        AvroMessage avroMessage = factory.manufacturePojo(AvroMessage.class);
        org.apache.kafka.connect.data.SchemaAndValue connectSchemaAndValue = avroData.toConnectData(avroMessage.getSchema(), avroMessage);

        Object output = avroData.fromConnectData(connectSchemaAndValue.schema(), connectSchemaAndValue.value());

        Assert.assertEquals(SpecificData.get().toString(avroMessage), SpecificData.get().toString(output));
    }


    @Test
    public void testComplexMultiUnionData() throws IOException
    {
        PodamFactory factory = new PodamFactoryImpl();

        MultiTypeUnionMessage avroMessage = factory.manufacturePojo(MultiTypeUnionMessage.class);

        org.apache.kafka.connect.data.SchemaAndValue connectSchemaAndValue = avroData.toConnectData(avroMessage.getSchema(), avroMessage);
        Object output = avroData.fromConnectData(connectSchemaAndValue.schema(), connectSchemaAndValue.value());
        Assert.assertEquals(SpecificData.get().toString(avroMessage), SpecificData.get().toString(output));

        avroMessage.setCompositeRecord(new FirstOption("x",2l));
        connectSchemaAndValue = avroData.toConnectData(avroMessage.getSchema(), avroMessage);
        output = avroData.fromConnectData(connectSchemaAndValue.schema(), connectSchemaAndValue.value());
        Assert.assertEquals(SpecificData.get().toString(avroMessage), SpecificData.get().toString(output));

        avroMessage.setCompositeRecord(new SecondOption("y",3l));
        connectSchemaAndValue = avroData.toConnectData(avroMessage.getSchema(), avroMessage);
        output = avroData.fromConnectData(connectSchemaAndValue.schema(), connectSchemaAndValue.value());
        Assert.assertEquals(SpecificData.get().toString(avroMessage), SpecificData.get().toString(output));

        avroMessage.setCompositeRecord(Arrays.asList(new String[]{"1","2"}));
        connectSchemaAndValue = avroData.toConnectData(avroMessage.getSchema(), avroMessage);
        output = avroData.fromConnectData(connectSchemaAndValue.schema(), connectSchemaAndValue.value());
        Assert.assertEquals(SpecificData.get().toString(avroMessage), SpecificData.get().toString(output));

    }

    @Test
    /**
     * @see https://github.com/confluentinc/schema-registry/issues/405
     */
    public void testNestedUnion() {
        // Cannot use AllowNull to generate schema
        // because Avro 1.7.7 will throw org.apache.avro.AvroRuntimeException: Nested union
        // Schema myAvroObjectSchema = AllowNull.get().getSchema(MyObjectToPersist.class);

        // Here is a schema generated by Avro 1.8.1
        Schema myAvroObjectSchema = new Parser().parse(
           "{"
           + "  \"type\" : \"record\","
           + "  \"name\" : \"MyObjectToPersist\","
           + "  \"namespace\" : \"io.confluent.connect.avro.AdditionalAvroDataTest\","
           + "  \"fields\" : [ {"
           + "    \"name\" : \"obj\","
           + "    \"type\" : [ \"null\", {"
           + "      \"type\" : \"record\","
           + "      \"name\" : \"MyImpl1\","
           + "      \"fields\" : [ {"
           + "        \"name\" : \"data\","
           + "        \"type\" : [ \"null\", \"string\" ],"
           + "        \"default\" : null"
           + "      } ]"
           + "    }, {"
           + "      \"type\" : \"record\","
           + "      \"name\" : \"MyImpl2\","
           + "      \"fields\" : [ {"
           + "        \"name\" : \"data\","
           + "        \"type\" : [ \"null\", \"string\" ],"
           + "        \"default\" : null"
           + "      } ]"
           + "    } ],"
           + "    \"default\" : null"
           + "  } ]"
           + "}");
        Schema myImpl1Schema = ReflectData.AllowNull.get().getSchema(MyImpl1.class);
        GenericData.Record nestedRecord = new GenericRecordBuilder(myImpl1Schema).set("data", "mydata").build();
        GenericData.Record obj = new GenericRecordBuilder(myAvroObjectSchema).set("obj", nestedRecord).build();

        org.apache.kafka.connect.data.Schema connectSchema = avroData.toConnectSchema(myAvroObjectSchema);
        SchemaAndValue schemaAndValue = avroData.toConnectData(myAvroObjectSchema, obj);
        Object o = avroData.fromConnectData(schemaAndValue.schema(), schemaAndValue.value());
        Assert.assertEquals(obj ,o);
        avroData.fromConnectSchema(connectSchema);
    }

    @Union({MyImpl1.class, MyImpl2.class})
    interface MyInterface {}
    static class MyImpl1 implements MyInterface
    { private String data; }
    static class MyImpl2 implements MyInterface
    { private String data; }
    static class MyObjectToPersist { private MyInterface obj; }

    @Test
    public void testRecordDefault() {
        Schema myAvroObjectSchema = new Parser().parse(
            "{"
                + "  \"type\" : \"record\","
                + "  \"name\" : \"MyRecord\","
                + "  \"namespace\" : \"io.confluent.connect.avro.AdditionalAvroDataTest\","
                + "  \"fields\" : [ {"
                + "    \"name\" : \"obj\","
                + "    \"type\" : {"
                + "      \"name\" : \"obj2\","
                + "      \"type\" : \"record\","
                + "      \"fields\" : [ {"
                + "        \"name\" : \"data\","
                + "        \"type\" : \"string\","
                + "        \"default\" : \"\""
                + "      } ]"
                + "    },"
                + "    \"default\" : { \"data\" : \"\" }"
                + "  } ]"
                + "}");
        GenericData.Record obj = new GenericRecordBuilder(myAvroObjectSchema).build();

        org.apache.kafka.connect.data.Schema connectSchema = avroData.toConnectSchema(myAvroObjectSchema);
        SchemaAndValue schemaAndValue = avroData.toConnectData(myAvroObjectSchema, obj);
        Object o = avroData.fromConnectData(schemaAndValue.schema(), schemaAndValue.value());
        Assert.assertEquals(obj ,o);
        avroData.fromConnectSchema(connectSchema);
    }

    @Test
    public void testFieldRecordEnumDocumentationSchema() throws IOException
    {
        AvroDataConfig avroDataConfig = new AvroDataConfig.Builder()
            .with(AvroDataConfig.SCHEMAS_CACHE_SIZE_CONFIG, 1)
            .with(AvroDataConfig.CONNECT_META_DATA_CONFIG, true)
            .with(AvroDataConfig.ENHANCED_AVRO_SCHEMA_SUPPORT_CONFIG, true)
            .build();

        avroData = new AvroData(avroDataConfig);

        Schema avroSchema =
            new Parser().parse(new File("src/test/avro/RepeatedTypeWithDocFull.avsc"));

        Assert.assertEquals(avroSchema.getField("enumField").schema(),
            avroSchema.getField("anotherEnumField").schema());

        org.apache.kafka.connect.data.Schema connectSchema = avroData.toConnectSchema(avroSchema);

        Schema outputAvroSchema = avroData.fromConnectSchema(connectSchema);

        Assert.assertEquals("record's doc", outputAvroSchema.getDoc());
        Assert.assertEquals("field's doc",
            outputAvroSchema.getField("stringField").doc());
        Assert.assertNull(outputAvroSchema.getField("stringField").schema().getDoc());
        Assert.assertNull(outputAvroSchema.getField("anotherStringField").doc());
        Assert.assertNull(
            outputAvroSchema.getField("anotherStringField").schema().getDoc());

        Assert.assertEquals("record field's doc",
            outputAvroSchema.getField("recordField").doc());
        Assert.assertEquals("nested record's doc",
            outputAvroSchema.getField("recordField").schema().getDoc());
        Assert.assertEquals("nested record field's doc",
            outputAvroSchema.getField("recordField").schema()
                .getField("nestedRecordField").doc());
        Assert.assertNull(outputAvroSchema.getField("recordField").schema()
            .getField("nestedRecordField").schema().getDoc());
        Assert.assertNull(outputAvroSchema.getField("recordField").schema()
            .getField("anotherNestedRecordField").doc());
        Assert.assertNull(outputAvroSchema.getField("recordField").schema()
            .getField("anotherNestedRecordField").schema().getDoc());

        Assert.assertEquals("another record field's doc",
            outputAvroSchema.getField("anotherRecordField").doc());
        Assert.assertEquals("nested record's doc",
            outputAvroSchema.getField("anotherRecordField").schema().getDoc());
        Assert.assertEquals("nested record field's doc",
            outputAvroSchema.getField("anotherRecordField").schema()
                .getField("nestedRecordField").doc());
        Assert.assertNull(outputAvroSchema.getField("anotherRecordField").schema()
            .getField("nestedRecordField").schema().getDoc());
        Assert.assertNull(outputAvroSchema.getField("anotherRecordField").schema()
            .getField("anotherNestedRecordField").doc());
        Assert.assertNull(outputAvroSchema.getField("anotherRecordField").schema()
            .getField("anotherNestedRecordField").schema().getDoc());

        Assert.assertNull(outputAvroSchema.getField("recordFieldWithoutDoc").doc());

        Assert.assertNull(outputAvroSchema.getField("doclessRecordField").doc());
        Assert.assertNull(outputAvroSchema.getField("doclessRecordField").schema().getDoc());
        Assert.assertEquals("docless record field's doc",
            outputAvroSchema.getField("doclessRecordFieldWithDoc").doc());
        Assert.assertNull(outputAvroSchema.getField("doclessRecordFieldWithDoc").schema().getDoc());

        Assert.assertEquals("enum field's doc", outputAvroSchema.getField("enumField").doc());
        Assert.assertEquals("enum's doc", outputAvroSchema.getField("enumField").schema().getDoc());
        Assert.assertEquals("another enum field's doc",
            outputAvroSchema.getField("anotherEnumField").doc());
        Assert.assertEquals("enum's doc",
            outputAvroSchema.getField("anotherEnumField").schema().getDoc());

        Assert.assertNull(outputAvroSchema.getField("doclessEnumField").doc());
        Assert.assertNull(outputAvroSchema.getField("diffEnumField").doc());
        Assert.assertEquals("diffEnum's doc", outputAvroSchema.getField("diffEnumField").schema().getDoc());

        // Schema equality is mandatory (see issue #1042)
        Assert.assertEquals(outputAvroSchema.getField("stringField").schema(),
            outputAvroSchema.getField("anotherStringField").schema());
        Assert.assertEquals(outputAvroSchema.getField("recordField").schema(),
            outputAvroSchema.getField("anotherRecordField").schema());
        Assert.assertEquals(outputAvroSchema.getField("recordField").schema(),
            outputAvroSchema.getField("recordFieldWithoutDoc").schema());
        Assert.assertEquals(outputAvroSchema.getField("doclessRecordField").schema(),
            outputAvroSchema.getField("doclessRecordFieldWithDoc").schema());
        Assert.assertEquals(outputAvroSchema.getField("enumField").schema(),
            outputAvroSchema.getField("anotherEnumField").schema());
        Assert.assertEquals(outputAvroSchema.getField("enumField").schema(),
            outputAvroSchema.getField("doclessEnumField").schema());
    }

    @Test
    public void testRepeatedTypeWithDefault() throws IOException {
        AvroDataConfig avroDataConfig = new AvroDataConfig.Builder()
            .with(AvroDataConfig.SCHEMAS_CACHE_SIZE_CONFIG, 1)
            .with(AvroDataConfig.CONNECT_META_DATA_CONFIG, true)
            .with(AvroDataConfig.ENHANCED_AVRO_SCHEMA_SUPPORT_CONFIG, true)
            .build();

        avroData = new AvroData(avroDataConfig);

        Schema avroSchema =
            new Parser().parse(new File("src/test/avro/RepeatedTypeWithDefault.avsc"));

        org.apache.kafka.connect.data.Schema connectSchema = avroData.toConnectSchema(avroSchema);

        Schema outputAvroSchema = avroData.fromConnectSchema(connectSchema);

        Assert.assertEquals("field's default",
            outputAvroSchema.getField("stringField").defaultVal());
        Assert.assertEquals(null,
            outputAvroSchema.getField("anotherStringField").defaultVal());

        Assert.assertEquals("ONE", outputAvroSchema.getField("enumField").defaultVal());
        Assert.assertEquals("TWO", outputAvroSchema.getField("anotherEnumField").defaultVal());

        Assert.assertEquals("B", outputAvroSchema.getField("enumFieldWithDiffDefault").defaultVal());
        Assert.assertEquals("A", outputAvroSchema.getField("enumFieldWithDiffDefault").schema().getEnumDefault());

        Assert.assertEquals(9.18f, outputAvroSchema.getField("floatField").defaultVal());

        Assert.assertEquals(outputAvroSchema.getField("enumField").schema(),
            outputAvroSchema.getField("anotherEnumField").schema());
        Assert.assertEquals(outputAvroSchema.getField("stringField").schema(),
            outputAvroSchema.getField("anotherStringField").schema());
    }

    @Test
    public void testRepeatedTypeWithDefaultWithoutConnectMetaData() throws IOException {
        AvroDataConfig avroDataConfig = new AvroDataConfig.Builder()
                .with(AvroDataConfig.SCHEMAS_CACHE_SIZE_CONFIG, 1)
                .with(AvroDataConfig.CONNECT_META_DATA_CONFIG, false)
                .with(AvroDataConfig.ENHANCED_AVRO_SCHEMA_SUPPORT_CONFIG, true)
                .build();

        avroData = new AvroData(avroDataConfig);

        Schema avroSchema =
                new Parser().parse(new File("src/test/avro/RepeatedTypeWithDefault.avsc"));

        org.apache.kafka.connect.data.Schema connectSchema = avroData.toConnectSchema(avroSchema);
        Assert.assertNull(connectSchema.field("stringField").schema().parameters());
        Assert.assertFalse(connectSchema.field("enumFieldWithDiffDefault").schema().parameters().containsKey(
                AvroData.AVRO_FIELD_DEFAULT_FLAG_PROP));

        // will not guarantee lossless transform if turn off connect.meta.data
        // since we cannot distinguish Enum default from field default, the Enum default will be drop
        Schema outputAvroSchema = avroData.fromConnectSchema(connectSchema);
        Assert.assertEquals("B", outputAvroSchema.getField("enumFieldWithDiffDefault").defaultVal());
        Assert.assertNull(outputAvroSchema.getField("enumFieldWithDiffDefault").schema().getEnumDefault());
    }

<<<<<<< HEAD
    @Test
    public void testArrayOfRecordsWithDefaultValue() throws IOException
    {
        Schema avroSchema =
            new Parser().parse(new File("src/test/avro/ArrayOfRecordsWithDefault.avsc"));

        org.apache.kafka.connect.data.Schema connectSchema = avroData.toConnectSchema(avroSchema);

        Object object = connectSchema.field("records").schema().defaultValue();

        Assert.assertTrue(object instanceof List);

        List arrayList = (List) object;
        Assert.assertEquals(arrayList.size(), 2);

        Struct item1 = (Struct) arrayList.get(0);
        Assert.assertEquals(item1.get("itemName"), "item1");
        Assert.assertEquals(item1.get("itemValue"), "value1");

        Struct item2 = (Struct) arrayList.get(1);
        Assert.assertEquals(item2.get("itemName"), "item2");
        Assert.assertEquals(item2.get("itemValue"), "value2");
=======
    /**
     *  Test the discard.type.doc.default flag restores old behavior. Avro field doc maps to connect schema
     *  doc in both way conversion and type doc will be dropped.
     * */
    @Test
    public void testDiscardTypeDoc() throws IOException {
        AvroDataConfig avroDataConfig = new AvroDataConfig.Builder()
            .with(AvroDataConfig.SCHEMAS_CACHE_SIZE_CONFIG, 1)
            .with(AvroDataConfig.CONNECT_META_DATA_CONFIG, true)
            .with(AvroDataConfig.ENHANCED_AVRO_SCHEMA_SUPPORT_CONFIG, true)
            .with(AvroDataConfig.DISCARD_TYPE_DOC_DEFAULT_CONFIG, true)
            .build();

        avroData = new AvroData(avroDataConfig);

        Schema avroSchema =
            new Parser().parse(new File("src/test/avro/RepeatedTypeWithDocFull.avsc"));

        org.apache.kafka.connect.data.Schema connectSchema = avroData.toConnectSchema(avroSchema);

        Assert.assertEquals("field's doc", connectSchema.field("stringField").schema().doc());
        Assert.assertNull(connectSchema.field("anotherStringField").schema().doc());
        Assert.assertEquals("record field's doc", connectSchema.field("recordField").schema().doc());
        Assert.assertEquals("nested record field's doc",
            connectSchema.field("recordField").schema().field("nestedRecordField").schema().doc());
        Assert.assertEquals("another record field's doc",
            connectSchema.field("anotherRecordField").schema().doc());
        Assert.assertEquals("nested record's doc", connectSchema.field("recordFieldWithoutDoc").schema().doc());

        Assert.assertEquals("enum field's doc", connectSchema.field("enumField").schema().doc());
        Assert.assertEquals("another enum field's doc",
            connectSchema.field("anotherEnumField").schema().doc());
        Assert.assertEquals("diffEnum's doc", connectSchema.field("diffEnumField").schema().doc());

        // will populate schema type doc to field doc
        Schema outputAvroSchema = avroData.fromConnectSchema(connectSchema);
        Assert.assertEquals("field's doc", outputAvroSchema.getField("stringField").doc());
        Assert.assertNull(outputAvroSchema.getField("anotherStringField").doc());
        Assert.assertEquals("record field's doc", outputAvroSchema.getField("recordField").doc());
        Assert.assertEquals("nested record's doc", outputAvroSchema.getField("recordField").schema().getDoc());
        Assert.assertEquals("nested record field's doc",
            outputAvroSchema.getField("recordField").schema().getField("nestedRecordField").doc());
        Assert.assertEquals("another record field's doc",
            outputAvroSchema.getField("anotherRecordField").doc());
        Assert.assertEquals("Nested record's type doc populate to field doc",
            "nested record's doc", outputAvroSchema.getField("recordFieldWithoutDoc").doc());

        Assert.assertEquals("enum field's doc", outputAvroSchema.getField("enumField").doc());
        Assert.assertEquals("enum's doc", outputAvroSchema.getField("enumField").schema().getDoc());
        Assert.assertEquals("another enum field's doc",
            outputAvroSchema.getField("anotherEnumField").doc());
        Assert.assertEquals("Enum's type doc populate to field doc",
            "enum's doc", outputAvroSchema.getField("doclessEnumField").doc());
    }

    @Test
    public void testDiscardTypeDefault() throws IOException {
        AvroDataConfig avroDataConfig = new AvroDataConfig.Builder()
            .with(AvroDataConfig.SCHEMAS_CACHE_SIZE_CONFIG, 1)
            .with(AvroDataConfig.CONNECT_META_DATA_CONFIG, true)
            .with(AvroDataConfig.ENHANCED_AVRO_SCHEMA_SUPPORT_CONFIG, true)
            .with(AvroDataConfig.DISCARD_TYPE_DOC_DEFAULT_CONFIG, true)
            .build();

        avroData = new AvroData(avroDataConfig);

        Schema avroSchema =
            new Parser().parse(new File("src/test/avro/RepeatedTypeWithDefault.avsc"));
        org.apache.kafka.connect.data.Schema connectSchema = avroData.toConnectSchema(avroSchema);

        Assert.assertEquals("field's default", connectSchema.field("stringField").schema().defaultValue());
        Assert.assertNull(connectSchema.field("anotherStringField").schema().defaultValue());
        Assert.assertEquals(9.18f, connectSchema.field("floatField").schema().defaultValue());

        Assert.assertEquals("ONE", connectSchema.field("enumField").schema().defaultValue());
        Assert.assertEquals("TWO", connectSchema.field("anotherEnumField").schema().defaultValue());
        Assert.assertEquals("B", connectSchema.field("enumFieldWithDiffDefault").schema().defaultValue());
        Assert.assertNull(connectSchema.field("enumFieldWithoutDefault").schema().defaultValue());

        Schema outputAvroSchema = avroData.fromConnectSchema(connectSchema);
        Assert.assertEquals("field's default", outputAvroSchema.getField("stringField").defaultVal());
        Assert.assertNull(outputAvroSchema.getField("anotherStringField").defaultVal());
        Assert.assertEquals(9.18f, outputAvroSchema.getField("floatField").defaultVal());

        Assert.assertEquals("ONE", outputAvroSchema.getField("enumField").defaultVal());
        Assert.assertEquals("TWO", outputAvroSchema.getField("anotherEnumField").defaultVal());
        Assert.assertEquals("B", outputAvroSchema.getField("enumFieldWithDiffDefault").defaultVal());
        Assert.assertNull("Enum's type default will be dropped",
            outputAvroSchema.getField("enumFieldWithDiffDefault").schema().getEnumDefault());
        Assert.assertNull(outputAvroSchema.getField("enumFieldWithoutDefault").defaultVal());
>>>>>>> 301a2923
    }

}<|MERGE_RESOLUTION|>--- conflicted
+++ resolved
@@ -359,7 +359,6 @@
         Assert.assertNull(outputAvroSchema.getField("enumFieldWithDiffDefault").schema().getEnumDefault());
     }
 
-<<<<<<< HEAD
     @Test
     public void testArrayOfRecordsWithDefaultValue() throws IOException
     {
@@ -382,7 +381,8 @@
         Struct item2 = (Struct) arrayList.get(1);
         Assert.assertEquals(item2.get("itemName"), "item2");
         Assert.assertEquals(item2.get("itemValue"), "value2");
-=======
+    }
+
     /**
      *  Test the discard.type.doc.default flag restores old behavior. Avro field doc maps to connect schema
      *  doc in both way conversion and type doc will be dropped.
@@ -473,7 +473,6 @@
         Assert.assertNull("Enum's type default will be dropped",
             outputAvroSchema.getField("enumFieldWithDiffDefault").schema().getEnumDefault());
         Assert.assertNull(outputAvroSchema.getField("enumFieldWithoutDefault").defaultVal());
->>>>>>> 301a2923
     }
 
 }