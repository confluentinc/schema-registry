--- conflicted
+++ resolved
@@ -31,17 +31,15 @@
       "Toggle for enabling/disabling enhanced protobuf schema support: "
           + "package name preservation";
 
-<<<<<<< HEAD
+  public static final String SCRUB_INVALID_NAMES_CONFIG = "scrub.invalid.names";
+  public static final boolean SCRUB_INVALID_NAMES_DEFAULT = false;
+  public static final String SCRUB_INVALID_NAMES_DOC =
+      "Whether to scrub invalid names by replacing invalid characters with valid ones";
+
   public static final String WRAPPER_FOR_NULLABLES_CONFIG = "wrapper.for.nullables";
   public static final boolean WRAPPER_FOR_NULLABLES_DEFAULT = false;
   public static final String WRAPPER_FOR_NULLABLES_DOC = "Whether nullable fields should use "
       + "primitive wrapper messages";
-=======
-  public static final String SCRUB_INVALID_NAMES_CONFIG = "scrub.invalid.names";
-  public static final boolean SCRUB_INVALID_NAMES_DEFAULT = false;
-  public static final String SCRUB_INVALID_NAMES_DOC =
-      "Whether to scrub invalid names by replacing invalid characters with valid ones";
->>>>>>> bd5016f4
 
   public static final String SCHEMAS_CACHE_SIZE_CONFIG = "schemas.cache.config";
   public static final int SCHEMAS_CACHE_SIZE_DEFAULT = 1000;
@@ -54,16 +52,13 @@
             ENHANCED_PROTOBUF_SCHEMA_SUPPORT_DEFAULT,
             ConfigDef.Importance.MEDIUM,
             ENHANCED_PROTOBUF_SCHEMA_SUPPORT_DOC)
-<<<<<<< HEAD
+        .define(SCRUB_INVALID_NAMES_CONFIG, ConfigDef.Type.BOOLEAN, SCRUB_INVALID_NAMES_DEFAULT,
+            ConfigDef.Importance.MEDIUM, SCRUB_INVALID_NAMES_DOC)
         .define(WRAPPER_FOR_NULLABLES_CONFIG,
             ConfigDef.Type.BOOLEAN,
             WRAPPER_FOR_NULLABLES_DEFAULT,
             ConfigDef.Importance.MEDIUM,
             WRAPPER_FOR_NULLABLES_DOC)
-=======
-        .define(SCRUB_INVALID_NAMES_CONFIG, ConfigDef.Type.BOOLEAN, SCRUB_INVALID_NAMES_DEFAULT,
-            ConfigDef.Importance.MEDIUM, SCRUB_INVALID_NAMES_DOC)
->>>>>>> bd5016f4
         .define(SCHEMAS_CACHE_SIZE_CONFIG,
             ConfigDef.Type.INT,
             SCHEMAS_CACHE_SIZE_DEFAULT,
@@ -80,13 +75,12 @@
     return this.getBoolean(ENHANCED_PROTOBUF_SCHEMA_SUPPORT_CONFIG);
   }
 
-<<<<<<< HEAD
+  public boolean isScrubInvalidNames() {
+    return this.getBoolean(SCRUB_INVALID_NAMES_CONFIG);
+  }
+
   public boolean useWrapperForNullables() {
     return this.getBoolean(WRAPPER_FOR_NULLABLES_CONFIG);
-=======
-  public boolean isScrubInvalidNames() {
-    return this.getBoolean(SCRUB_INVALID_NAMES_CONFIG);
->>>>>>> bd5016f4
   }
 
   public int schemaCacheSize() {
