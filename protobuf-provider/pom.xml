<project xmlns="http://maven.apache.org/POM/4.0.0" xmlns:xsi="http://www.w3.org/2001/XMLSchema-instance"
         xsi:schemaLocation="http://maven.apache.org/POM/4.0.0 http://maven.apache.org/xsd/maven-4.0.0.xsd">

    <modelVersion>4.0.0</modelVersion>

    <parent>
        <groupId>io.confluent</groupId>
        <artifactId>kafka-schema-registry-parent</artifactId>
        <version>7.0.14-0</version>
    </parent>

    <licenses>
        <license>
            <name>Confluent Community License</name>
            <url>http://www.confluent.io/confluent-community-license</url>
            <distribution>repo</distribution>
        </license>
        <license>
            <name>Apache License 2.0</name>
            <url>http://www.apache.org/licenses/LICENSE-2.0.html</url>
            <distribution>repo</distribution>
        </license>
    </licenses>

    <artifactId>kafka-protobuf-provider</artifactId>
    <packaging>jar</packaging>
    <name>kafka-protobuf-provider</name>

    <dependencies>
        <dependency>
            <groupId>org.apache.kafka</groupId>
            <artifactId>kafka_${kafka.scala.version}</artifactId>
            <scope>provided</scope>
        </dependency>
        <dependency>
            <groupId>com.squareup.wire</groupId>
            <artifactId>wire-schema-jvm</artifactId>
        </dependency>
        <dependency>
            <groupId>com.squareup.wire</groupId>
            <artifactId>wire-runtime-jvm</artifactId>
<<<<<<< HEAD
=======
        </dependency>
        <dependency>
            <groupId>com.squareup.okio</groupId>
            <artifactId>okio-jvm</artifactId>
>>>>>>> e873abba
        </dependency>
        <dependency>
            <groupId>org.jetbrains.kotlin</groupId>
            <artifactId>kotlin-stdlib</artifactId>
        </dependency>
        <dependency>
            <groupId>com.google.protobuf</groupId>
            <artifactId>protobuf-java</artifactId>
        </dependency>
        <dependency>
            <groupId>com.google.protobuf</groupId>
            <artifactId>protobuf-java-util</artifactId>
        </dependency>
        <dependency>
            <groupId>com.google.api.grpc</groupId>
            <artifactId>proto-google-common-protos</artifactId>
        </dependency>
        <dependency>
            <groupId>io.confluent</groupId>
            <artifactId>kafka-schema-registry-client</artifactId>
            <version>${io.confluent.schema-registry.version}</version>
        </dependency>
        <dependency>
            <groupId>io.confluent</groupId>
            <artifactId>kafka-protobuf-types</artifactId>
        </dependency>
        <dependency>
            <groupId>org.mockito</groupId>
            <artifactId>mockito-core</artifactId>
            <scope>test</scope>
        </dependency>
        <dependency>
            <groupId>junit</groupId>
            <artifactId>junit</artifactId>
            <scope>test</scope>
        </dependency>
    </dependencies>

    <build>
        <plugins>
            <plugin>
                <groupId>com.github.os72</groupId>
                <artifactId>protoc-jar-maven-plugin</artifactId>
            </plugin>
        </plugins>
    </build>
</project><|MERGE_RESOLUTION|>--- conflicted
+++ resolved
@@ -39,13 +39,10 @@
         <dependency>
             <groupId>com.squareup.wire</groupId>
             <artifactId>wire-runtime-jvm</artifactId>
-<<<<<<< HEAD
-=======
         </dependency>
         <dependency>
             <groupId>com.squareup.okio</groupId>
             <artifactId>okio-jvm</artifactId>
->>>>>>> e873abba
         </dependency>
         <dependency>
             <groupId>org.jetbrains.kotlin</groupId>
