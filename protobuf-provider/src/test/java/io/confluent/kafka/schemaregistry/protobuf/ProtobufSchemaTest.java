--- conflicted
+++ resolved
@@ -1515,13 +1515,9 @@
   @Test
   public void testDefaultOmittedInProto3String() throws Exception {
     MessageDefinition.Builder message = MessageDefinition.newBuilder("msg1");
-<<<<<<< HEAD
-    FieldDefinition.Builder field = FieldDefinition.newBuilder("field1", 1, "string");
+    FieldDefinition.Builder field = FieldDefinition.newBuilder(new Context(), "field1", 1, "string");
     field.setDefaultValue("defaultVal");
     message.addField(field.build());
-=======
-    message.addField(new Context(), null, "string", "field1", 1, "defaultVal", null);
->>>>>>> 6194af01
     DynamicSchema.Builder schema = DynamicSchema.newBuilder();
     schema.setSyntax(PROTO3);
     schema.addMessageDefinition(message.build());
