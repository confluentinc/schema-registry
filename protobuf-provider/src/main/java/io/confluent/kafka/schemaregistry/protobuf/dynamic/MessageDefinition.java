/*
 * Copyright 2020 Confluent Inc.
 * Copyright 2015 protobuf-dynamic developers
 *
 * Licensed under the Apache License, Version 2.0 (the "License");
 * you may not use this file except in compliance with the License.
 * You may obtain a copy of the License at
 *
 *      http://www.apache.org/licenses/LICENSE-2.0
 *
 * Unless required by applicable law or agreed to in writing, software
 * distributed under the License is distributed on an "AS IS" BASIS,
 * WITHOUT WARRANTIES OR CONDITIONS OF ANY KIND, either express or implied.
 * See the License for the specific language governing permissions and
 * limitations under the License.
 */

package io.confluent.kafka.schemaregistry.protobuf.dynamic;

import static io.confluent.kafka.schemaregistry.protobuf.dynamic.DynamicSchema.toMeta;

import com.google.protobuf.DescriptorProtos;
import com.google.protobuf.DescriptorProtos.DescriptorProto;
import com.google.protobuf.DescriptorProtos.EnumDescriptorProto;
<<<<<<< HEAD
import com.google.protobuf.DescriptorProtos.ExtensionRangeOptions.Declaration;
import com.google.protobuf.DescriptorProtos.ExtensionRangeOptions.VerificationState;
import com.google.protobuf.DescriptorProtos.FeatureSet;
=======
import com.google.protobuf.DescriptorProtos.FieldDescriptorProto;
import com.google.protobuf.DescriptorProtos.FieldDescriptorProto.Type;
import com.google.protobuf.DescriptorProtos.FieldOptions.CType;
import com.google.protobuf.DescriptorProtos.FieldOptions.JSType;
>>>>>>> 6194af01
import com.google.protobuf.DescriptorProtos.OneofDescriptorProto;

import com.squareup.wire.schema.internal.parser.EnumElement;
import com.squareup.wire.schema.internal.parser.MessageElement;
import com.squareup.wire.schema.internal.parser.TypeElement;
import io.confluent.kafka.schemaregistry.protobuf.ProtobufSchema.ProtobufMeta;
import io.confluent.kafka.schemaregistry.protobuf.diff.Context;
import io.confluent.kafka.schemaregistry.protobuf.diff.Context.TypeElementInfo;
import io.confluent.protobuf.MetaProto;
import io.confluent.protobuf.MetaProto.Meta;
import java.util.List;
<<<<<<< HEAD
=======
import java.util.Map;
import kotlin.Pair;
>>>>>>> 6194af01

/**
 * MessageDefinition
 */
public class MessageDefinition {
  // --- public static ---

  public static Builder newBuilder(String msgTypeName) {
    return new Builder(msgTypeName);
  }

  // --- public ---

  public String toString() {
    return mMsgType.toString();
  }

  // --- package ---

  DescriptorProto getMessageType() {
    return mMsgType;
  }

  // --- private ---

  private MessageDefinition(DescriptorProto msgType) {
    mMsgType = msgType;
  }

  private DescriptorProto mMsgType;

  /**
   * MessageDefinition.Builder
   */
  public static class Builder {
    // --- public ---

    public String getName() {
      return mMsgTypeBuilder.getName();
    }

    public Builder addField(
<<<<<<< HEAD
=======
        Context ctx,
        String label,
>>>>>>> 6194af01
        String type,
        String name,
        int num
    ) {
<<<<<<< HEAD
      return addField(FieldDefinition.newBuilder(name, num, type).build());
    }

    public Builder addField(FieldDefinition fd) {
      mMsgTypeBuilder.addField(fd.getFieldType());
=======
      return addField(ctx, label, type, name, num, defaultVal,
          null, meta, null, null, null, null);
    }

    public Builder addField(
        Context ctx,
        String label,
        String type,
        String name,
        int num,
        String defaultVal,
        String jsonName,
        ProtobufMeta meta,
        CType ctype,
        Boolean isPacked,
        JSType jstype,
        Boolean isDeprecated
    ) {
      doAddField(ctx, label, false, type, name, num,
              defaultVal, jsonName, meta, ctype, isPacked, jstype, isDeprecated, null);
>>>>>>> 6194af01
      return this;
    }

    public OneofBuilder addOneof(String oneofName) {
      return addOneof(oneofName, null);
    }

    public OneofBuilder addOneof(String oneofName, FeatureSet features) {
      DescriptorProtos.OneofOptions.Builder optionsBuilder =
          DescriptorProtos.OneofOptions.newBuilder();
      if (features != null) {
        optionsBuilder.setFeatures(features);
      }
      mMsgTypeBuilder.addOneofDecl(OneofDescriptorProto.newBuilder()
          .setName(oneofName)
          .mergeOptions(optionsBuilder.build())
          .build());
      return new OneofBuilder(this, mOneofIndex++);
    }

    public boolean containsMessage(String name) {
      List<DescriptorProto> messages = mMsgTypeBuilder.getNestedTypeList();
      for (DescriptorProto message : messages) {
        if (message.getName().equals(name)) {
          return true;
        }
      }
      return false;
    }

    public Builder addMessageDefinition(MessageDefinition msgDef) {
      mMsgTypeBuilder.addNestedType(msgDef.getMessageType());
      return this;
    }

    public boolean containsEnum(String name) {
      List<EnumDescriptorProto> enums = mMsgTypeBuilder.getEnumTypeList();
      for (EnumDescriptorProto enumer : enums) {
        if (enumer.getName().equals(name)) {
          return true;
        }
      }
      return false;
    }

    public Builder addEnumDefinition(EnumDefinition enumDef) {
      mMsgTypeBuilder.addEnumType(enumDef.getEnumType());
      return this;
    }

    // Note: added
    public Builder addReservedName(String reservedName) {
      mMsgTypeBuilder.addReservedName(reservedName);
      return this;
    }

    // Note: added
    public Builder addReservedRange(int start, int end) {
      DescriptorProto.ReservedRange.Builder rangeBuilder =
          DescriptorProto.ReservedRange.newBuilder();
      rangeBuilder.setStart(start).setEnd(end);
      mMsgTypeBuilder.addReservedRange(rangeBuilder.build());
      return this;
    }

    public Builder addExtensionRange(
        int start,
        int end,
        List<Declaration> decls,
        FeatureSet features,
        VerificationState verification
    ) {
      DescriptorProto.ExtensionRange.Builder rangeBuilder =
          DescriptorProto.ExtensionRange.newBuilder();
      rangeBuilder.setStart(start).setEnd(end);
      DescriptorProtos.ExtensionRangeOptions.Builder optionsBuilder =
          DescriptorProtos.ExtensionRangeOptions.newBuilder();
      for (Declaration decl : decls) {
        optionsBuilder.addDeclaration(decl);
      }
      if (features != null) {
        optionsBuilder.setFeatures(features);
      }
      if (verification != null) {
        optionsBuilder.setVerification(verification);
      }
      rangeBuilder.mergeOptions(optionsBuilder.build());
      mMsgTypeBuilder.addExtensionRange(rangeBuilder.build());
      return this;
    }

<<<<<<< HEAD
    public Builder addExtendDefinition(FieldDefinition fd) {
      mMsgTypeBuilder.addExtension(fd.getFieldType());
=======
    public Builder addExtendDefinition(
        Context ctx,
        String extendee,
        String label,
        String type,
        String name,
        int num,
        String defaultVal,
        String jsonName,
        ProtobufMeta meta,
        CType ctype,
        Boolean isPacked,
        JSType jstype,
        Boolean isDeprecated
    ) {
      FieldDescriptorProto.Builder fieldBuilder = MessageDefinition.getFieldBuilder(ctx, label,
          false, type, name, num, defaultVal, jsonName, meta, ctype, isPacked, jstype, isDeprecated,
          null);
      fieldBuilder.setExtendee(extendee);
      mMsgTypeBuilder.addExtension(fieldBuilder.build());
>>>>>>> 6194af01
      return this;
    }

    // Note: added
    public Builder setNoStandardDescriptorAccessor(boolean noStandardDescriptorAccessor) {
      DescriptorProtos.MessageOptions.Builder optionsBuilder =
          DescriptorProtos.MessageOptions.newBuilder();
      optionsBuilder.setNoStandardDescriptorAccessor(noStandardDescriptorAccessor);
      mMsgTypeBuilder.mergeOptions(optionsBuilder.build());
      return this;
    }

    // Note: added
    public Builder setDeprecated(boolean isDeprecated) {
      DescriptorProtos.MessageOptions.Builder optionsBuilder =
          DescriptorProtos.MessageOptions.newBuilder();
      optionsBuilder.setDeprecated(isDeprecated);
      mMsgTypeBuilder.mergeOptions(optionsBuilder.build());
      return this;
    }

    // Note: added
    public Builder setMapEntry(boolean mapEntry) {
      DescriptorProtos.MessageOptions.Builder optionsBuilder =
          DescriptorProtos.MessageOptions.newBuilder();
      optionsBuilder.setMapEntry(mapEntry);
      mMsgTypeBuilder.mergeOptions(optionsBuilder.build());
      return this;
    }

    public Builder setFeatures(FeatureSet features) {
      DescriptorProtos.MessageOptions.Builder optionsBuilder =
          DescriptorProtos.MessageOptions.newBuilder();
      optionsBuilder.setFeatures(features);
      mMsgTypeBuilder.mergeOptions(optionsBuilder.build());
      return this;
    }

    // Note: added
    public Builder setMeta(ProtobufMeta meta) {
      Meta m = toMeta(meta);
      if (m != null) {
        DescriptorProtos.MessageOptions.Builder optionsBuilder =
                DescriptorProtos.MessageOptions.newBuilder();
        optionsBuilder.setExtension(MetaProto.messageMeta, m);
        mMsgTypeBuilder.mergeOptions(optionsBuilder.build());
      }
      return this;
    }

    public MessageDefinition build() {
      return new MessageDefinition(mMsgTypeBuilder.build());
    }

    // --- private ---

    private Builder(String msgTypeName) {
      mMsgTypeBuilder = DescriptorProto.newBuilder();
      mMsgTypeBuilder.setName(msgTypeName);
    }

<<<<<<< HEAD
=======
    private void doAddField(
        Context ctx,
        String label,
        boolean isProto3Optional,
        String type,
        String name,
        int num,
        String defaultVal,
        String jsonName,
        ProtobufMeta meta,
        CType ctype,
        Boolean isPacked,
        JSType jstype,
        Boolean isDeprecated,
        OneofBuilder oneofBuilder
    ) {
      FieldDescriptorProto.Builder fieldBuilder = getFieldBuilder(ctx, label, isProto3Optional,
          type, name, num, defaultVal, jsonName, meta, ctype, isPacked, jstype, isDeprecated,
          oneofBuilder);
      mMsgTypeBuilder.addField(fieldBuilder.build());
    }

>>>>>>> 6194af01
    private DescriptorProto.Builder mMsgTypeBuilder;
    private int mOneofIndex = 0;
  }

  /**
   * MessageDefinition.OneofBuilder
   */
  public static class OneofBuilder {
    // --- public ---

<<<<<<< HEAD
    public OneofBuilder addField(FieldDefinition fd) {
      mMsgBuilder.addField(fd);
=======
    public OneofBuilder addField(
        Context ctx,
        String type,
        String name,
        int num,
        String defaultVal,
        ProtobufMeta meta) {
      return addField(ctx, false, type, name, num, defaultVal, null, meta, null, null, false);
    }

    public OneofBuilder addField(
        Context ctx,
        boolean isProto3Optional,
        String type,
        String name,
        int num,
        String defaultVal,
        ProtobufMeta meta) {
      return addField(
          ctx, isProto3Optional, type, name, num, defaultVal, null, meta, null, null, false);
    }

    public OneofBuilder addField(
        Context ctx,
        boolean isProto3Optional,
        String type,
        String name,
        int num,
        String defaultVal,
        String jsonName,
        ProtobufMeta meta,
        CType ctype,
        JSType jstype,
        Boolean deprecated
    ) {
      mMsgBuilder.doAddField(
          ctx,
          "optional",
          isProto3Optional,
          type,
          name,
          num,
          defaultVal,
          jsonName,
          meta,
          ctype,
          null,
          jstype,
          deprecated,
          this
      );
>>>>>>> 6194af01
      return this;
    }

    public MessageDefinition.Builder msgDefBuilder() {
      return mMsgBuilder;
    }

    public int getIdx() {
      return mIdx;
    }

    // --- private ---

    private OneofBuilder(MessageDefinition.Builder msgBuilder, int oneofIdx) {
      mMsgBuilder = msgBuilder;
      mIdx = oneofIdx;
    }

    private MessageDefinition.Builder mMsgBuilder;
    private int mIdx;
  }
<<<<<<< HEAD
=======

  public static FieldDescriptorProto.Builder getFieldBuilder(
      Context ctx,
      String label,
      boolean isProto3Optional,
      String type,
      String name,
      int num,
      String defaultVal,
      String jsonName,
      ProtobufMeta meta,
      CType ctype,
      Boolean isPacked,
      JSType jstype,
      Boolean isDeprecated,
      OneofBuilder oneofBuilder
  ) {
    FieldDescriptorProto.Label protoLabel = sLabelMap.get(label);
    FieldDescriptorProto.Builder fieldBuilder = FieldDescriptorProto.newBuilder();
    // Note: changed
    if (label != null) {
      fieldBuilder.setLabel(protoLabel);
    }
    if (isProto3Optional) {
      fieldBuilder.setProto3Optional(isProto3Optional);
    }
    FieldDescriptorProto.Type primType = sTypeMap.get(type);
    if (primType != null) {
      fieldBuilder.setType(primType);
    } else {
      Pair<String, TypeElementInfo> entry =
          ctx.resolveFull(ctx::getTypeForFullName, type, true);
      if (entry != null) {
        TypeElement elem = entry.getSecond().type();
        if (elem instanceof MessageElement) {
          fieldBuilder.setType(Type.TYPE_MESSAGE);
        } else if (elem instanceof EnumElement) {
          fieldBuilder.setType(Type.TYPE_ENUM);
        }
      }
      fieldBuilder.setTypeName(type);
    }
    fieldBuilder.setName(name).setNumber(num);
    if (defaultVal != null) {
      fieldBuilder.setDefaultValue(defaultVal);
    }
    if (oneofBuilder != null) {
      fieldBuilder.setOneofIndex(oneofBuilder.getIdx());
    }
    if (jsonName != null) {
      fieldBuilder.setJsonName(jsonName);
    }
    if (ctype != null) {
      DescriptorProtos.FieldOptions.Builder optionsBuilder =
          DescriptorProtos.FieldOptions.newBuilder();
      optionsBuilder.setCtype(ctype);
      fieldBuilder.mergeOptions(optionsBuilder.build());
    }
    if (isPacked != null) {
      DescriptorProtos.FieldOptions.Builder optionsBuilder =
          DescriptorProtos.FieldOptions.newBuilder();
      optionsBuilder.setPacked(isPacked);
      fieldBuilder.mergeOptions(optionsBuilder.build());
    }
    if (jstype != null) {
      DescriptorProtos.FieldOptions.Builder optionsBuilder =
          DescriptorProtos.FieldOptions.newBuilder();
      optionsBuilder.setJstype(jstype);
      fieldBuilder.mergeOptions(optionsBuilder.build());
    }
    if (isDeprecated != null) {
      DescriptorProtos.FieldOptions.Builder optionsBuilder =
          DescriptorProtos.FieldOptions.newBuilder();
      optionsBuilder.setDeprecated(isDeprecated);
      fieldBuilder.mergeOptions(optionsBuilder.build());
    }
    setFieldMeta(fieldBuilder, meta);
    return fieldBuilder;
  }

  // --- private static ---

  private static void setFieldMeta(
      FieldDescriptorProto.Builder fieldBuilder, ProtobufMeta meta) {
    Meta m = toMeta(meta);
    if (m != null) {
      DescriptorProtos.FieldOptions.Builder optionsBuilder =
          DescriptorProtos.FieldOptions.newBuilder();
      optionsBuilder.setExtension(MetaProto.fieldMeta, m);
      fieldBuilder.mergeOptions(optionsBuilder.build());
    }
  }

  private static Map<String, FieldDescriptorProto.Type> sTypeMap;
  private static Map<String, FieldDescriptorProto.Label> sLabelMap;

  static {
    sTypeMap = new HashMap<String, FieldDescriptorProto.Type>();
    sTypeMap.put("double", FieldDescriptorProto.Type.TYPE_DOUBLE);
    sTypeMap.put("float", FieldDescriptorProto.Type.TYPE_FLOAT);
    sTypeMap.put("int32", FieldDescriptorProto.Type.TYPE_INT32);
    sTypeMap.put("int64", FieldDescriptorProto.Type.TYPE_INT64);
    sTypeMap.put("uint32", FieldDescriptorProto.Type.TYPE_UINT32);
    sTypeMap.put("uint64", FieldDescriptorProto.Type.TYPE_UINT64);
    sTypeMap.put("sint32", FieldDescriptorProto.Type.TYPE_SINT32);
    sTypeMap.put("sint64", FieldDescriptorProto.Type.TYPE_SINT64);
    sTypeMap.put("fixed32", FieldDescriptorProto.Type.TYPE_FIXED32);
    sTypeMap.put("fixed64", FieldDescriptorProto.Type.TYPE_FIXED64);
    sTypeMap.put("sfixed32", FieldDescriptorProto.Type.TYPE_SFIXED32);
    sTypeMap.put("sfixed64", FieldDescriptorProto.Type.TYPE_SFIXED64);
    sTypeMap.put("bool", FieldDescriptorProto.Type.TYPE_BOOL);
    sTypeMap.put("string", FieldDescriptorProto.Type.TYPE_STRING);
    sTypeMap.put("bytes", FieldDescriptorProto.Type.TYPE_BYTES);
    //sTypeMap.put("enum", FieldDescriptorProto.Type.TYPE_ENUM);
    //sTypeMap.put("message", FieldDescriptorProto.Type.TYPE_MESSAGE);
    //sTypeMap.put("group", FieldDescriptorProto.Type.TYPE_GROUP);

    sLabelMap = new HashMap<String, FieldDescriptorProto.Label>();
    sLabelMap.put("optional", FieldDescriptorProto.Label.LABEL_OPTIONAL);
    sLabelMap.put("required", FieldDescriptorProto.Label.LABEL_REQUIRED);
    sLabelMap.put("repeated", FieldDescriptorProto.Label.LABEL_REPEATED);
  }
>>>>>>> 6194af01
}<|MERGE_RESOLUTION|>--- conflicted
+++ resolved
@@ -22,16 +22,13 @@
 import com.google.protobuf.DescriptorProtos;
 import com.google.protobuf.DescriptorProtos.DescriptorProto;
 import com.google.protobuf.DescriptorProtos.EnumDescriptorProto;
-<<<<<<< HEAD
 import com.google.protobuf.DescriptorProtos.ExtensionRangeOptions.Declaration;
 import com.google.protobuf.DescriptorProtos.ExtensionRangeOptions.VerificationState;
 import com.google.protobuf.DescriptorProtos.FeatureSet;
-=======
 import com.google.protobuf.DescriptorProtos.FieldDescriptorProto;
 import com.google.protobuf.DescriptorProtos.FieldDescriptorProto.Type;
 import com.google.protobuf.DescriptorProtos.FieldOptions.CType;
 import com.google.protobuf.DescriptorProtos.FieldOptions.JSType;
->>>>>>> 6194af01
 import com.google.protobuf.DescriptorProtos.OneofDescriptorProto;
 
 import com.squareup.wire.schema.internal.parser.EnumElement;
@@ -43,11 +40,8 @@
 import io.confluent.protobuf.MetaProto;
 import io.confluent.protobuf.MetaProto.Meta;
 import java.util.List;
-<<<<<<< HEAD
-=======
 import java.util.Map;
 import kotlin.Pair;
->>>>>>> 6194af01
 
 /**
  * MessageDefinition
@@ -90,43 +84,16 @@
     }
 
     public Builder addField(
-<<<<<<< HEAD
-=======
         Context ctx,
-        String label,
->>>>>>> 6194af01
         String type,
         String name,
         int num
     ) {
-<<<<<<< HEAD
-      return addField(FieldDefinition.newBuilder(name, num, type).build());
-    }
-
-    public Builder addField(FieldDefinition fd) {
-      mMsgTypeBuilder.addField(fd.getFieldType());
-=======
-      return addField(ctx, label, type, name, num, defaultVal,
-          null, meta, null, null, null, null);
-    }
-
-    public Builder addField(
-        Context ctx,
-        String label,
-        String type,
-        String name,
-        int num,
-        String defaultVal,
-        String jsonName,
-        ProtobufMeta meta,
-        CType ctype,
-        Boolean isPacked,
-        JSType jstype,
-        Boolean isDeprecated
-    ) {
-      doAddField(ctx, label, false, type, name, num,
-              defaultVal, jsonName, meta, ctype, isPacked, jstype, isDeprecated, null);
->>>>>>> 6194af01
+      return addField(ctx, FieldDefinition.newBuilder(name, num, type).build());
+    }
+
+    public Builder addField(Context ctx, FieldDefinition fd) {
+      mMsgTypeBuilder.addField(ctx, fd.getFieldType());
       return this;
     }
 
@@ -218,31 +185,8 @@
       return this;
     }
 
-<<<<<<< HEAD
-    public Builder addExtendDefinition(FieldDefinition fd) {
-      mMsgTypeBuilder.addExtension(fd.getFieldType());
-=======
-    public Builder addExtendDefinition(
-        Context ctx,
-        String extendee,
-        String label,
-        String type,
-        String name,
-        int num,
-        String defaultVal,
-        String jsonName,
-        ProtobufMeta meta,
-        CType ctype,
-        Boolean isPacked,
-        JSType jstype,
-        Boolean isDeprecated
-    ) {
-      FieldDescriptorProto.Builder fieldBuilder = MessageDefinition.getFieldBuilder(ctx, label,
-          false, type, name, num, defaultVal, jsonName, meta, ctype, isPacked, jstype, isDeprecated,
-          null);
-      fieldBuilder.setExtendee(extendee);
-      mMsgTypeBuilder.addExtension(fieldBuilder.build());
->>>>>>> 6194af01
+    public Builder addExtendDefinition(Context ctx, FieldDefinition fd) {
+      mMsgTypeBuilder.addExtension(ctx, fd.getFieldType());
       return this;
     }
 
@@ -304,31 +248,6 @@
       mMsgTypeBuilder.setName(msgTypeName);
     }
 
-<<<<<<< HEAD
-=======
-    private void doAddField(
-        Context ctx,
-        String label,
-        boolean isProto3Optional,
-        String type,
-        String name,
-        int num,
-        String defaultVal,
-        String jsonName,
-        ProtobufMeta meta,
-        CType ctype,
-        Boolean isPacked,
-        JSType jstype,
-        Boolean isDeprecated,
-        OneofBuilder oneofBuilder
-    ) {
-      FieldDescriptorProto.Builder fieldBuilder = getFieldBuilder(ctx, label, isProto3Optional,
-          type, name, num, defaultVal, jsonName, meta, ctype, isPacked, jstype, isDeprecated,
-          oneofBuilder);
-      mMsgTypeBuilder.addField(fieldBuilder.build());
-    }
-
->>>>>>> 6194af01
     private DescriptorProto.Builder mMsgTypeBuilder;
     private int mOneofIndex = 0;
   }
@@ -339,62 +258,8 @@
   public static class OneofBuilder {
     // --- public ---
 
-<<<<<<< HEAD
-    public OneofBuilder addField(FieldDefinition fd) {
-      mMsgBuilder.addField(fd);
-=======
-    public OneofBuilder addField(
-        Context ctx,
-        String type,
-        String name,
-        int num,
-        String defaultVal,
-        ProtobufMeta meta) {
-      return addField(ctx, false, type, name, num, defaultVal, null, meta, null, null, false);
-    }
-
-    public OneofBuilder addField(
-        Context ctx,
-        boolean isProto3Optional,
-        String type,
-        String name,
-        int num,
-        String defaultVal,
-        ProtobufMeta meta) {
-      return addField(
-          ctx, isProto3Optional, type, name, num, defaultVal, null, meta, null, null, false);
-    }
-
-    public OneofBuilder addField(
-        Context ctx,
-        boolean isProto3Optional,
-        String type,
-        String name,
-        int num,
-        String defaultVal,
-        String jsonName,
-        ProtobufMeta meta,
-        CType ctype,
-        JSType jstype,
-        Boolean deprecated
-    ) {
-      mMsgBuilder.doAddField(
-          ctx,
-          "optional",
-          isProto3Optional,
-          type,
-          name,
-          num,
-          defaultVal,
-          jsonName,
-          meta,
-          ctype,
-          null,
-          jstype,
-          deprecated,
-          this
-      );
->>>>>>> 6194af01
+    public OneofBuilder addField(Context ctx, FieldDefinition fd) {
+      mMsgBuilder.addField(ctx, fd);
       return this;
     }
 
@@ -416,129 +281,4 @@
     private MessageDefinition.Builder mMsgBuilder;
     private int mIdx;
   }
-<<<<<<< HEAD
-=======
-
-  public static FieldDescriptorProto.Builder getFieldBuilder(
-      Context ctx,
-      String label,
-      boolean isProto3Optional,
-      String type,
-      String name,
-      int num,
-      String defaultVal,
-      String jsonName,
-      ProtobufMeta meta,
-      CType ctype,
-      Boolean isPacked,
-      JSType jstype,
-      Boolean isDeprecated,
-      OneofBuilder oneofBuilder
-  ) {
-    FieldDescriptorProto.Label protoLabel = sLabelMap.get(label);
-    FieldDescriptorProto.Builder fieldBuilder = FieldDescriptorProto.newBuilder();
-    // Note: changed
-    if (label != null) {
-      fieldBuilder.setLabel(protoLabel);
-    }
-    if (isProto3Optional) {
-      fieldBuilder.setProto3Optional(isProto3Optional);
-    }
-    FieldDescriptorProto.Type primType = sTypeMap.get(type);
-    if (primType != null) {
-      fieldBuilder.setType(primType);
-    } else {
-      Pair<String, TypeElementInfo> entry =
-          ctx.resolveFull(ctx::getTypeForFullName, type, true);
-      if (entry != null) {
-        TypeElement elem = entry.getSecond().type();
-        if (elem instanceof MessageElement) {
-          fieldBuilder.setType(Type.TYPE_MESSAGE);
-        } else if (elem instanceof EnumElement) {
-          fieldBuilder.setType(Type.TYPE_ENUM);
-        }
-      }
-      fieldBuilder.setTypeName(type);
-    }
-    fieldBuilder.setName(name).setNumber(num);
-    if (defaultVal != null) {
-      fieldBuilder.setDefaultValue(defaultVal);
-    }
-    if (oneofBuilder != null) {
-      fieldBuilder.setOneofIndex(oneofBuilder.getIdx());
-    }
-    if (jsonName != null) {
-      fieldBuilder.setJsonName(jsonName);
-    }
-    if (ctype != null) {
-      DescriptorProtos.FieldOptions.Builder optionsBuilder =
-          DescriptorProtos.FieldOptions.newBuilder();
-      optionsBuilder.setCtype(ctype);
-      fieldBuilder.mergeOptions(optionsBuilder.build());
-    }
-    if (isPacked != null) {
-      DescriptorProtos.FieldOptions.Builder optionsBuilder =
-          DescriptorProtos.FieldOptions.newBuilder();
-      optionsBuilder.setPacked(isPacked);
-      fieldBuilder.mergeOptions(optionsBuilder.build());
-    }
-    if (jstype != null) {
-      DescriptorProtos.FieldOptions.Builder optionsBuilder =
-          DescriptorProtos.FieldOptions.newBuilder();
-      optionsBuilder.setJstype(jstype);
-      fieldBuilder.mergeOptions(optionsBuilder.build());
-    }
-    if (isDeprecated != null) {
-      DescriptorProtos.FieldOptions.Builder optionsBuilder =
-          DescriptorProtos.FieldOptions.newBuilder();
-      optionsBuilder.setDeprecated(isDeprecated);
-      fieldBuilder.mergeOptions(optionsBuilder.build());
-    }
-    setFieldMeta(fieldBuilder, meta);
-    return fieldBuilder;
-  }
-
-  // --- private static ---
-
-  private static void setFieldMeta(
-      FieldDescriptorProto.Builder fieldBuilder, ProtobufMeta meta) {
-    Meta m = toMeta(meta);
-    if (m != null) {
-      DescriptorProtos.FieldOptions.Builder optionsBuilder =
-          DescriptorProtos.FieldOptions.newBuilder();
-      optionsBuilder.setExtension(MetaProto.fieldMeta, m);
-      fieldBuilder.mergeOptions(optionsBuilder.build());
-    }
-  }
-
-  private static Map<String, FieldDescriptorProto.Type> sTypeMap;
-  private static Map<String, FieldDescriptorProto.Label> sLabelMap;
-
-  static {
-    sTypeMap = new HashMap<String, FieldDescriptorProto.Type>();
-    sTypeMap.put("double", FieldDescriptorProto.Type.TYPE_DOUBLE);
-    sTypeMap.put("float", FieldDescriptorProto.Type.TYPE_FLOAT);
-    sTypeMap.put("int32", FieldDescriptorProto.Type.TYPE_INT32);
-    sTypeMap.put("int64", FieldDescriptorProto.Type.TYPE_INT64);
-    sTypeMap.put("uint32", FieldDescriptorProto.Type.TYPE_UINT32);
-    sTypeMap.put("uint64", FieldDescriptorProto.Type.TYPE_UINT64);
-    sTypeMap.put("sint32", FieldDescriptorProto.Type.TYPE_SINT32);
-    sTypeMap.put("sint64", FieldDescriptorProto.Type.TYPE_SINT64);
-    sTypeMap.put("fixed32", FieldDescriptorProto.Type.TYPE_FIXED32);
-    sTypeMap.put("fixed64", FieldDescriptorProto.Type.TYPE_FIXED64);
-    sTypeMap.put("sfixed32", FieldDescriptorProto.Type.TYPE_SFIXED32);
-    sTypeMap.put("sfixed64", FieldDescriptorProto.Type.TYPE_SFIXED64);
-    sTypeMap.put("bool", FieldDescriptorProto.Type.TYPE_BOOL);
-    sTypeMap.put("string", FieldDescriptorProto.Type.TYPE_STRING);
-    sTypeMap.put("bytes", FieldDescriptorProto.Type.TYPE_BYTES);
-    //sTypeMap.put("enum", FieldDescriptorProto.Type.TYPE_ENUM);
-    //sTypeMap.put("message", FieldDescriptorProto.Type.TYPE_MESSAGE);
-    //sTypeMap.put("group", FieldDescriptorProto.Type.TYPE_GROUP);
-
-    sLabelMap = new HashMap<String, FieldDescriptorProto.Label>();
-    sLabelMap.put("optional", FieldDescriptorProto.Label.LABEL_OPTIONAL);
-    sLabelMap.put("required", FieldDescriptorProto.Label.LABEL_REQUIRED);
-    sLabelMap.put("repeated", FieldDescriptorProto.Label.LABEL_REPEATED);
-  }
->>>>>>> 6194af01
 }