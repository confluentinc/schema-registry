--- conflicted
+++ resolved
@@ -1376,13 +1376,8 @@
     // which may not be using the alternative aggregate syntax.
     return options.stream()
         .collect(Collectors.toMap(
-<<<<<<< HEAD
-            OptionElement::getName,
+            o -> o.getName().startsWith(".") ? o.getName().substring(1) : o.getName(),
             o -> transform(o),
-=======
-            o -> o.getName().startsWith(".") ? o.getName().substring(1) : o.getName(),
-            o -> o,
->>>>>>> 33068520
             ProtobufSchema::merge));
   }
 
