/*
 * Copyright 2020 Confluent Inc.
 *
 * Licensed under the Confluent Community License (the "License"); you may not use
 * this file except in compliance with the License.  You may obtain a copy of the
 * License at
 *
 * http://www.confluent.io/confluent-community-license
 *
 * Unless required by applicable law or agreed to in writing, software
 * distributed under the License is distributed on an "AS IS" BASIS, WITHOUT
 * WARRANTIES OF ANY KIND, either express or implied.  See the License for the
 * specific language governing permissions and limitations under the License.
 *
 */

package io.confluent.kafka.schemaregistry.protobuf;

import com.google.common.collect.ImmutableList;
import com.google.protobuf.DescriptorProtos;
import com.google.protobuf.DescriptorProtos.DescriptorProto;
import com.google.protobuf.DescriptorProtos.DescriptorProto.ReservedRange;
import com.google.protobuf.DescriptorProtos.EnumDescriptorProto;
import com.google.protobuf.DescriptorProtos.EnumValueDescriptorProto;
import com.google.protobuf.DescriptorProtos.FieldDescriptorProto;
import com.google.protobuf.DescriptorProtos.FileDescriptorProto;
import com.google.protobuf.DescriptorProtos.OneofDescriptorProto;
import com.google.protobuf.Descriptors;
import com.google.protobuf.Descriptors.Descriptor;
import com.google.protobuf.Descriptors.FieldDescriptor;
import com.google.protobuf.Descriptors.FileDescriptor;
import com.google.protobuf.DynamicMessage;
import com.google.protobuf.TimestampProto;
import com.google.protobuf.WrappersProto;
import com.google.type.DateProto;
import com.google.type.TimeOfDayProto;
import com.squareup.wire.Syntax;
import com.squareup.wire.schema.Field;
import com.squareup.wire.schema.Location;
import com.squareup.wire.schema.ProtoType;
import com.squareup.wire.schema.internal.parser.EnumConstantElement;
import com.squareup.wire.schema.internal.parser.EnumElement;
import com.squareup.wire.schema.internal.parser.FieldElement;
import com.squareup.wire.schema.internal.parser.MessageElement;
import com.squareup.wire.schema.internal.parser.OneOfElement;
import com.squareup.wire.schema.internal.parser.OptionElement;
import com.squareup.wire.schema.internal.parser.ProtoFileElement;
import com.squareup.wire.schema.internal.parser.ProtoParser;
import com.squareup.wire.schema.internal.parser.ReservedElement;
import com.squareup.wire.schema.internal.parser.TypeElement;
import io.confluent.protobuf.MetaProto;
import io.confluent.protobuf.MetaProto.Meta;
import io.confluent.protobuf.type.DecimalProto;
import java.util.LinkedHashMap;
import kotlin.ranges.IntRange;
import org.slf4j.Logger;
import org.slf4j.LoggerFactory;

import java.util.ArrayList;
import java.util.Base64;
import java.util.Collections;
import java.util.HashMap;
import java.util.HashSet;
import java.util.List;
import java.util.Map;
import java.util.Objects;
import java.util.Optional;
import java.util.Set;
import java.util.stream.Collectors;

import io.confluent.kafka.schemaregistry.ParsedSchema;
import io.confluent.kafka.schemaregistry.client.rest.entities.SchemaReference;
import io.confluent.kafka.schemaregistry.protobuf.diff.Difference;
import io.confluent.kafka.schemaregistry.protobuf.diff.SchemaDiff;
import io.confluent.kafka.schemaregistry.protobuf.dynamic.DynamicSchema;
import io.confluent.kafka.schemaregistry.protobuf.dynamic.EnumDefinition;
import io.confluent.kafka.schemaregistry.protobuf.dynamic.MessageDefinition;

import static com.google.common.base.CaseFormat.LOWER_UNDERSCORE;
import static com.google.common.base.CaseFormat.UPPER_CAMEL;

public class ProtobufSchema implements ParsedSchema {

  private static final Logger log = LoggerFactory.getLogger(ProtobufSchema.class);

  public static final String TYPE = "PROTOBUF";

  public static final String SERIALIZED_FORMAT = "serialized";

  public static final String PROTO2 = "proto2";
  public static final String PROTO3 = "proto3";

  public static final String DOC_FIELD = "doc";
  public static final String PARAMS_FIELD = "params";

  public static final String DEFAULT_NAME = "default";
  public static final String MAP_ENTRY_SUFFIX = "Entry";  // Suffix used by protoc
  public static final String KEY_FIELD = "key";
  public static final String VALUE_FIELD = "value";

  public static final Location DEFAULT_LOCATION = Location.get("");

  public static final String META_LOCATION = "confluent/meta.proto";
  public static final String DECIMAL_LOCATION = "confluent/type/decimal.proto";
  public static final String DATE_LOCATION = "google/type/date.proto";
  public static final String TIME_LOCATION = "google/type/timeofday.proto";
  public static final String TIMESTAMP_LOCATION = "google/protobuf/timestamp.proto";
  public static final String WRAPPER_LOCATION = "google/protobuf/wrappers.proto";

  private static final ProtoFileElement META_SCHEMA =
      toProtoFile(MetaProto.getDescriptor().toProto()) ;
  private static final ProtoFileElement DECIMAL_SCHEMA =
      toProtoFile(DecimalProto.getDescriptor().toProto()) ;
  private static final ProtoFileElement DATE_SCHEMA =
      toProtoFile(DateProto.getDescriptor().toProto()) ;
  private static final ProtoFileElement TIME_SCHEMA =
      toProtoFile(TimeOfDayProto.getDescriptor().toProto()) ;
  private static final ProtoFileElement TIMESTAMP_SCHEMA =
      toProtoFile(TimestampProto.getDescriptor().toProto()) ;
  private static final ProtoFileElement WRAPPER_SCHEMA =
      toProtoFile(WrappersProto.getDescriptor().toProto()) ;

  private final ProtoFileElement schemaObj;

  private final Integer version;

  private final String name;

  private final List<SchemaReference> references;

  private final Map<String, ProtoFileElement> dependencies;

  private transient String canonicalString;

  private transient DynamicSchema dynamicSchema;

  private transient Descriptor descriptor;

  private transient int hashCode = NO_HASHCODE;

  private static final int NO_HASHCODE = Integer.MIN_VALUE;

  private static final Base64.Encoder base64Encoder = Base64.getEncoder();

  private static final Base64.Decoder base64Decoder = Base64.getDecoder();

  public ProtobufSchema(String schemaString) {
    this(schemaString, Collections.emptyList(), Collections.emptyMap(), null, null);
  }

  public ProtobufSchema(
      String schemaString,
      List<SchemaReference> references,
      Map<String, String> resolvedReferences,
      Integer version,
      String name
  ) {
    try {
      this.schemaObj = toProtoFile(schemaString);
      this.version = version;
      this.name = name;
      this.references = Collections.unmodifiableList(references);
      this.dependencies = Collections.unmodifiableMap(resolvedReferences.entrySet()
          .stream()
          .collect(Collectors.toMap(
              Map.Entry::getKey,
              e -> toProtoFile(e.getValue())
          )));
    } catch (IllegalStateException e) {
      log.error("Could not parse Protobuf schema " + schemaString
          + " with references " + references, e);
      throw e;
    }
  }

  public ProtobufSchema(
      ProtoFileElement protoFileElement,
      List<SchemaReference> references,
      Map<String, ProtoFileElement> dependencies
  ) {
    this.schemaObj = protoFileElement;
    this.version = null;
    this.name = null;
    this.references = Collections.unmodifiableList(references);
    this.dependencies = Collections.unmodifiableMap(dependencies);
  }

  public ProtobufSchema(Descriptor descriptor) {
    this(descriptor, Collections.emptyList());
  }

  public ProtobufSchema(Descriptor descriptor, List<SchemaReference> references) {
    Map<String, ProtoFileElement> dependencies = new HashMap<>();
    this.schemaObj = toProtoFile(descriptor.getFile(), dependencies);
    this.version = null;
    this.name = descriptor.getFullName();
    this.references = Collections.unmodifiableList(references);
    this.dependencies = Collections.unmodifiableMap(dependencies);
    this.descriptor = descriptor;
  }

  private ProtobufSchema(
      ProtoFileElement schemaObj,
      Integer version,
      String name,
      List<SchemaReference> references,
      Map<String, ProtoFileElement> dependencies,
      String canonicalString,
      DynamicSchema dynamicSchema,
      Descriptor descriptor
  ) {
    this.schemaObj = schemaObj;
    this.version = version;
    this.name = name;
    this.references = references;
    this.dependencies = dependencies;
    this.canonicalString = canonicalString;
    this.dynamicSchema = dynamicSchema;
    this.descriptor = descriptor;
  }

  public ProtobufSchema copy() {
    return new ProtobufSchema(
        this.schemaObj,
        this.version,
        this.name,
        this.references,
        this.dependencies,
        this.canonicalString,
        this.dynamicSchema,
        this.descriptor
    );
  }

  public ProtobufSchema copy(Integer version) {
    return new ProtobufSchema(
        this.schemaObj,
        version,
        this.name,
        this.references,
        this.dependencies,
        this.canonicalString,
        this.dynamicSchema,
        this.descriptor
    );
  }

  public ProtobufSchema copy(String name) {
    return new ProtobufSchema(
        this.schemaObj,
        this.version,
        name,
        this.references,
        this.dependencies,
        this.canonicalString,
        this.dynamicSchema,
        // reset descriptor if names not equal
        Objects.equals(this.name, name) ? this.descriptor : null
    );
  }

  public ProtobufSchema copy(List<SchemaReference> references) {
    return new ProtobufSchema(
        this.schemaObj,
        this.version,
        this.name,
        references,
        this.dependencies,
        this.canonicalString,
        this.dynamicSchema,
        this.descriptor
    );
  }

  private ProtoFileElement toProtoFile(String schema) {
    try {
      return ProtoParser.Companion.parse(DEFAULT_LOCATION, schema);
    } catch (Exception e) {
      try {
        // Attempt to parse binary FileDescriptorProto
        byte[] bytes = base64Decoder.decode(schema);
        return toProtoFile(FileDescriptorProto.parseFrom(bytes));
      } catch (Exception pe) {
        throw new IllegalArgumentException("Could not parse Protobuf", e);
      }
    }
  }

  private static ProtoFileElement toProtoFile(
      FileDescriptor file, Map<String, ProtoFileElement> dependencies
  ) {
    for (FileDescriptor dependency : file.getDependencies()) {
      String depName = dependency.getName();
      dependencies.put(depName, toProtoFile(dependency, dependencies));
    }
    return toProtoFile(file.toProto());
  }

  private static ProtoFileElement toProtoFile(FileDescriptorProto file) {
    String packageName = file.getPackage();
    // Don't set empty package name
    if ("".equals(packageName)) {
      packageName = null;
    }

    Syntax syntax = null;
    switch (file.getSyntax()) {
      case PROTO2:
        syntax = Syntax.PROTO_2;
        break;
      case PROTO3:
        syntax = Syntax.PROTO_3;
        break;
      default:
        break;
    }
    ImmutableList.Builder<TypeElement> types = ImmutableList.builder();
    for (DescriptorProto md : file.getMessageTypeList()) {
      MessageElement message = toMessage(file, md);
      types.add(message);
    }
    for (EnumDescriptorProto ed : file.getEnumTypeList()) {
      EnumElement enumer = toEnum(ed);
      types.add(enumer);
    }
    ImmutableList.Builder<String> imports = ImmutableList.builder();
    ImmutableList.Builder<String> publicImports = ImmutableList.builder();
    List<String> dependencyList = file.getDependencyList();
    Set<Integer> publicDependencyList = new HashSet<>(file.getPublicDependencyList());
    for (int i = 0; i < dependencyList.size(); i++) {
      String depName = dependencyList.get(i);
      if (publicDependencyList.contains(i)) {
        publicImports.add(depName);
      } else {
        imports.add(depName);
      }
    }
    ImmutableList.Builder<OptionElement> options = ImmutableList.builder();
    if (file.getOptions().hasJavaPackage()) {
      OptionElement.Kind kind = OptionElement.Kind.STRING;
      OptionElement option = new OptionElement(
          "java_package",
          kind,
          file.getOptions().getJavaPackage(),
          false
      );
      options.add(option);
    }
    if (file.getOptions().hasJavaOuterClassname()) {
      OptionElement.Kind kind = OptionElement.Kind.STRING;
      OptionElement option = new OptionElement(
          "java_outer_classname",
          kind,
          file.getOptions().getJavaOuterClassname(),
          false
      );
      options.add(option);
    }
    if (file.getOptions().hasJavaMultipleFiles()) {
      OptionElement.Kind kind = OptionElement.Kind.BOOLEAN;
      OptionElement option = new OptionElement(
          "java_multiple_files",
          kind,
          file.getOptions().getJavaMultipleFiles(),
          false
      );
      options.add(option);
    }
    if (file.getOptions().hasExtension(MetaProto.fileMeta)) {
      Meta meta = file.getOptions().getExtension(MetaProto.fileMeta);
      OptionElement option = toOption("confluent.file_meta", meta);
      if (option != null) {
        options.add(option);
      }
    }
    // NOTE: skip services, extensions, some options
    return new ProtoFileElement(DEFAULT_LOCATION,
        packageName,
        syntax,
        imports.build(),
        publicImports.build(),
        types.build(),
        Collections.emptyList(),
        Collections.emptyList(),
        options.build()
    );
  }

  private static MessageElement toMessage(FileDescriptorProto file, DescriptorProto descriptor) {
    String name = descriptor.getName();
    log.trace("*** msg name: {}", name);
    ImmutableList.Builder<FieldElement> fields = ImmutableList.builder();
    ImmutableList.Builder<TypeElement> nested = ImmutableList.builder();
    ImmutableList.Builder<ReservedElement> reserved = ImmutableList.builder();
    LinkedHashMap<String, ImmutableList.Builder<FieldElement>> oneofsMap = new LinkedHashMap<>();
    for (OneofDescriptorProto od : descriptor.getOneofDeclList()) {
      oneofsMap.put(od.getName(), ImmutableList.builder());
    }
    List<Map.Entry<String, ImmutableList.Builder<FieldElement>>> oneofs =
        new ArrayList<>(oneofsMap.entrySet());
    for (FieldDescriptorProto fd : descriptor.getFieldList()) {
      if (fd.hasOneofIndex()) {
        FieldElement field = toField(file, fd, true);
        oneofs.get(fd.getOneofIndex()).getValue().add(field);
      } else {
        FieldElement field = toField(file, fd, false);
        fields.add(field);
      }
    }
    for (DescriptorProto nestedDesc : descriptor.getNestedTypeList()) {
      MessageElement nestedMessage = toMessage(file, nestedDesc);
      nested.add(nestedMessage);
    }
    for (EnumDescriptorProto nestedDesc : descriptor.getEnumTypeList()) {
      EnumElement nestedEnum = toEnum(nestedDesc);
      nested.add(nestedEnum);
    }
    for (ReservedRange range : descriptor.getReservedRangeList()) {
      ReservedElement reservedElem = toReserved(range);
      reserved.add(reservedElem);
    }
    for (String reservedName : descriptor.getReservedNameList()) {
      ReservedElement reservedElem = new ReservedElement(
          DEFAULT_LOCATION,
          "",
          Collections.singletonList(reservedName)
      );
      reserved.add(reservedElem);
    }
    ImmutableList.Builder<OptionElement> options = ImmutableList.builder();
    if (descriptor.getOptions().hasMapEntry()) {
      OptionElement.Kind kind = OptionElement.Kind.BOOLEAN;
      OptionElement option = new OptionElement(
          "map_entry",
          kind,
          descriptor.getOptions().getMapEntry(),
          false
      );
      options.add(option);
    }
    if (descriptor.getOptions().hasExtension(MetaProto.messageMeta)) {
      Meta meta = descriptor.getOptions().getExtension(MetaProto.messageMeta);
      OptionElement option = toOption("confluent.message_meta", meta);
      if (option != null) {
        options.add(option);
      }
    }
    // NOTE: skip some options, extensions, groups
    return new MessageElement(DEFAULT_LOCATION,
        name,
        "",
        nested.build(),
        options.build(),
        reserved.build(),
        fields.build(),
        oneofs.stream()
            .map(e -> toOneof(e.getKey(), e.getValue()))
            .collect(Collectors.toList()),
        Collections.emptyList(),
        Collections.emptyList()
    );
  }

  private static OptionElement toOption(String name, Meta meta) {
    Map<String, Object> map = new HashMap<>();
    String doc = meta.getDoc();
    if (doc != null && !doc.isEmpty()) {
      map.put(DOC_FIELD, doc);
    }
    Map<String, String> params = meta.getParamsMap();
    if (params != null && !params.isEmpty()) {
      List<Map<String, String>> keyValues = new ArrayList<>();
      for (Map.Entry<String, String> entry : params.entrySet()) {
        Map<String, String> keyValue = new HashMap<>();
        keyValue.put(KEY_FIELD, entry.getKey());
        keyValue.put(VALUE_FIELD, entry.getValue());
        keyValues.add(keyValue);
      }
      map.put(PARAMS_FIELD, keyValues);
    }
    OptionElement.Kind kind = OptionElement.Kind.MAP;
    return map.isEmpty() ? null : new OptionElement(name, kind, map, true);
  }

  private static ReservedElement toReserved(ReservedRange range) {
    List<Object> values = new ArrayList<>();
    int start = range.getStart();
    int end = range.getEnd();
    values.add(start == end ? start : new IntRange(start, end));
    return new ReservedElement(DEFAULT_LOCATION, "", values);
  }

  private static OneOfElement toOneof(String name, ImmutableList.Builder<FieldElement> fields) {
    log.trace("*** oneof name: {}", name);
    // NOTE: skip groups
    return new OneOfElement(name, "", fields.build(),
        Collections.emptyList(), Collections.emptyList());
  }

  private static EnumElement toEnum(EnumDescriptorProto ed) {
    String name = ed.getName();
    log.trace("*** enum name: {}", name);
    ImmutableList.Builder<EnumConstantElement> constants = ImmutableList.builder();
    for (EnumValueDescriptorProto ev : ed.getValueList()) {
      ImmutableList.Builder<OptionElement> options = ImmutableList.builder();
      if (ev.getOptions().hasExtension(MetaProto.enumValueMeta)) {
        Meta meta = ev.getOptions().getExtension(MetaProto.enumValueMeta);
        OptionElement option = toOption("confluent.enum_value_meta", meta);
        if (option != null) {
          options.add(option);
        }
      }
      // NOTE: skip some options
      constants.add(new EnumConstantElement(
          DEFAULT_LOCATION,
          ev.getName(),
          ev.getNumber(),
          "",
          options.build()
      ));
    }
    ImmutableList.Builder<OptionElement> options = ImmutableList.builder();
    if (ed.getOptions().hasAllowAlias()) {
      OptionElement.Kind kind = OptionElement.Kind.BOOLEAN;
      OptionElement option = new OptionElement(
          "allow_alias",
          kind,
          ed.getOptions().getAllowAlias(),
          false
      );
      options.add(option);
    }
    if (ed.getOptions().hasExtension(MetaProto.enumMeta)) {
      Meta meta = ed.getOptions().getExtension(MetaProto.enumMeta);
      OptionElement option = toOption("confluent.enum_meta", meta);
      if (option != null) {
        options.add(option);
      }
    }
    // NOTE: skip some options
    return new EnumElement(DEFAULT_LOCATION, name, "", options.build(), constants.build());
  }

  private static FieldElement toField(
      FileDescriptorProto file, FieldDescriptorProto fd, boolean inOneof) {
    String name = fd.getName();
    log.trace("*** field name: {}", name);
    ImmutableList.Builder<OptionElement> options = ImmutableList.builder();
    if (fd.getOptions().hasPacked()) {
      OptionElement.Kind kind = OptionElement.Kind.BOOLEAN;
      OptionElement option = new OptionElement("packed", kind, fd.getOptions().getPacked(), false);
      options.add(option);
    }
    if (fd.getOptions().hasExtension(MetaProto.fieldMeta)) {
      Meta meta = fd.getOptions().getExtension(MetaProto.fieldMeta);
      OptionElement option = toOption("confluent.field_meta", meta);
      if (option != null) {
        options.add(option);
      }
    }
    String jsonName = fd.hasJsonName() ? fd.getJsonName() : null;
    String defaultValue = !PROTO3.equals(file.getSyntax()) && fd.hasDefaultValue()
                          ? fd.getDefaultValue()
                          : null;
    // NOTE: skip some options
    return new FieldElement(DEFAULT_LOCATION,
        inOneof ? null : label(file, fd),
        dataType(fd),
        name,
        defaultValue,
        jsonName,
        fd.getNumber(),
        "",
        options.build()
    );
  }

  private static Field.Label label(FileDescriptorProto file, FieldDescriptorProto fd) {
<<<<<<< HEAD
=======
    if (fd.getProto3Optional()) {
      return Field.Label.OPTIONAL;
    }
>>>>>>> 3f511f91
    boolean isProto3 = file.getSyntax().equals(PROTO3);
    switch (fd.getLabel()) {
      case LABEL_REQUIRED:
        return isProto3 ? null : Field.Label.REQUIRED;
      case LABEL_OPTIONAL:
        return isProto3 ? null : Field.Label.OPTIONAL;
      case LABEL_REPEATED:
        return Field.Label.REPEATED;
      default:
        throw new IllegalArgumentException("Unsupported label");
    }
  }

  private static String dataType(FieldDescriptorProto field) {
    if (field.hasTypeName()) {
      return field.getTypeName();
    } else {
      FieldDescriptorProto.Type type = field.getType();
      return FieldDescriptor.Type.valueOf(type).name().toLowerCase();
    }
  }

  public Descriptor toDescriptor() {
    if (schemaObj == null) {
      return null;
    }
    if (descriptor == null) {
      descriptor = toDescriptor(name());
    }
    return descriptor;
  }

  public Descriptor toDescriptor(String name) {
    return toDynamicSchema().getMessageDescriptor(name);
  }

  public DynamicMessage.Builder newMessageBuilder() {
    return newMessageBuilder(name());
  }

  public DynamicMessage.Builder newMessageBuilder(String name) {
    return toDynamicSchema().newMessageBuilder(name);
  }

  public Descriptors.EnumValueDescriptor getEnumValue(String enumTypeName, int enumNumber) {
    return toDynamicSchema().getEnumValue(enumTypeName, enumNumber);
  }

  private MessageElement firstMessage() {
    for (TypeElement typeElement : schemaObj.getTypes()) {
      if (typeElement instanceof MessageElement) {
        return (MessageElement) typeElement;
      }
    }
    throw new IllegalArgumentException("Protobuf schema definition"
        + " contains no message type definitions");
  }

  public DynamicSchema toDynamicSchema() {
    return toDynamicSchema(DEFAULT_NAME);
  }

  public DynamicSchema toDynamicSchema(String name) {
    if (schemaObj == null) {
      return null;
    }
    if (dynamicSchema == null) {
      dynamicSchema = toDynamicSchema(name, schemaObj, dependenciesWithLogicalTypes());
    }
    return dynamicSchema;
  }

  private static DynamicSchema toDynamicSchema(
      String name, ProtoFileElement rootElem, Map<String, ProtoFileElement> dependencies
  ) {
    if (log.isTraceEnabled()) {
      log.trace("*** toDynamicSchema: {}", ProtobufSchemaUtils.toString(rootElem));
    }
    DynamicSchema.Builder schema = DynamicSchema.newBuilder();
    try {
      Syntax syntax = rootElem.getSyntax();
      if (syntax != null) {
        schema.setSyntax(syntax.toString());
      }
      if (rootElem.getPackageName() != null) {
        schema.setPackage(rootElem.getPackageName());
      }
      for (TypeElement typeElem : rootElem.getTypes()) {
        if (typeElem instanceof MessageElement) {
          MessageDefinition message = toDynamicMessage(syntax, (MessageElement) typeElem);
          schema.addMessageDefinition(message);
        } else if (typeElem instanceof EnumElement) {
          EnumDefinition enumer = toDynamicEnum((EnumElement) typeElem);
          schema.addEnumDefinition(enumer);
        }
      }
      for (String ref : rootElem.getImports()) {
        ProtoFileElement dep = dependencies.get(ref);
        if (dep != null) {
          schema.addDependency(ref);
          schema.addSchema(toDynamicSchema(ref, dep, dependencies));
        }
      }
      for (String ref : rootElem.getPublicImports()) {
        ProtoFileElement dep = dependencies.get(ref);
        if (dep != null) {
          schema.addPublicDependency(ref);
          schema.addSchema(toDynamicSchema(ref, dep, dependencies));
        }
      }
      String javaPackageName = findOption("java_package", rootElem.getOptions())
          .map(o -> o.getValue().toString()).orElse(null);
      if (javaPackageName != null) {
        schema.setJavaPackage(javaPackageName);
      }
      String javaOuterClassname = findOption("java_outer_classname", rootElem.getOptions())
          .map(o -> o.getValue().toString()).orElse(null);
      if (javaOuterClassname != null) {
        schema.setJavaOuterClassname(javaOuterClassname);
      }
      Boolean javaMultipleFiles = findOption("java_multiple_files", rootElem.getOptions())
          .map(o -> Boolean.valueOf(o.getValue().toString())).orElse(null);
      if (javaMultipleFiles != null) {
        schema.setJavaMultipleFiles(javaMultipleFiles);
      }
      Optional<OptionElement> meta = findOption("confluent.file_meta", rootElem.getOptions());
      String doc = findDoc(meta);
      Map<String, String> params = findParams(meta);
      schema.setMeta(doc, params);
      schema.setName(name);
      return schema.build();
    } catch (Descriptors.DescriptorValidationException e) {
      throw new IllegalStateException(e);
    }
  }

  private static MessageDefinition toDynamicMessage(
      Syntax syntax,
      MessageElement messageElem
  ) {
    log.trace("*** message: {}", messageElem.getName());
    MessageDefinition.Builder message = MessageDefinition.newBuilder(messageElem.getName());
    for (TypeElement type : messageElem.getNestedTypes()) {
      if (type instanceof MessageElement) {
        message.addMessageDefinition(toDynamicMessage(syntax, (MessageElement) type));
      } else if (type instanceof EnumElement) {
        message.addEnumDefinition(toDynamicEnum((EnumElement) type));
      }
    }
    Set<String> added = new HashSet<>();
    for (OneOfElement oneof : messageElem.getOneOfs()) {
      MessageDefinition.OneofBuilder oneofBuilder = message.addOneof(oneof.getName());
      for (FieldElement field : oneof.getFields()) {
        String defaultVal = field.getDefaultValue();
        String jsonName = findOption("json_name", field.getOptions())
            .map(o -> o.getValue().toString()).orElse(null);
        Optional<OptionElement> meta = findOption("confluent.field_meta", field.getOptions());
        String doc = findDoc(meta);
        Map<String, String> params = findParams(meta);
        oneofBuilder.addField(
            field.getType(),
            field.getName(),
            field.getTag(),
            defaultVal,
            jsonName,
            doc,
            params
        );
        added.add(field.getName());
      }
    }
    // Process fields after messages so that any newly created map entry messages are at the end
    for (FieldElement field : messageElem.getFields()) {
      if (added.contains(field.getName())) {
        continue;
      }
      Field.Label fieldLabel = field.getLabel();
      String label = fieldLabel != null ? fieldLabel.toString().toLowerCase() : null;
      boolean isProto3Optional = "optional".equals(label) && syntax == Syntax.PROTO_3;
      String fieldType = field.getType();
      String defaultVal = field.getDefaultValue();
      String jsonName = field.getJsonName();
      Boolean isPacked = findOption("packed", field.getOptions())
          .map(o -> Boolean.valueOf(o.getValue().toString())).orElse(null);
      Optional<OptionElement> meta = findOption("confluent.field_meta", field.getOptions());
      String doc = findDoc(meta);
      Map<String, String> params = findParams(meta);
      ProtoType protoType = ProtoType.get(fieldType);
      ProtoType keyType = protoType.getKeyType();
      ProtoType valueType = protoType.getValueType();
      // Map fields are only permitted in messages
      if (protoType.isMap() && keyType != null && valueType != null) {
        label = "repeated";
        fieldType = toMapEntry(field.getName());
        MessageDefinition.Builder mapMessage = MessageDefinition.newBuilder(fieldType);
        mapMessage.setMapEntry(true);
        mapMessage.addField(null, keyType.getSimpleName(), KEY_FIELD, 1, null, null, null);
        mapMessage.addField(null, valueType.getSimpleName(), VALUE_FIELD, 2, null, null, null);
        message.addMessageDefinition(mapMessage.build());
      }
      message.addField(
          label,
          isProto3Optional,
          fieldType,
          field.getName(),
          field.getTag(),
          defaultVal,
          jsonName,
          doc,
          params,
          isPacked
      );
    }
    for (ReservedElement reserved : messageElem.getReserveds()) {
      for (Object elem : reserved.getValues()) {
        if (elem instanceof String) {
          message.addReservedName((String) elem);
        } else if (elem instanceof Integer) {
          int tag = (Integer) elem;
          message.addReservedRange(tag, tag);
        } else if (elem instanceof IntRange) {
          IntRange range = (IntRange) elem;
          message.addReservedRange(range.getStart(), range.getEndInclusive());
        } else {
          throw new IllegalStateException("Unsupported reserved type: " + elem.getClass()
              .getName());
        }
      }
    }
    Boolean isMapEntry = findOption("map_entry", messageElem.getOptions())
        .map(o -> Boolean.valueOf(o.getValue().toString())).orElse(null);
    if (isMapEntry != null) {
      message.setMapEntry(isMapEntry);
    }
    Optional<OptionElement> meta = findOption("confluent.message_meta", messageElem.getOptions());
    String doc = findDoc(meta);
    Map<String, String> params = findParams(meta);
    message.setMeta(doc, params);
    return message.build();
  }

  public static Optional<OptionElement> findOption(String name, List<OptionElement> options) {
    return options.stream().filter(o -> o.getName().equals(name)).findFirst();
  }

  public static String findDoc(Optional<OptionElement> meta) {
    return (String) findMeta(meta, DOC_FIELD);
  }

  public static Map<String, String> findParams(Optional<OptionElement> meta) {
    List<Map<String, String>> keyValues = (List<Map<String, String>>) findMeta(meta, PARAMS_FIELD);
    if (keyValues == null) {
      return null;
    }
    Map<String, String> params = new HashMap<>();
    for (Map<String, String> keyValue : keyValues) {
      String key = keyValue.get(KEY_FIELD);
      String value = keyValue.get(VALUE_FIELD);
      params.put(key, value);
    }
    return params;
  }

  public static Object findMeta(Optional<OptionElement> meta, String name) {
    if (!meta.isPresent()) {
      return null;
    }
    OptionElement options = meta.get();
    switch (options.getKind()) {
      case OPTION:
        OptionElement option = (OptionElement) options.getValue();
        if (option.getName().equals(name)) {
          return option.getValue();
        } else {
          return null;
        }
      case MAP:
        Map<String, ?> map = (Map<String, ?>) options.getValue();
        return map.get(name);
      default:
        throw new IllegalStateException("Unexpected custom option kind " + options.getKind());
    }
  }

  private static EnumDefinition toDynamicEnum(EnumElement enumElem) {
    Boolean allowAlias = findOption("allow_alias", enumElem.getOptions())
        .map(o -> Boolean.valueOf(o.getValue().toString())).orElse(null);
    EnumDefinition.Builder enumer = EnumDefinition.newBuilder(enumElem.getName(), allowAlias);
    for (EnumConstantElement constant : enumElem.getConstants()) {
      Optional<OptionElement> meta = findOption("confluent.enum_value_meta", constant.getOptions());
      String doc = findDoc(meta);
      Map<String, String> params = findParams(meta);
      enumer.addValue(constant.getName(), constant.getTag(), doc, params);
    }
    Optional<OptionElement> meta = findOption("confluent.enum_meta", enumElem.getOptions());
    String doc = findDoc(meta);
    Map<String, String> params = findParams(meta);
    enumer.setMeta(doc, params);
    return enumer.build();
  }

  @Override
  public ProtoFileElement rawSchema() {
    return schemaObj;
  }

  @Override
  public String schemaType() {
    return TYPE;
  }

  @Override
  public String name() {
    return name != null ? name : firstMessage().getName();
  }

  @Override
  public String canonicalString() {
    if (schemaObj == null) {
      return null;
    }
    if (canonicalString == null) {
      canonicalString = ProtobufSchemaUtils.toString(schemaObj);
    }
    return canonicalString;
  }

  @Override
  public String formattedString(String format) {
    if (SERIALIZED_FORMAT.equals(format)) {
      FileDescriptorProto file = toDynamicSchema().getFileDescriptorProto();
      return base64Encoder.encodeToString(file.toByteArray());
    }
    throw new IllegalArgumentException("Unsupported format " + format);
  }

  public Integer version() {
    return version;
  }

  @Override
  public List<SchemaReference> references() {
    return references;
  }

  public Map<String, String> resolvedReferences() {
    return dependencies.entrySet()
        .stream()
        .collect(Collectors.toMap(
                Map.Entry::getKey, e -> ProtobufSchemaUtils.toString(e.getValue())));
  }

  public Map<String, ProtoFileElement> dependencies() {
    return dependencies;
  }

  public Map<String, ProtoFileElement> dependenciesWithLogicalTypes() {
    Map<String, ProtoFileElement> deps = new HashMap<>(dependencies);
    if (!deps.containsKey(META_LOCATION)) {
      deps.put(META_LOCATION, META_SCHEMA);
    }
    if (!deps.containsKey(DECIMAL_LOCATION)) {
      deps.put(DECIMAL_LOCATION, DECIMAL_SCHEMA);
    }
    if (!deps.containsKey(DATE_LOCATION)) {
      deps.put(DATE_LOCATION, DATE_SCHEMA);
    }
    if (!deps.containsKey(TIME_LOCATION)) {
      deps.put(TIME_LOCATION, TIME_SCHEMA);
    }
    if (!deps.containsKey(TIMESTAMP_LOCATION)) {
      deps.put(TIMESTAMP_LOCATION, TIMESTAMP_SCHEMA);
    }
    if (!deps.containsKey(WRAPPER_LOCATION)) {
      deps.put(WRAPPER_LOCATION, WRAPPER_SCHEMA);
    }
    return deps;
  }

  @Override
  public void validate() {
    toDynamicSchema();
  }

  @Override
  public List<String> isBackwardCompatible(ParsedSchema previousSchema) {
    if (!schemaType().equals(previousSchema.schemaType())) {
      return Collections.singletonList("Incompatible because of different schema type");
    }
    final List<Difference> differences = SchemaDiff.compare(
        (ProtobufSchema) previousSchema, this
    );
    final List<Difference> incompatibleDiffs = differences.stream()
        .filter(diff -> !SchemaDiff.COMPATIBLE_CHANGES.contains(diff.getType()))
        .collect(Collectors.toList());
    boolean isCompatible = incompatibleDiffs.isEmpty();
    if (!isCompatible) {
      boolean first = true;
      List<String> errorMessages = new ArrayList<>();
      for (Difference incompatibleDiff : incompatibleDiffs) {
        if (first) {
          // Log first incompatible change as warning
          log.warn("Found incompatible change: {}", incompatibleDiff);
          errorMessages.add(String.format("Found incompatible change: %s", incompatibleDiff));
          first = false;
        } else {
          log.debug("Found incompatible change: {}", incompatibleDiff);
          errorMessages.add(String.format("Found incompatible change: %s", incompatibleDiff));
        }
      }
      return errorMessages;
    } else {
      return Collections.emptyList();
    }
  }

  @Override
  public boolean equals(Object o) {
    if (this == o) {
      return true;
    }
    if (o == null || getClass() != o.getClass()) {
      return false;
    }
    ProtobufSchema that = (ProtobufSchema) o;
    // Can't use schemaObj as locations may differ
    return Objects.equals(canonicalString(), that.canonicalString())
        && Objects.equals(references, that.references)
        && Objects.equals(version, that.version);
  }

  @Override
  public int hashCode() {
    if (hashCode == NO_HASHCODE) {
      // Can't use schemaObj as locations may differ
      hashCode = Objects.hash(canonicalString(), references, version);
    }
    return hashCode;
  }

  @Override
  public String toString() {
    return canonicalString();
  }

  public String fullName() {
    Descriptor descriptor = toDescriptor();
    FileDescriptor fd = descriptor.getFile();
    DescriptorProtos.FileOptions o = fd.getOptions();
    String p = o.hasJavaPackage() ? o.getJavaPackage() : fd.getPackage();
    String outer = "";
    if (!o.getJavaMultipleFiles()) {
      if (o.hasJavaOuterClassname()) {
        outer = o.getJavaOuterClassname();
      } else {
        // Can't determine full name without either java_outer_classname or java_multiple_files
        return null;
      }
    }
    StringBuilder inner = new StringBuilder();
    while (descriptor != null) {
      if (inner.length() == 0) {
        inner.insert(0, descriptor.getName());
      } else {
        inner.insert(0, descriptor.getName() + "$");
      }
      descriptor = descriptor.getContainingType();
    }
    String d1 = (!outer.isEmpty() || inner.length() != 0 ? "." : "");
    String d2 = (!outer.isEmpty() && inner.length() != 0 ? "$" : "");
    return p + d1 + outer + d2 + inner;
  }

  public MessageIndexes toMessageIndexes(String name) {
    List<Integer> indexes = new ArrayList<>();
    String[] parts = name.split("\\.");
    List<TypeElement> types = schemaObj.getTypes();
    for (String part : parts) {
      int i = 0;
      for (TypeElement type : types) {
        if (type instanceof MessageElement) {
          if (type.getName().equals(part)) {
            indexes.add(i);
            types = type.getNestedTypes();
            break;
          }
          i++;
        }
      }
    }
    return new MessageIndexes(indexes);
  }

  public String toMessageName(MessageIndexes indexes) {
    StringBuilder sb = new StringBuilder();
    List<TypeElement> types = schemaObj.getTypes();
    boolean first = true;
    for (Integer index : indexes.indexes()) {
      if (!first) {
        sb.append(".");
      } else {
        first = false;
      }
      MessageElement message = getMessageAtIndex(types, index);
      if (message == null) {
        throw new IllegalArgumentException("Invalid message indexes: " + indexes);
      }
      sb.append(message.getName());
      types = message.getNestedTypes();
    }
    String messageName = sb.toString();
    String packageName = schemaObj.getPackageName();
    return packageName != null && !packageName.isEmpty()
        ? packageName + '.' + messageName
        : messageName;
  }

  private MessageElement getMessageAtIndex(List<TypeElement> types, int index) {
    int i = 0;
    for (TypeElement type : types) {
      if (type instanceof MessageElement) {
        if (index == i) {
          return (MessageElement) type;
        }
        i++;
      }
    }
    return null;
  }

  public static String toMapEntry(String s) {
    if (s.contains("_")) {
      s = LOWER_UNDERSCORE.to(UPPER_CAMEL, s);
    }
    return s + MAP_ENTRY_SUFFIX;
  }

  public static String toMapField(String s) {
    if (s.endsWith(MAP_ENTRY_SUFFIX)) {
      s = s.substring(0, s.length() - MAP_ENTRY_SUFFIX.length());
      s = UPPER_CAMEL.to(LOWER_UNDERSCORE, s);
    }
    return s;
  }
}<|MERGE_RESOLUTION|>--- conflicted
+++ resolved
@@ -576,12 +576,9 @@
   }
 
   private static Field.Label label(FileDescriptorProto file, FieldDescriptorProto fd) {
-<<<<<<< HEAD
-=======
     if (fd.getProto3Optional()) {
       return Field.Label.OPTIONAL;
     }
->>>>>>> 3f511f91
     boolean isProto3 = file.getSyntax().equals(PROTO3);
     switch (fd.getLabel()) {
       case LABEL_REQUIRED:
