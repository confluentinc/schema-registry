/*
 * Copyright 2020 Confluent Inc.
 *
 * Licensed under the Confluent Community License (the "License"); you may not use
 * this file except in compliance with the License.  You may obtain a copy of the
 * License at
 *
 * http://www.confluent.io/confluent-community-license
 *
 * Unless required by applicable law or agreed to in writing, software
 * distributed under the License is distributed on an "AS IS" BASIS, WITHOUT
 * WARRANTIES OF ANY KIND, either express or implied.  See the License for the
 * specific language governing permissions and limitations under the License.
 *
 */

package io.confluent.kafka.schemaregistry.protobuf;

import static com.google.common.base.CaseFormat.LOWER_UNDERSCORE;
import static com.google.common.base.CaseFormat.UPPER_CAMEL;
import static io.confluent.kafka.schemaregistry.client.rest.entities.SchemaEntity.EntityType.SR_FIELD;
import static io.confluent.kafka.schemaregistry.client.rest.entities.SchemaEntity.EntityType.SR_RECORD;
import static io.confluent.kafka.schemaregistry.protobuf.ProtobufSchemaUtils.findMatchingElement;
import static io.confluent.kafka.schemaregistry.protobuf.ProtobufSchemaUtils.findMatchingNode;
import static io.confluent.kafka.schemaregistry.protobuf.ProtobufSchemaUtils.jsonToFile;

import com.fasterxml.jackson.core.JsonProcessingException;
import com.fasterxml.jackson.databind.JsonNode;
import com.fasterxml.jackson.databind.ObjectMapper;
import com.fasterxml.jackson.databind.node.ObjectNode;
import com.google.common.collect.EnumHashBiMap;
import com.google.common.collect.ImmutableList;
import com.google.common.collect.Lists;
import com.google.protobuf.AnyProto;
import com.google.protobuf.ApiProto;
import com.google.protobuf.ByteString;
import com.google.protobuf.DescriptorProtos;
import com.google.protobuf.DescriptorProtos.DescriptorProto;
import com.google.protobuf.DescriptorProtos.DescriptorProto.ExtensionRange;
import com.google.protobuf.DescriptorProtos.DescriptorProto.ReservedRange;
import com.google.protobuf.DescriptorProtos.Edition;
import com.google.protobuf.DescriptorProtos.EnumDescriptorProto;
import com.google.protobuf.DescriptorProtos.EnumDescriptorProto.EnumReservedRange;
import com.google.protobuf.DescriptorProtos.EnumValueDescriptorProto;
import com.google.protobuf.DescriptorProtos.ExtensionRangeOptions.Declaration;
import com.google.protobuf.DescriptorProtos.ExtensionRangeOptions.VerificationState;
import com.google.protobuf.DescriptorProtos.FeatureSet;
import com.google.protobuf.DescriptorProtos.FeatureSet.EnumType;
import com.google.protobuf.DescriptorProtos.FeatureSet.FieldPresence;
import com.google.protobuf.DescriptorProtos.FeatureSet.JsonFormat;
import com.google.protobuf.DescriptorProtos.FeatureSet.MessageEncoding;
import com.google.protobuf.DescriptorProtos.FeatureSet.RepeatedFieldEncoding;
import com.google.protobuf.DescriptorProtos.FeatureSet.Utf8Validation;
import com.google.protobuf.DescriptorProtos.FieldDescriptorProto;
import com.google.protobuf.DescriptorProtos.FieldOptions.CType;
import com.google.protobuf.DescriptorProtos.FieldOptions.EditionDefault;
import com.google.protobuf.DescriptorProtos.FieldOptions.JSType;
import com.google.protobuf.DescriptorProtos.FieldOptions.OptionRetention;
import com.google.protobuf.DescriptorProtos.FieldOptions.OptionTargetType;
import com.google.protobuf.DescriptorProtos.FileDescriptorProto;
import com.google.protobuf.DescriptorProtos.FileOptions.OptimizeMode;
import com.google.protobuf.DescriptorProtos.MethodDescriptorProto;
import com.google.protobuf.DescriptorProtos.MethodOptions.IdempotencyLevel;
import com.google.protobuf.DescriptorProtos.OneofDescriptorProto;
import com.google.protobuf.DescriptorProtos.OneofOptions;
import com.google.protobuf.DescriptorProtos.ServiceDescriptorProto;
import com.google.protobuf.Descriptors;
import com.google.protobuf.Descriptors.Descriptor;
import com.google.protobuf.Descriptors.EnumDescriptor;
import com.google.protobuf.Descriptors.EnumValueDescriptor;
import com.google.protobuf.Descriptors.FieldDescriptor;
import com.google.protobuf.Descriptors.FieldDescriptor.Type;
import com.google.protobuf.Descriptors.FileDescriptor;
import com.google.protobuf.Descriptors.GenericDescriptor;
import com.google.protobuf.DurationProto;
import com.google.protobuf.DynamicMessage;
import com.google.protobuf.EmptyProto;
import com.google.protobuf.ExtensionRegistry;
import com.google.protobuf.FieldMaskProto;
import com.google.protobuf.GeneratedMessageV3.ExtendableMessage;
import com.google.protobuf.Message;
import com.google.protobuf.SourceContextProto;
import com.google.protobuf.StructProto;
import com.google.protobuf.TimestampProto;
import com.google.protobuf.TypeProto;
import com.google.protobuf.WrappersProto;
import com.google.type.CalendarPeriodProto;
import com.google.type.ColorProto;
import com.google.type.DateProto;
import com.google.type.DateTimeProto;
import com.google.type.DayOfWeekProto;
import com.google.type.ExprProto;
import com.google.type.FractionProto;
import com.google.type.IntervalProto;
import com.google.type.LatLngProto;
import com.google.type.MoneyProto;
import com.google.type.MonthProto;
import com.google.type.PhoneNumberProto;
import com.google.type.PostalAddressProto;
import com.google.type.QuaternionProto;
import com.google.type.TimeOfDayProto;
import com.squareup.wire.Syntax;
import com.squareup.wire.schema.Field;
import com.squareup.wire.schema.Location;
import com.squareup.wire.schema.ProtoType;
import com.squareup.wire.schema.internal.parser.EnumConstantElement;
import com.squareup.wire.schema.internal.parser.EnumElement;
import com.squareup.wire.schema.internal.parser.ExtendElement;
import com.squareup.wire.schema.internal.parser.ExtensionsElement;
import com.squareup.wire.schema.internal.parser.FieldElement;
import com.squareup.wire.schema.internal.parser.MessageElement;
import com.squareup.wire.schema.internal.parser.OneOfElement;
import com.squareup.wire.schema.internal.parser.OptionElement;
import com.squareup.wire.schema.internal.parser.OptionElement.Kind;
import com.squareup.wire.schema.internal.parser.ProtoFileElement;
import com.squareup.wire.schema.internal.parser.ProtoParser;
import com.squareup.wire.schema.internal.parser.ReservedElement;
import com.squareup.wire.schema.internal.parser.RpcElement;
import com.squareup.wire.schema.internal.parser.ServiceElement;
import com.squareup.wire.schema.internal.parser.TypeElement;
import io.confluent.kafka.schemaregistry.ParsedSchema;
import io.confluent.kafka.schemaregistry.client.rest.entities.Metadata;
import io.confluent.kafka.schemaregistry.client.rest.entities.RuleKind;
import io.confluent.kafka.schemaregistry.client.rest.entities.RuleSet;
import io.confluent.kafka.schemaregistry.client.rest.entities.SchemaEntity;
import io.confluent.kafka.schemaregistry.client.rest.entities.SchemaReference;
import io.confluent.kafka.schemaregistry.protobuf.ProtobufSchemaUtils.FormatContext;
import io.confluent.kafka.schemaregistry.protobuf.diff.Context;
import io.confluent.kafka.schemaregistry.protobuf.diff.Difference;
import io.confluent.kafka.schemaregistry.protobuf.diff.SchemaDiff;
import io.confluent.kafka.schemaregistry.protobuf.dynamic.DynamicSchema;
import io.confluent.kafka.schemaregistry.protobuf.dynamic.EnumDefinition;
import io.confluent.kafka.schemaregistry.protobuf.dynamic.FieldDefinition;
import io.confluent.kafka.schemaregistry.protobuf.dynamic.MessageDefinition;
import io.confluent.kafka.schemaregistry.protobuf.dynamic.ServiceDefinition;
import io.confluent.kafka.schemaregistry.rules.FieldTransform;
import io.confluent.kafka.schemaregistry.rules.RuleConditionException;
import io.confluent.kafka.schemaregistry.rules.RuleContext;
import io.confluent.kafka.schemaregistry.rules.RuleContext.FieldContext;
import io.confluent.kafka.schemaregistry.rules.RuleException;
import io.confluent.kafka.schemaregistry.utils.JacksonMapper;
import io.confluent.protobuf.MetaProto;
import io.confluent.protobuf.MetaProto.Meta;
import io.confluent.protobuf.type.DecimalProto;
import java.io.IOException;
import java.lang.reflect.InvocationTargetException;
import java.lang.reflect.Method;
import java.nio.file.Path;
import java.nio.file.Paths;
import java.util.ArrayList;
import java.util.Base64;
import java.util.Collection;
import java.util.Collections;
import java.util.HashMap;
import java.util.HashSet;
import java.util.LinkedHashMap;
import java.util.LinkedHashSet;
import java.util.LinkedList;
import java.util.List;
import java.util.Map;
import java.util.Objects;
import java.util.Optional;
import java.util.Set;
import java.util.stream.Collectors;
import java.util.stream.Stream;
import kotlin.Pair;
import kotlin.ranges.IntRange;
import org.apache.commons.lang3.math.NumberUtils;
import org.slf4j.Logger;
import org.slf4j.LoggerFactory;

public class ProtobufSchema implements ParsedSchema {

  private static final Logger log = LoggerFactory.getLogger(ProtobufSchema.class);

  public static final String TYPE = "PROTOBUF";

  public static final String PROTO2 = "proto2";
  public static final String PROTO3 = "proto3";

  public static final String DOC_FIELD = "doc";
  public static final String PARAMS_FIELD = "params";
  public static final String TAGS_FIELD = "tags";
  public static final String PRECISION_KEY = "precision";
  public static final String SCALE_KEY = "scale";

  public static final String DEFAULT_NAME = "default";
  public static final String MAP_ENTRY_SUFFIX = "Entry";  // Suffix used by protoc
  public static final String KEY_FIELD = "key";
  public static final String VALUE_FIELD = "value";

  public static final String CONFLUENT_PREFIX = "confluent.";
  public static final String CONFLUENT_FILE_META = "confluent.file_meta";
  public static final String CONFLUENT_MESSAGE_META = "confluent.message_meta";
  public static final String CONFLUENT_FIELD_META = "confluent.field_meta";
  public static final String CONFLUENT_ENUM_META = "confluent.enum_meta";
  public static final String CONFLUENT_ENUM_VALUE_META = "confluent.enum_value_meta";

  private static final String JAVA_PACKAGE = "java_package";
  private static final String JAVA_OUTER_CLASSNAME = "java_outer_classname";
  private static final String JAVA_MULTIPLE_FILES = "java_multiple_files";
  private static final String JAVA_GENERATE_EQUALS_AND_HASH = "java_generate_equals_and_hash";
  private static final String JAVA_STRING_CHECK_UTF8 = "java_string_check_utf8";
  private static final String OPTIMIZE_FOR = "optimize_for";
  private static final String GO_PACKAGE = "go_package";
  private static final String CC_GENERIC_SERVICES = "cc_generic_services";
  private static final String JAVA_GENERIC_SERVICES = "java_generic_services";
  private static final String PY_GENERIC_SERVICES = "py_generic_services";
  private static final String PHP_GENERIC_SERVICES = "php_generic_services";
  private static final String DEPRECATED = "deprecated";
  private static final String DEBUG_REDACT = "debug_redact";
  private static final String RETENTION = "retention";
  private static final String TARGETS = "targets";
  private static final String CC_ENABLE_ARENAS = "cc_enable_arenas";
  private static final String OBJC_CLASS_PREFIX = "objc_class_prefix";
  private static final String CSHARP_NAMESPACE = "csharp_namespace";
  private static final String SWIFT_PREFIX = "swift_prefix";
  private static final String PHP_CLASS_PREFIX = "php_class_prefix";
  private static final String PHP_NAMESPACE = "php_namespace";
  private static final String PHP_METADATA_NAMESPACE = "php_metadata_namespace";
  private static final String RUBY_PACKAGE = "ruby_package";
  private static final String NO_STANDARD_DESCRIPTOR_ACCESSOR = "no_standard_descriptor_accessor";
  private static final String MAP_ENTRY = "map_entry";

  private static final String CTYPE = "ctype";
  private static final String PACKED = "packed";
  private static final String JSTYPE = "jstype";

  private static final String ALLOW_ALIAS = "allow_alias";

  private static final String IDEMPOTENCY_LEVEL = "idempotency_level";

  private static final String DECLARATION = "declaration";
  private static final String NUMBER = "number";
  private static final String FULL_NAME = "full_name";
  private static final String DECL_TYPE = "type";
  private static final String RESERVED = "reserved";
  private static final String REPEATED = "repeated";

  private static final String EDITION_DEFAULTS = "edition_defaults";
  private static final String EDITION = "edition";
  private static final String VALUE = "value";

  private static final String FEATURES = "features";
  private static final String FIELD_PRESENCE = "field_presence";
  private static final String ENUM_TYPE = "enum_type";
  private static final String REPEATED_FIELD_ENCODING = "repeated_field_encoding";
  private static final String UTF8_VALIDATION = "utf8_validation";
  private static final String MESSAGE_ENCODING = "message_encoding";
  private static final String JSON_FORMAT = "json_format";

  private static final String VERIFICATION = "verification";

  public static final Location DEFAULT_LOCATION = Location.get("");

  public static final String CFLT_META_LOCATION = "confluent/meta.proto";
  public static final String CFLT_DECIMAL_LOCATION = "confluent/type/decimal.proto";
  public static final String CALENDAR_PERIOD_LOCATION = "google/type/calendar_period.proto";
  public static final String COLOR_LOCATION = "google/type/color.proto";
  public static final String DATE_LOCATION = "google/type/date.proto";
  public static final String DATETIME_LOCATION = "google/type/datetime.proto";
  public static final String DAY_OF_WEEK_LOCATION = "google/type/dayofweek.proto";
  public static final String DECIMAL_LOCATION = "google/type/decimal.proto";
  public static final String EXPR_LOCATION = "google/type/expr.proto";
  public static final String FRACTION_LOCATION = "google/type/fraction.proto";
  public static final String INTERVAL_LOCATION = "google/type/interval.proto";
  public static final String LATLNG_LOCATION = "google/type/latlng.proto";
  public static final String MONEY_LOCATION = "google/type/money.proto";
  public static final String MONTH_LOCATION = "google/type/month.proto";
  public static final String PHONE_NUMBER_LOCATION = "google/type/phone_number.proto";
  public static final String POSTAL_ADDRESS_LOCATION = "google/type/postal_address.proto";
  public static final String QUATERNION_LOCATION = "google/type/quaternion.proto";
  public static final String TIME_OF_DAY_LOCATION = "google/type/timeofday.proto";
  public static final String ANY_LOCATION = "google/protobuf/any.proto";
  public static final String API_LOCATION = "google/protobuf/api.proto";
  public static final String DESCRIPTOR_LOCATION = "google/protobuf/descriptor.proto";
  public static final String DURATION_LOCATION = "google/protobuf/duration.proto";
  public static final String EMPTY_LOCATION = "google/protobuf/empty.proto";
  public static final String FIELD_MASK_LOCATION = "google/protobuf/field_mask.proto";
  public static final String SOURCE_CONTEXT_LOCATION = "google/protobuf/source_context.proto";
  public static final String STRUCT_LOCATION = "google/protobuf/struct.proto";
  public static final String TIMESTAMP_LOCATION = "google/protobuf/timestamp.proto";
  public static final String TYPE_LOCATION = "google/protobuf/type.proto";
  public static final String WRAPPER_LOCATION = "google/protobuf/wrappers.proto";

  private static final ProtoFileElement CFLT_META_SCHEMA =
      toProtoFile(MetaProto.getDescriptor().toProto()) ;
  private static final ProtoFileElement CFLT_DECIMAL_SCHEMA =
      toProtoFile(DecimalProto.getDescriptor().toProto()) ;
  private static final ProtoFileElement CALENDAR_PERIOD_SCHEMA =
      toProtoFile(CalendarPeriodProto.getDescriptor().toProto()) ;
  private static final ProtoFileElement COLOR_SCHEMA =
      toProtoFile(ColorProto.getDescriptor().toProto()) ;
  private static final ProtoFileElement DATE_SCHEMA =
      toProtoFile(DateProto.getDescriptor().toProto()) ;
  private static final ProtoFileElement DATETIME_SCHEMA =
      toProtoFile(DateTimeProto.getDescriptor().toProto()) ;
  private static final ProtoFileElement DAY_OF_WEEK_SCHEMA =
      toProtoFile(DayOfWeekProto.getDescriptor().toProto()) ;
  private static final ProtoFileElement DECIMAL_SCHEMA =
      toProtoFile(com.google.type.DecimalProto.getDescriptor().toProto()) ;
  private static final ProtoFileElement EXPR_SCHEMA =
      toProtoFile(ExprProto.getDescriptor().toProto()) ;
  private static final ProtoFileElement FRACTION_SCHEMA =
      toProtoFile(FractionProto.getDescriptor().toProto()) ;
  private static final ProtoFileElement INTERVAL_SCHEMA =
      toProtoFile(IntervalProto.getDescriptor().toProto()) ;
  private static final ProtoFileElement LATLNG_SCHEMA =
      toProtoFile(LatLngProto.getDescriptor().toProto()) ;
  private static final ProtoFileElement MONEY_SCHEMA =
      toProtoFile(MoneyProto.getDescriptor().toProto()) ;
  private static final ProtoFileElement MONTH_SCHEMA =
      toProtoFile(MonthProto.getDescriptor().toProto()) ;
  private static final ProtoFileElement PHONE_NUMBER_SCHEMA =
      toProtoFile(PhoneNumberProto.getDescriptor().toProto()) ;
  private static final ProtoFileElement POSTAL_ADDRESS_SCHEMA =
      toProtoFile(PostalAddressProto.getDescriptor().toProto()) ;
  private static final ProtoFileElement QUATERNION_SCHEMA =
      toProtoFile(QuaternionProto.getDescriptor().toProto()) ;
  private static final ProtoFileElement TIME_OF_DAY_SCHEMA =
      toProtoFile(TimeOfDayProto.getDescriptor().toProto()) ;
  private static final ProtoFileElement ANY_SCHEMA =
      toProtoFile(AnyProto.getDescriptor().toProto()) ;
  private static final ProtoFileElement API_SCHEMA =
      toProtoFile(ApiProto.getDescriptor().toProto()) ;
  private static final ProtoFileElement DESCRIPTOR_SCHEMA =
      toProtoFile(DescriptorProtos.getDescriptor().toProto()) ;
  private static final ProtoFileElement DURATION_SCHEMA =
      toProtoFile(DurationProto.getDescriptor().toProto()) ;
  private static final ProtoFileElement EMPTY_SCHEMA =
      toProtoFile(EmptyProto.getDescriptor().toProto()) ;
  private static final ProtoFileElement FIELD_MASK_SCHEMA =
      toProtoFile(FieldMaskProto.getDescriptor().toProto()) ;
  private static final ProtoFileElement SOURCE_CONTEXT_SCHEMA =
      toProtoFile(SourceContextProto.getDescriptor().toProto()) ;
  private static final ProtoFileElement STRUCT_SCHEMA =
      toProtoFile(StructProto.getDescriptor().toProto()) ;
  private static final ProtoFileElement TIMESTAMP_SCHEMA =
      toProtoFile(TimestampProto.getDescriptor().toProto()) ;
  private static final ProtoFileElement TYPE_SCHEMA =
      toProtoFile(TypeProto.getDescriptor().toProto()) ;
  private static final ProtoFileElement WRAPPER_SCHEMA =
      toProtoFile(WrappersProto.getDescriptor().toProto()) ;

  public static final ExtensionRegistry EXTENSION_REGISTRY;
  private static final HashMap<String, ProtoFileElement> KNOWN_DEPENDENCIES;

  static {
    EXTENSION_REGISTRY = ExtensionRegistry.newInstance();
    DecimalProto.registerAllExtensions(EXTENSION_REGISTRY);
    MetaProto.registerAllExtensions(EXTENSION_REGISTRY);

    KNOWN_DEPENDENCIES = new HashMap<>();
    KNOWN_DEPENDENCIES.put(CFLT_META_LOCATION, CFLT_META_SCHEMA);
    KNOWN_DEPENDENCIES.put(CFLT_DECIMAL_LOCATION, CFLT_DECIMAL_SCHEMA);
    KNOWN_DEPENDENCIES.put(CALENDAR_PERIOD_LOCATION, CALENDAR_PERIOD_SCHEMA);
    KNOWN_DEPENDENCIES.put(COLOR_LOCATION, COLOR_SCHEMA);
    KNOWN_DEPENDENCIES.put(DATE_LOCATION, DATE_SCHEMA);
    KNOWN_DEPENDENCIES.put(DATETIME_LOCATION, DATETIME_SCHEMA);
    KNOWN_DEPENDENCIES.put(DAY_OF_WEEK_LOCATION, DAY_OF_WEEK_SCHEMA);
    KNOWN_DEPENDENCIES.put(DECIMAL_LOCATION, DECIMAL_SCHEMA);
    KNOWN_DEPENDENCIES.put(EXPR_LOCATION, EXPR_SCHEMA);
    KNOWN_DEPENDENCIES.put(FRACTION_LOCATION, FRACTION_SCHEMA);
    KNOWN_DEPENDENCIES.put(INTERVAL_LOCATION, INTERVAL_SCHEMA);
    KNOWN_DEPENDENCIES.put(LATLNG_LOCATION, LATLNG_SCHEMA);
    KNOWN_DEPENDENCIES.put(MONEY_LOCATION, MONEY_SCHEMA);
    KNOWN_DEPENDENCIES.put(MONTH_LOCATION, MONTH_SCHEMA);
    KNOWN_DEPENDENCIES.put(PHONE_NUMBER_LOCATION, PHONE_NUMBER_SCHEMA);
    KNOWN_DEPENDENCIES.put(POSTAL_ADDRESS_LOCATION, POSTAL_ADDRESS_SCHEMA);
    KNOWN_DEPENDENCIES.put(QUATERNION_LOCATION, QUATERNION_SCHEMA);
    KNOWN_DEPENDENCIES.put(TIME_OF_DAY_LOCATION, TIME_OF_DAY_SCHEMA);
    KNOWN_DEPENDENCIES.put(ANY_LOCATION, ANY_SCHEMA);
    KNOWN_DEPENDENCIES.put(API_LOCATION, API_SCHEMA);
    KNOWN_DEPENDENCIES.put(DESCRIPTOR_LOCATION, DESCRIPTOR_SCHEMA);
    KNOWN_DEPENDENCIES.put(DURATION_LOCATION, DURATION_SCHEMA);
    KNOWN_DEPENDENCIES.put(EMPTY_LOCATION, EMPTY_SCHEMA);
    KNOWN_DEPENDENCIES.put(FIELD_MASK_LOCATION, FIELD_MASK_SCHEMA);
    KNOWN_DEPENDENCIES.put(SOURCE_CONTEXT_LOCATION, SOURCE_CONTEXT_SCHEMA);
    KNOWN_DEPENDENCIES.put(STRUCT_LOCATION, STRUCT_SCHEMA);
    KNOWN_DEPENDENCIES.put(TIMESTAMP_LOCATION, TIMESTAMP_SCHEMA);
    KNOWN_DEPENDENCIES.put(TYPE_LOCATION, TYPE_SCHEMA);
    KNOWN_DEPENDENCIES.put(WRAPPER_LOCATION, WRAPPER_SCHEMA);
  }

  public static Set<String> knownTypes() {
    return KNOWN_DEPENDENCIES.keySet();
  }

  private final ProtoFileElement schemaObj;

  private final Integer version;

  private final String name;

  private final List<SchemaReference> references;

  private final Map<String, ProtoFileElement> dependencies;

  private final Metadata metadata;

  private final RuleSet ruleSet;

  private transient String canonicalString;

  private transient DynamicSchema dynamicSchema;

  private transient Descriptor descriptor;

  private transient int hashCode = NO_HASHCODE;

  private static final int NO_HASHCODE = Integer.MIN_VALUE;

  private static final Base64.Encoder base64Encoder = Base64.getEncoder();

  private static final Base64.Decoder base64Decoder = Base64.getDecoder();

  private static final ObjectMapper jsonMapper = JacksonMapper.INSTANCE;

  private static volatile Method extensionFields;

  public ProtobufSchema(String schemaString) {
    this(schemaString, Collections.emptyList(), Collections.emptyMap(), null, null);
  }

  public ProtobufSchema(
      String schemaString,
      List<SchemaReference> references,
      Map<String, String> resolvedReferences,
      Integer version,
      String name
  ) {
    this(schemaString, references, resolvedReferences, null, null, version, name);
  }

  public ProtobufSchema(
      String schemaString,
      List<SchemaReference> references,
      Map<String, String> resolvedReferences,
      Metadata metadata,
      RuleSet ruleSet,
      Integer version,
      String name
  ) {
    try {
      this.schemaObj = schemaString != null ? toProtoFile(schemaString) : null;
      this.version = version;
      this.name = name;
      this.references = Collections.unmodifiableList(references);
      this.dependencies = Collections.unmodifiableMap(resolvedReferences.entrySet()
          .stream()
          .collect(Collectors.toMap(
              Map.Entry::getKey,
              e -> toProtoFile(e.getValue())
          )));
      this.metadata = metadata;
      this.ruleSet = ruleSet;
    } catch (IllegalStateException e) {
      log.error("Could not parse Protobuf schema {} with references {}", schemaString,
          references, e);
      throw e;
    }
  }

  public ProtobufSchema(
      ProtoFileElement protoFileElement,
      List<SchemaReference> references,
      Map<String, ProtoFileElement> dependencies
  ) {
    this.schemaObj = protoFileElement;
    this.version = null;
    this.name = null;
    this.references = Collections.unmodifiableList(references);
    this.dependencies = Collections.unmodifiableMap(dependencies);
    this.metadata = null;
    this.ruleSet = null;
  }

  public ProtobufSchema(Descriptor descriptor) {
    this(descriptor, Collections.emptyList());
  }

  public ProtobufSchema(Descriptor descriptor, List<SchemaReference> references) {
    Map<String, ProtoFileElement> dependencies = new HashMap<>();
    this.schemaObj = toProtoFile(descriptor.getFile(), dependencies);
    this.version = null;
    this.name = descriptor.getFullName();
    this.references = Collections.unmodifiableList(references);
    this.dependencies = Collections.unmodifiableMap(dependencies);
    this.metadata = null;
    this.ruleSet = null;
    this.descriptor = descriptor;
  }

  public ProtobufSchema(EnumDescriptor enumDescriptor) {
    this(enumDescriptor, Collections.emptyList());
  }

  public ProtobufSchema(EnumDescriptor enumDescriptor, List<SchemaReference> references) {
    Map<String, ProtoFileElement> dependencies = new HashMap<>();
    this.schemaObj = toProtoFile(enumDescriptor.getFile(), dependencies);
    this.version = null;
    this.name = enumDescriptor.getFullName();
    this.references = Collections.unmodifiableList(references);
    this.dependencies = Collections.unmodifiableMap(dependencies);
    this.metadata = null;
    this.ruleSet = null;
    this.descriptor = null;
  }

  public ProtobufSchema(FileDescriptor fileDescriptor) {
    this(fileDescriptor, Collections.emptyList());
  }

  public ProtobufSchema(FileDescriptor fileDescriptor, List<SchemaReference> references) {
    Map<String, ProtoFileElement> dependencies = new HashMap<>();
    this.schemaObj = toProtoFile(fileDescriptor, dependencies);
    this.version = null;
    this.name = null;
    this.references = Collections.unmodifiableList(references);
    this.dependencies = Collections.unmodifiableMap(dependencies);
    this.metadata = null;
    this.ruleSet = null;
    this.descriptor = null;
  }

  private ProtobufSchema(
      ProtoFileElement schemaObj,
      Integer version,
      String name,
      List<SchemaReference> references,
      Map<String, ProtoFileElement> dependencies,
      Metadata metadata,
      RuleSet ruleSet,
      String canonicalString,
      DynamicSchema dynamicSchema,
      Descriptor descriptor
  ) {
    this.schemaObj = schemaObj;
    this.version = version;
    this.name = name;
    this.references = references;
    this.dependencies = dependencies;
    this.metadata = metadata;
    this.ruleSet = ruleSet;
    this.canonicalString = canonicalString;
    this.dynamicSchema = dynamicSchema;
    this.descriptor = descriptor;
  }

  @Override
  public ProtobufSchema copy() {
    return new ProtobufSchema(
        this.schemaObj,
        this.version,
        this.name,
        this.references,
        this.dependencies,
        this.metadata,
        this.ruleSet,
        this.canonicalString,
        this.dynamicSchema,
        this.descriptor
    );
  }

  @Override
  public ProtobufSchema copy(Integer version) {
    return new ProtobufSchema(
        this.schemaObj,
        version,
        this.name,
        this.references,
        this.dependencies,
        this.metadata,
        this.ruleSet,
        this.canonicalString,
        this.dynamicSchema,
        this.descriptor
    );
  }

  public ProtobufSchema copy(String name) {
    return new ProtobufSchema(
        this.schemaObj,
        this.version,
        name,
        this.references,
        this.dependencies,
        this.metadata,
        this.ruleSet,
        this.canonicalString,
        this.dynamicSchema,
        // reset descriptor if names not equal
        Objects.equals(this.name, name) ? this.descriptor : null
    );
  }

  public ProtobufSchema copy(List<SchemaReference> references) {
    return copy(references, this.dependencies);
  }

  public ProtobufSchema copy(
      List<SchemaReference> references, Map<String, ProtoFileElement> dependencies) {
    return new ProtobufSchema(
        this.schemaObj,
        this.version,
        this.name,
        references,
        dependencies,
        this.metadata,
        this.ruleSet,
        this.canonicalString,
        this.dynamicSchema,
        this.descriptor
    );
  }

  @Override
  public ProtobufSchema copy(Metadata metadata, RuleSet ruleSet) {
    return new ProtobufSchema(
        this.schemaObj,
        this.version,
        this.name,
        this.references,
        this.dependencies,
        metadata,
        ruleSet,
        this.canonicalString,
        this.dynamicSchema,
        this.descriptor
    );
  }

  @Override
  public ParsedSchema copy(Map<SchemaEntity, Set<String>> tagsToAdd,
                           Map<SchemaEntity, Set<String>> tagsToRemove) {
    ProtobufSchema schemaCopy = this.copy();
    JsonNode original = jsonMapper.valueToTree(schemaCopy.rawSchema());
    modifySchemaTags(schemaCopy.rawSchema(), original, tagsToAdd, tagsToRemove);
    try {
      ProtoFileElement newFileElement = jsonToFile(original);
      return new ProtobufSchema(newFileElement.toSchema(),
        schemaCopy.references(),
        schemaCopy.dependencies().entrySet().stream().collect(
            Collectors.toMap(
              Map.Entry::getKey,
              e -> e.getValue().toSchema())),
        schemaCopy.metadata(),
        schemaCopy.ruleSet(),
        schemaCopy.version(),
        schemaCopy.name()
      );
    } catch (JsonProcessingException e) {
      throw new IllegalStateException("Cannot deserialize json into ProtoFileElement", e);
    }
  }

  public ProtobufSchema copyWithSchema(String schema) {
    return new ProtobufSchema(
        toProtoFile(schema),
        this.version,
        this.name,
        references,
        this.dependencies,
        this.metadata,
        this.ruleSet,
        schema,
        null,
        null
    );
  }

  private ProtoFileElement toProtoFile(String schema) {
    try {
      return ProtoParser.Companion.parse(DEFAULT_LOCATION, schema);
    } catch (Exception e) {
      try {
        // Attempt to parse binary FileDescriptorProto
        byte[] bytes = base64Decoder.decode(schema);
        return toProtoFile(FileDescriptorProto.parseFrom(bytes, EXTENSION_REGISTRY));
      } catch (Exception pe) {
        throw new IllegalArgumentException("Could not parse Protobuf - " + e.getMessage(), e);
      }
    }
  }

  private static ProtoFileElement toProtoFile(
      FileDescriptor file, Map<String, ProtoFileElement> dependencies
  ) {
    for (FileDescriptor dependency : file.getDependencies()) {
      String depName = dependency.getName();
      dependencies.put(depName, toProtoFile(dependency, dependencies));
    }
    return toProtoFile(file.toProto());
  }

  private static ProtoFileElement toProtoFile(FileDescriptorProto file) {
    String packageName = file.getPackage();
    // Don't set empty package name
    if (packageName.isEmpty()) {
      packageName = null;
    }
    Syntax syntax = null;
    switch (file.getSyntax()) {
      case PROTO2:
        syntax = Syntax.PROTO_2;
        break;
      case PROTO3:
        syntax = Syntax.PROTO_3;
        break;
      default:
        break;
    }
    ImmutableList.Builder<TypeElement> types = ImmutableList.builder();
    for (DescriptorProto md : file.getMessageTypeList()) {
      MessageElement message = toMessage(file, md);
      types.add(message);
    }
    for (EnumDescriptorProto ed : file.getEnumTypeList()) {
      EnumElement enumer = toEnum(ed);
      types.add(enumer);
    }
    ImmutableList.Builder<ServiceElement> services = ImmutableList.builder();
    for (ServiceDescriptorProto sd : file.getServiceList()) {
      ServiceElement service = toService(sd);
      services.add(service);
    }
    ImmutableList.Builder<String> imports = ImmutableList.builder();
    ImmutableList.Builder<String> publicImports = ImmutableList.builder();
    List<String> dependencyList = file.getDependencyList();
    Set<Integer> publicDependencyList = new HashSet<>(file.getPublicDependencyList());
    for (int i = 0; i < dependencyList.size(); i++) {
      String depName = dependencyList.get(i);
      if (publicDependencyList.contains(i)) {
        publicImports.add(depName);
      } else {
        imports.add(depName);
      }
    }
    ImmutableList.Builder<OptionElement> options = ImmutableList.builder();
    if (file.getOptions().hasJavaPackage()) {
      options.add(new OptionElement(
          JAVA_PACKAGE, Kind.STRING, file.getOptions().getJavaPackage(), false));
    }
    if (file.getOptions().hasJavaOuterClassname()) {
      options.add(new OptionElement(
          JAVA_OUTER_CLASSNAME, Kind.STRING, file.getOptions().getJavaOuterClassname(), false));
    }
    if (file.getOptions().hasJavaMultipleFiles()) {
      options.add(new OptionElement(
          JAVA_MULTIPLE_FILES, Kind.BOOLEAN, file.getOptions().getJavaMultipleFiles(), false));
    }
    if (file.getOptions().hasJavaGenerateEqualsAndHash()) {
      options.add(new OptionElement(
          JAVA_GENERATE_EQUALS_AND_HASH, Kind.BOOLEAN,
          file.getOptions().getJavaGenerateEqualsAndHash(), false));
    }
    if (file.getOptions().hasJavaStringCheckUtf8()) {
      options.add(new OptionElement(
          JAVA_STRING_CHECK_UTF8, Kind.BOOLEAN, file.getOptions().getJavaStringCheckUtf8(), false));
    }
    if (file.getOptions().hasOptimizeFor()) {
      options.add(new OptionElement(
          OPTIMIZE_FOR, Kind.ENUM, file.getOptions().getOptimizeFor(), false));
    }
    if (file.getOptions().hasGoPackage()) {
      options.add(new OptionElement(
          GO_PACKAGE, Kind.STRING, file.getOptions().getGoPackage(), false));
    }
    if (file.getOptions().hasCcGenericServices()) {
      options.add(new OptionElement(
          CC_GENERIC_SERVICES, Kind.BOOLEAN, file.getOptions().getCcGenericServices(), false));
    }
    if (file.getOptions().hasJavaGenericServices()) {
      options.add(new OptionElement(
          JAVA_GENERIC_SERVICES, Kind.BOOLEAN, file.getOptions().getJavaGenericServices(), false));
    }
    if (file.getOptions().hasPyGenericServices()) {
      options.add(new OptionElement(
          PY_GENERIC_SERVICES, Kind.BOOLEAN, file.getOptions().getPyGenericServices(), false));
    }
    if (file.getOptions().hasPhpGenericServices()) {
      options.add(new OptionElement(
          PHP_GENERIC_SERVICES, Kind.BOOLEAN, file.getOptions().getPhpGenericServices(), false));
    }
    if (file.getOptions().hasDeprecated()) {
      options.add(new OptionElement(
          DEPRECATED, Kind.BOOLEAN, file.getOptions().getDeprecated(), false));
    }
    if (file.getOptions().hasCcEnableArenas()) {
      options.add(new OptionElement(
          CC_ENABLE_ARENAS, Kind.BOOLEAN, file.getOptions().getCcEnableArenas(), false));
    }
    if (file.getOptions().hasObjcClassPrefix()) {
      options.add(new OptionElement(
          OBJC_CLASS_PREFIX, Kind.STRING, file.getOptions().getObjcClassPrefix(), false));
    }
    if (file.getOptions().hasCsharpNamespace()) {
      options.add(new OptionElement(
          CSHARP_NAMESPACE, Kind.STRING, file.getOptions().getCsharpNamespace(), false));
    }
    if (file.getOptions().hasSwiftPrefix()) {
      options.add(new OptionElement(
          SWIFT_PREFIX, Kind.STRING, file.getOptions().getSwiftPrefix(), false));
    }
    if (file.getOptions().hasPhpClassPrefix()) {
      options.add(new OptionElement(
          PHP_CLASS_PREFIX, Kind.STRING, file.getOptions().getPhpClassPrefix(), false));
    }
    if (file.getOptions().hasPhpNamespace()) {
      options.add(new OptionElement(
          PHP_NAMESPACE, Kind.STRING, file.getOptions().getPhpNamespace(), false));
    }
    if (file.getOptions().hasPhpMetadataNamespace()) {
      options.add(new OptionElement(
          PHP_METADATA_NAMESPACE, Kind.STRING, file.getOptions().getPhpMetadataNamespace(), false));
    }
    if (file.getOptions().hasRubyPackage()) {
      options.add(new OptionElement(
          RUBY_PACKAGE, Kind.STRING, file.getOptions().getRubyPackage(), false));
    }
    if (file.getOptions().hasFeatures()) {
      FeatureSet featureSet = file.getOptions().getFeatures();
      options.add(toFeaturesOption(featureSet));
    }
    if (file.getOptions().hasExtension(MetaProto.fileMeta)) {
      Meta meta = file.getOptions().getExtension(MetaProto.fileMeta);
      OptionElement option = toOption(CONFLUENT_FILE_META, meta);
      if (option != null) {
        options.add(option);
      }
    }
    options.addAll(toCustomOptions(file.getOptions()));
    ImmutableList.Builder<ExtendElement> extendElements =
        toExtendElements(file, file.getExtensionList());
    return new ProtoFileElement(DEFAULT_LOCATION,
        packageName,
        syntax,
        imports.build(),
        publicImports.build(),
        types.build(),
        services.build(),
        extendElements.build(),
        options.build()
    );
  }

  private static ImmutableList.Builder<ExtendElement> toExtendElements(
      FileDescriptorProto file, List<FieldDescriptorProto> fields) {
    Map<String, ImmutableList.Builder<FieldElement>> extendFieldElements = new LinkedHashMap<>();
    for (FieldDescriptorProto fd : fields) {
      // Note that the extendee is a fully qualified name
      ImmutableList.Builder<FieldElement> extendFields = extendFieldElements.computeIfAbsent(
          fd.getExtendee(), k -> ImmutableList.builder());
      extendFields.add(toField(file, fd, false));
    }
    ImmutableList.Builder<ExtendElement> extendElements = ImmutableList.builder();
    for (Map.Entry<String, ImmutableList.Builder<FieldElement>> extendFieldElement :
        extendFieldElements.entrySet()) {
      extendElements.add(new ExtendElement(DEFAULT_LOCATION,
          extendFieldElement.getKey(), "", extendFieldElement.getValue().build()));
    }
    return extendElements;
  }

  private static List<OptionElement> toCustomOptions(ExtendableMessage<?> options) {
    // Uncomment this in case the getExtensionFields method is deprecated
    //return options.getAllFields().entrySet().stream()
    return getExtensionFields(options).entrySet().stream()
        .filter(e -> e.getKey().isExtension()
            && !e.getKey().getFullName().startsWith(CONFLUENT_PREFIX))
        .flatMap(e -> toOptionElements(e.getKey().getFullName(), e.getValue()))
        .collect(Collectors.toList());
  }

  @SuppressWarnings("unchecked")
  private static Map<Descriptors.FieldDescriptor, Object> getExtensionFields(
      ExtendableMessage<?> options) {
    // We use reflection to access getExtensionFields as an optimization over calling getAllFields
    try {
      if (extensionFields == null) {
        synchronized (ProtobufSchema.class) {
          if (extensionFields == null) {
            extensionFields = ExtendableMessage.class.getDeclaredMethod("getExtensionFields");
          }
        }
        extensionFields.setAccessible(true);
      }
      return (Map<Descriptors.FieldDescriptor, Object>) extensionFields.invoke(options);
    } catch (NoSuchMethodException | IllegalAccessException | InvocationTargetException e) {
      throw new RuntimeException(e);
    }
  }

  private static Stream<OptionElement> toOptionElements(String name, Object value) {
    if (value instanceof List) {
      return ((List<?>) value).stream().map(v -> toOptionElement(name, v));
    } else {
      return Stream.of(toOptionElement(name, value));
    }
  }

  private static OptionElement toOptionElement(String name, Object value) {
    return new OptionElement(name, toKind(value), toOptionValue(value, false), true);
  }

  private static Kind toKind(Object value) {
    if (value instanceof String) {
      return Kind.STRING;
    } else if (value instanceof Boolean) {
      return Kind.BOOLEAN;
    } else if (value instanceof Number) {
      return Kind.NUMBER;
    } else if (value instanceof Enum || value instanceof EnumValueDescriptor) {
      return Kind.ENUM;
    } else if (value instanceof List) {
      return Kind.LIST;
    } else if (value instanceof Message) {
      return Kind.MAP;
    } else {
      throw new IllegalArgumentException("Unsupported option type " + value.getClass().getName());
    }
  }

  private static Object toOptionValue(Object value, boolean isMapValue) {
    if (value instanceof List) {
      return ((List<?>) value).stream()
          .map(o -> toOptionValue(o, false))
          .collect(Collectors.toList());
    } else if (value instanceof Message) {
      return toOptionMap((Message) value);
    } else {
      if (isMapValue) {
        if (value instanceof Boolean) {
          return new OptionElement.OptionPrimitive(Kind.BOOLEAN, value);
        } else if (value instanceof Enum) {
          return new OptionElement.OptionPrimitive(Kind.ENUM, value);
        } else if (value instanceof Number) {
          return new OptionElement.OptionPrimitive(Kind.NUMBER, value);
        }
      }
      return value;
    }
  }

  private static Map<String, Object> toOptionMap(Message message) {
    return message.getAllFields().entrySet().stream()
        .map(e -> new Pair<>(toOptionMapKey(e.getKey()), toOptionValue(e.getValue(), true)))
        .filter(p -> p.getSecond() != null)
        .collect(Collectors.toMap(Pair::getFirst, Pair::getSecond,
            (e1, e2) -> e1, LinkedHashMap::new));
  }

  private static String toOptionMapKey(FieldDescriptor field) {
    return field.isExtension() ? "[" + field.getFullName() + "]" : field.getName();
  }

  private static MessageElement toMessage(FileDescriptorProto file, DescriptorProto descriptor) {
    String name = descriptor.getName();
    log.trace("*** msg name: {}", name);
    ImmutableList.Builder<FieldElement> fields = ImmutableList.builder();
    ImmutableList.Builder<TypeElement> nested = ImmutableList.builder();
    ImmutableList.Builder<ReservedElement> reserved = ImmutableList.builder();
    ImmutableList.Builder<ExtensionsElement> extensions = ImmutableList.builder();
    LinkedHashMap<String, ImmutableList.Builder<FieldElement>> oneofsMap = new LinkedHashMap<>();
    LinkedHashMap<String, OneofOptions> oneofsOptions = new LinkedHashMap<>();
    for (OneofDescriptorProto od : descriptor.getOneofDeclList()) {
      oneofsMap.put(od.getName(), ImmutableList.builder());
      oneofsOptions.put(od.getName(), od.getOptions());
    }
    List<Map.Entry<String, ImmutableList.Builder<FieldElement>>> oneofs =
        new ArrayList<>(oneofsMap.entrySet());
    for (FieldDescriptorProto fd : descriptor.getFieldList()) {
      if (fd.hasOneofIndex() && !fd.getProto3Optional()) {
        FieldElement field = toField(file, fd, true);
        oneofs.get(fd.getOneofIndex()).getValue().add(field);
      } else {
        FieldElement field = toField(file, fd, false);
        fields.add(field);
      }
    }
    for (DescriptorProto nestedDesc : descriptor.getNestedTypeList()) {
      MessageElement nestedMessage = toMessage(file, nestedDesc);
      nested.add(nestedMessage);
    }
    for (EnumDescriptorProto nestedDesc : descriptor.getEnumTypeList()) {
      EnumElement nestedEnum = toEnum(nestedDesc);
      nested.add(nestedEnum);
    }
    for (ReservedRange range : descriptor.getReservedRangeList()) {
      ReservedElement reservedElem = toReserved(range);
      reserved.add(reservedElem);
    }
    for (String reservedName : descriptor.getReservedNameList()) {
      ReservedElement reservedElem = new ReservedElement(
          DEFAULT_LOCATION,
          "",
          Collections.singletonList(reservedName)
      );
      reserved.add(reservedElem);
    }
    for (ExtensionRange extensionRange : descriptor.getExtensionRangeList()) {
      ExtensionsElement extension = toExtension(extensionRange);
      extensions.add(extension);
    }
    ImmutableList.Builder<OptionElement> options = ImmutableList.builder();
    if (descriptor.getOptions().hasNoStandardDescriptorAccessor()) {
      OptionElement option = new OptionElement(
          NO_STANDARD_DESCRIPTOR_ACCESSOR, Kind.BOOLEAN,
          descriptor.getOptions().getNoStandardDescriptorAccessor(), false
      );
      options.add(option);
    }
    if (descriptor.getOptions().hasDeprecated()) {
      OptionElement option = new OptionElement(
          DEPRECATED, Kind.BOOLEAN,
          descriptor.getOptions().getDeprecated(), false
      );
      options.add(option);
    }
    if (descriptor.getOptions().hasMapEntry()) {
      OptionElement option = new OptionElement(
          MAP_ENTRY, Kind.BOOLEAN,
          descriptor.getOptions().getMapEntry(), false
      );
      options.add(option);
    }
    if (descriptor.getOptions().hasFeatures()) {
      FeatureSet featureSet = descriptor.getOptions().getFeatures();
      options.add(toFeaturesOption(featureSet));
    }
    if (descriptor.getOptions().hasExtension(MetaProto.messageMeta)) {
      Meta meta = descriptor.getOptions().getExtension(MetaProto.messageMeta);
      OptionElement option = toOption(CONFLUENT_MESSAGE_META, meta);
      if (option != null) {
        options.add(option);
      }
    }
    options.addAll(toCustomOptions(descriptor.getOptions()));
    ImmutableList.Builder<ExtendElement> extendElements =
        toExtendElements(file, descriptor.getExtensionList());
    // NOTE: skip groups
    return new MessageElement(DEFAULT_LOCATION,
        name,
        "",
        nested.build(),
        options.build(),
        reserved.build(),
        fields.build(),
        oneofs.stream()
            .map(e -> toOneof(e.getKey(), e.getValue(), oneofsOptions.get(e.getKey())))
            .filter(e -> !e.getFields().isEmpty())
            .collect(Collectors.toList()),
        extensions.build(),
        Collections.emptyList(),
        extendElements.build()
    );
  }

  private static OptionElement toOption(String name, Meta meta) {
    Map<String, Object> map = new LinkedHashMap<>();
    String doc = meta.getDoc();
    if (!doc.isEmpty()) {
      map.put(DOC_FIELD, doc);
    }
    Map<String, String> params = meta.getParamsMap();
    if (!params.isEmpty()) {
      List<Map<String, String>> keyValues = new ArrayList<>();
      for (Map.Entry<String, String> entry : params.entrySet()) {
        Map<String, String> keyValue = new LinkedHashMap<>();
        String key = entry.getKey();
        if (PRECISION_KEY.equals(key) || SCALE_KEY.equals(key)) {
          // For backward compatibility, we emit the value first
          keyValue.put(VALUE_FIELD, entry.getValue());
          keyValue.put(KEY_FIELD, key);
        } else {
          keyValue.put(KEY_FIELD, key);
          keyValue.put(VALUE_FIELD, entry.getValue());
        }
        keyValues.add(keyValue);
      }
      map.put(PARAMS_FIELD, keyValues);
    }
    List<String> tags = meta.getTagsList();
    if (!tags.isEmpty()) {
      map.put(TAGS_FIELD, tags);
    }
    return map.isEmpty() ? null : new OptionElement(name, Kind.MAP, map, true);
  }

  private static OneOfElement toOneof(
      String name, ImmutableList.Builder<FieldElement> fields, OneofOptions oneofOptions) {
    log.trace("*** oneof name: {}", name);
    ImmutableList.Builder<OptionElement> options = ImmutableList.builder();
    if (oneofOptions.hasFeatures()) {
      FeatureSet featureSet = oneofOptions.getFeatures();
      options.add(toFeaturesOption(featureSet));
    }
    // NOTE: skip groups
    return new OneOfElement(name, "", fields.build(),
        Collections.emptyList(), options.build(), DEFAULT_LOCATION);
  }

  private static EnumElement toEnum(EnumDescriptorProto ed) {
    String name = ed.getName();
    log.trace("*** enum name: {}", name);
    ImmutableList.Builder<EnumConstantElement> constants = ImmutableList.builder();
    for (EnumValueDescriptorProto ev : ed.getValueList()) {
      ImmutableList.Builder<OptionElement> options = ImmutableList.builder();
      if (ev.getOptions().hasDeprecated()) {
        OptionElement option = new OptionElement(
            DEPRECATED, Kind.BOOLEAN,
            ev.getOptions().getDeprecated(), false
        );
        options.add(option);
      }
      if (ev.getOptions().hasDebugRedact()) {
        OptionElement option = new OptionElement(
            DEBUG_REDACT, Kind.BOOLEAN,
            ev.getOptions().getDebugRedact(), false);
        options.add(option);
      }
      if (ev.getOptions().hasFeatures()) {
        FeatureSet featureSet = ev.getOptions().getFeatures();
        options.add(toFeaturesOption(featureSet));
      }
      if (ev.getOptions().hasExtension(MetaProto.enumValueMeta)) {
        Meta meta = ev.getOptions().getExtension(MetaProto.enumValueMeta);
        OptionElement option = toOption(CONFLUENT_ENUM_VALUE_META, meta);
        if (option != null) {
          options.add(option);
        }
      }
      options.addAll(toCustomOptions(ev.getOptions()));
      constants.add(new EnumConstantElement(
          DEFAULT_LOCATION,
          ev.getName(),
          ev.getNumber(),
          "",
          options.build()
      ));
    }
    ImmutableList.Builder<ReservedElement> reserved = ImmutableList.builder();
    for (EnumReservedRange range : ed.getReservedRangeList()) {
      ReservedElement reservedElem = toReserved(range);
      reserved.add(reservedElem);
    }
    for (String reservedName : ed.getReservedNameList()) {
      ReservedElement reservedElem = new ReservedElement(
          DEFAULT_LOCATION,
          "",
          Collections.singletonList(reservedName)
      );
      reserved.add(reservedElem);
    }
    ImmutableList.Builder<OptionElement> options = ImmutableList.builder();
    if (ed.getOptions().hasAllowAlias()) {
      OptionElement option = new OptionElement(
          ALLOW_ALIAS, Kind.BOOLEAN,
          ed.getOptions().getAllowAlias(), false
      );
      options.add(option);
    }
    if (ed.getOptions().hasDeprecated()) {
      OptionElement option = new OptionElement(
          DEPRECATED, Kind.BOOLEAN,
          ed.getOptions().getDeprecated(), false
      );
      options.add(option);
    }
    if (ed.getOptions().hasFeatures()) {
      FeatureSet featureSet = ed.getOptions().getFeatures();
      options.add(toFeaturesOption(featureSet));
    }
    if (ed.getOptions().hasExtension(MetaProto.enumMeta)) {
      Meta meta = ed.getOptions().getExtension(MetaProto.enumMeta);
      OptionElement option = toOption(CONFLUENT_ENUM_META, meta);
      if (option != null) {
        options.add(option);
      }
    }
    options.addAll(toCustomOptions(ed.getOptions()));
    return new EnumElement(DEFAULT_LOCATION, name, "",
        options.build(), constants.build(), reserved.build());
  }

  private static ReservedElement toReserved(ReservedRange range) {
    List<Object> values = new ArrayList<>();
    int start = range.getStart();
    int end = range.getEnd();
    // inclusive, exclusive
    values.add(start == end - 1 ? start : new IntRange(start, end - 1));
    return new ReservedElement(DEFAULT_LOCATION, "", values);
  }

  private static ReservedElement toReserved(EnumReservedRange range) {
    List<Object> values = new ArrayList<>();
    int start = range.getStart();
    int end = range.getEnd();
    // inclusive, inclusive
    values.add(start == end ? start : new IntRange(start, end));
    return new ReservedElement(DEFAULT_LOCATION, "", values);
  }

  private static ExtensionsElement toExtension(ExtensionRange range) {
    List<Object> values = new ArrayList<>();
    int start = range.getStart();
    int end = range.getEnd();
    // inclusive, exclusive
    values.add(start == end - 1 ? start : new IntRange(start, end - 1));
    ImmutableList.Builder<OptionElement> options = ImmutableList.builder();
    for (Declaration decl : range.getOptions().getDeclarationList()) {
      Map<String, Object> map = new LinkedHashMap<>();
      if (decl.hasNumber()) {
        map.put(NUMBER, toOptionValue(decl.getNumber(), true));
      }
      if (decl.hasFullName()) {
        map.put(FULL_NAME, toOptionValue(decl.getFullName(), true));
      }
      if (decl.hasType()) {
        map.put(DECL_TYPE, toOptionValue(decl.getType(), true));
      }
      if (decl.hasReserved()) {
        map.put(RESERVED, toOptionValue(decl.getReserved(), true));
      }
      if (decl.hasRepeated()) {
        map.put(REPEATED, toOptionValue(decl.getRepeated(), true));
      }
      OptionElement option = new OptionElement(
          DECLARATION, Kind.MAP, map, false
      );
      options.add(option);
    }
    if (range.getOptions().hasFeatures()) {
      FeatureSet featureSet = range.getOptions().getFeatures();
      options.add(toFeaturesOption(featureSet));
    }
    if (range.getOptions().hasVerification()) {
      OptionElement option = new OptionElement(
          VERIFICATION, Kind.BOOLEAN,
          range.getOptions().getVerification(), false
      );
      options.add(option);
    }
    return new ExtensionsElement(DEFAULT_LOCATION, "", values, options.build());
  }

  private static OptionElement toFeaturesOption(FeatureSet featureSet) {
    Map<String, Object> map = new LinkedHashMap<>();
    if (featureSet.hasFieldPresence()) {
      map.put(FIELD_PRESENCE, toOptionValue(featureSet.getFieldPresence(), true));
    }
    if (featureSet.hasEnumType()) {
      map.put(ENUM_TYPE, toOptionValue(featureSet.getEnumType(), true));
    }
    if (featureSet.hasRepeatedFieldEncoding()) {
      map.put(REPEATED_FIELD_ENCODING,
          toOptionValue(featureSet.getRepeatedFieldEncoding(), true));
    }
    if (featureSet.hasUtf8Validation()) {
      map.put(UTF8_VALIDATION, toOptionValue(featureSet.getUtf8Validation(), true));
    }
    if (featureSet.hasMessageEncoding()) {
      map.put(MESSAGE_ENCODING, toOptionValue(featureSet.getMessageEncoding(), true));
    }
    if (featureSet.hasJsonFormat()) {
      map.put(JSON_FORMAT, toOptionValue(featureSet.getJsonFormat(), true));
    }
    return new OptionElement(FEATURES, Kind.MAP, map, false);
  }

  private static ServiceElement toService(ServiceDescriptorProto sd) {
    String name = sd.getName();
    log.trace("*** service name: {}", name);
    ImmutableList.Builder<RpcElement> methods = ImmutableList.builder();
    for (MethodDescriptorProto method : sd.getMethodList()) {
      ImmutableList.Builder<OptionElement> options = ImmutableList.builder();
      if (method.getOptions().hasDeprecated()) {
        OptionElement option = new OptionElement(
            DEPRECATED, Kind.BOOLEAN,
            method.getOptions().getDeprecated(), false
        );
        options.add(option);
      }
      if (method.getOptions().hasIdempotencyLevel()) {
        OptionElement option = new OptionElement(
            IDEMPOTENCY_LEVEL, Kind.ENUM,
            method.getOptions().getIdempotencyLevel(), false
        );
        options.add(option);
      }
      if (method.getOptions().hasFeatures()) {
        FeatureSet featureSet = method.getOptions().getFeatures();
        options.add(toFeaturesOption(featureSet));
      }
      options.addAll(toCustomOptions(method.getOptions()));
      methods.add(new RpcElement(
          DEFAULT_LOCATION,
          method.getName(),
          "",
          method.getInputType(),
          method.getOutputType(),
          method.getClientStreaming(),
          method.getServerStreaming(),
          options.build()
      ));
    }
    ImmutableList.Builder<OptionElement> options = ImmutableList.builder();
    if (sd.getOptions().hasDeprecated()) {
      OptionElement option = new OptionElement(
          DEPRECATED, Kind.BOOLEAN,
          sd.getOptions().getDeprecated(), false
      );
      options.add(option);
    }
    if (sd.getOptions().hasFeatures()) {
      FeatureSet featureSet = sd.getOptions().getFeatures();
      options.add(toFeaturesOption(featureSet));
    }
    options.addAll(toCustomOptions(sd.getOptions()));
    return new ServiceElement(DEFAULT_LOCATION, name, "", methods.build(), options.build());
  }

  private static FieldElement toField(
      FileDescriptorProto file, FieldDescriptorProto fd, boolean inOneof) {
    String name = fd.getName();
    log.trace("*** field name: {}", name);
    ImmutableList.Builder<OptionElement> options = ImmutableList.builder();
    if (fd.getOptions().hasCtype()) {
      OptionElement option = new OptionElement(CTYPE, Kind.ENUM, fd.getOptions().getCtype(), false);
      options.add(option);
    }
    if (fd.getOptions().hasPacked()) {
      OptionElement option =
          new OptionElement(PACKED, Kind.BOOLEAN, fd.getOptions().getPacked(), false);
      options.add(option);
    }
    if (fd.getOptions().hasJstype()) {
      OptionElement option =
          new OptionElement(JSTYPE, Kind.ENUM, fd.getOptions().getJstype(), false);
      options.add(option);
    }
    if (fd.getOptions().hasDeprecated()) {
      OptionElement option =
          new OptionElement(DEPRECATED, Kind.BOOLEAN, fd.getOptions().getDeprecated(), false);
      options.add(option);
    }
    if (fd.getOptions().hasDebugRedact()) {
      OptionElement option =
          new OptionElement(DEBUG_REDACT, Kind.BOOLEAN, fd.getOptions().getDebugRedact(), false);
      options.add(option);
    }
    if (fd.getOptions().hasRetention()) {
      OptionElement option =
          new OptionElement(RETENTION, Kind.ENUM, fd.getOptions().getRetention(), false);
      options.add(option);
    }
    if (!fd.getOptions().getTargetsList().isEmpty()) {
      List<OptionElement> targets = fd.getOptions().getTargetsList().stream()
          .map(target -> new OptionElement(TARGETS, Kind.ENUM, target, false))
          .collect(Collectors.toList());
      options.addAll(targets);
    }
    if (!fd.getOptions().getEditionDefaultsList().isEmpty()) {
      for (EditionDefault ed : fd.getOptions().getEditionDefaultsList()) {
        Map<String, Object> map = new LinkedHashMap<>();
        if (ed.hasEdition()) {
          map.put(EDITION, toOptionValue(ed.getEdition(), true));
        }
        if (ed.hasValue()) {
          map.put(VALUE, toOptionValue(ed.getValue(), true));
        }
        OptionElement option = new OptionElement(
            EDITION_DEFAULTS, Kind.MAP, map, false
        );
        options.add(option);
      }
    }
    if (fd.getOptions().hasFeatures()) {
      FeatureSet featureSet = fd.getOptions().getFeatures();
      options.add(toFeaturesOption(featureSet));
    }
    if (fd.getOptions().hasExtension(MetaProto.fieldMeta)) {
      Meta meta = fd.getOptions().getExtension(MetaProto.fieldMeta);
      OptionElement option = toOption(CONFLUENT_FIELD_META, meta);
      if (option != null) {
        options.add(option);
      }
    }
    options.addAll(toCustomOptions(fd.getOptions()));
    String jsonName = fd.hasJsonName() ? fd.getJsonName() : null;
    String defaultValue = !PROTO3.equals(file.getSyntax()) && fd.hasDefaultValue()
                          ? fd.getDefaultValue()
                          : null;
    return new FieldElement(DEFAULT_LOCATION,
        inOneof ? null : label(file, fd),
        dataType(fd),
        name,
        defaultValue,
        jsonName,
        fd.getNumber(),
        "",
        options.build()
    );
  }

  private static Field.Label label(FileDescriptorProto file, FieldDescriptorProto fd) {
    if (fd.getProto3Optional()) {
      return Field.Label.OPTIONAL;
    }
    boolean isProto3 = file.getSyntax().equals(PROTO3);
    switch (fd.getLabel()) {
      case LABEL_REQUIRED:
        return isProto3 ? null : Field.Label.REQUIRED;
      case LABEL_OPTIONAL:
        return isProto3 ? null : Field.Label.OPTIONAL;
      case LABEL_REPEATED:
        return Field.Label.REPEATED;
      default:
        throw new IllegalArgumentException("Unsupported label");
    }
  }

  private static String dataType(FieldDescriptorProto field) {
    if (field.hasTypeName()) {
      return field.getTypeName();
    } else {
      FieldDescriptorProto.Type type = field.getType();
      return FieldDescriptor.Type.valueOf(type).name().toLowerCase();
    }
  }

  public Descriptor toDescriptor() {
    if (schemaObj == null) {
      return null;
    }
    if (descriptor == null) {
      descriptor = toDescriptor(name());
    }
    return descriptor;
  }

  public Descriptor toDescriptor(String name) {
    return toDynamicSchema().getMessageDescriptor(name);
  }

  public DynamicMessage.Builder newMessageBuilder() {
    return newMessageBuilder(name());
  }

  public DynamicMessage.Builder newMessageBuilder(String name) {
    return toDynamicSchema().newMessageBuilder(name);
  }

  public EnumDescriptor getEnumDescriptor(String enumTypeName) {
    return toDynamicSchema().getEnumDescriptor(enumTypeName);
  }

  public Descriptors.EnumValueDescriptor getEnumValue(String enumTypeName, int enumNumber) {
    return toDynamicSchema().getEnumValue(enumTypeName, enumNumber);
  }

  private MessageElement firstMessage() {
    for (TypeElement typeElement : schemaObj.getTypes()) {
      if (typeElement instanceof MessageElement) {
        return (MessageElement) typeElement;
      }
    }
    return null;
  }

  private EnumElement firstEnum() {
    for (TypeElement typeElement : schemaObj.getTypes()) {
      if (typeElement instanceof EnumElement) {
        return (EnumElement) typeElement;
      }
    }
    return null;
  }

  public DynamicSchema toDynamicSchema() {
    return toDynamicSchema(DEFAULT_NAME);
  }

  public DynamicSchema toDynamicSchema(String name) {
    if (schemaObj == null) {
      return null;
    }
    if (dynamicSchema == null) {
      Map<String, DynamicSchema> cache = new HashMap<>();
      Context ctx = new Context();
      ctx.collectTypeInfo(this, true);
      dynamicSchema = toDynamicSchema(ctx, name, schemaObj, dependenciesWithLogicalTypes(), cache);
    }
    return dynamicSchema;
  }

  private static DynamicSchema toDynamicSchema(Context ctx,
      String name, ProtoFileElement rootElem, Map<String, ProtoFileElement> dependencies,
      Map<String, DynamicSchema> cache
  ) {

    if (cache.containsKey(name)) {
      return cache.get(name);
    }

    if (log.isTraceEnabled()) {
      log.trace("*** toDynamicSchema: {}", ProtobufSchemaUtils.toString(rootElem));
    }
    DynamicSchema.Builder schema = DynamicSchema.newBuilder();
    try {
      Syntax syntax = rootElem.getSyntax();
      if (syntax != null) {
        schema.setSyntax(syntax.toString());
      }
      if (rootElem.getPackageName() != null) {
        schema.setPackage(rootElem.getPackageName());
      }
      for (TypeElement typeElem : rootElem.getTypes()) {
        if (typeElem instanceof MessageElement) {
          MessageDefinition message = toDynamicMessage(ctx, syntax, (MessageElement) typeElem);
          schema.addMessageDefinition(message);
        } else if (typeElem instanceof EnumElement) {
          EnumDefinition enumer = toDynamicEnum((EnumElement) typeElem);
          schema.addEnumDefinition(enumer);
        }
      }
      for (ServiceElement serviceElement : rootElem.getServices()) {
        ServiceDefinition service = toDynamicService(serviceElement);
        schema.addServiceDefinition(service);
      }
      for (ExtendElement extendElement : rootElem.getExtendDeclarations()) {
        for (FieldElement field : extendElement.getFields()) {
          Field.Label fieldLabel = field.getLabel();
          String label = fieldLabel != null ? fieldLabel.toString().toLowerCase() : null;
<<<<<<< HEAD

          FieldDefinition fd = toDynamicField(field, label, false, null, extendElement.getName());
          schema.addExtendDefinition(fd);
=======
          String fieldType = field.getType();
          String defaultVal = field.getDefaultValue();
          String jsonName = field.getJsonName();
          Map<String, OptionElement> options = mergeOptions(field.getOptions());
          CType ctype = findOption(CTYPE, options)
              .map(o -> CType.valueOf(o.getValue().toString())).orElse(null);
          Boolean isPacked = findOption(PACKED, options)
              .map(o -> Boolean.valueOf(o.getValue().toString())).orElse(null);
          JSType jstype = findOption(JSTYPE, options)
              .map(o -> JSType.valueOf(o.getValue().toString())).orElse(null);
          Boolean isDeprecated = findOption(DEPRECATED, options)
              .map(o -> Boolean.valueOf(o.getValue().toString())).orElse(null);
          ProtobufMeta metadata = findMeta(CONFLUENT_FIELD_META, options);
          schema.addExtendDefinition(
              ctx,
              extendElement.getName(),
              label,
              fieldType,
              field.getName(),
              field.getTag(),
              defaultVal,
              jsonName,
              metadata,
              ctype,
              isPacked,
              jstype,
              isDeprecated
          );
>>>>>>> 6194af01
        }
      }
      for (String ref : rootElem.getImports()) {
        ProtoFileElement dep = dependencies.get(ref);
        if (dep != null) {
          schema.addDependency(ref);
          schema.addSchema(toDynamicSchema(ctx, ref, dep, dependencies, cache));
        }
      }
      for (String ref : rootElem.getPublicImports()) {
        ProtoFileElement dep = dependencies.get(ref);
        if (dep != null) {
          schema.addPublicDependency(ref);
          schema.addSchema(toDynamicSchema(ctx, ref, dep, dependencies, cache));
        }
      }
      Map<String, OptionElement> options = mergeOptions(rootElem.getOptions());
      OptionElement javaPackageName = options.get(JAVA_PACKAGE);
      if (javaPackageName != null) {
        schema.setJavaPackage(javaPackageName.getValue().toString());
      }
      OptionElement javaOuterClassname = options.get(JAVA_OUTER_CLASSNAME);
      if (javaOuterClassname != null) {
        schema.setJavaOuterClassname(javaOuterClassname.getValue().toString());
      }
      OptionElement javaMultipleFiles = options.get(JAVA_MULTIPLE_FILES);
      if (javaMultipleFiles != null) {
        schema.setJavaMultipleFiles(Boolean.parseBoolean(javaMultipleFiles.getValue().toString()));
      }
      OptionElement javaGenerateEqualsAndHash = options.get(JAVA_GENERATE_EQUALS_AND_HASH);
      if (javaGenerateEqualsAndHash != null) {
        schema.setJavaGenerateEqualsAndHash(
            Boolean.parseBoolean(javaGenerateEqualsAndHash.getValue().toString()));
      }
      OptionElement javaStringCheckUtf8 = options.get(JAVA_STRING_CHECK_UTF8);
      if (javaStringCheckUtf8 != null) {
        schema.setJavaStringCheckUtf8(
            Boolean.parseBoolean(javaStringCheckUtf8.getValue().toString()));
      }
      OptionElement optimizeFor = options.get(OPTIMIZE_FOR);
      if (optimizeFor != null) {
        schema.setOptimizeFor(OptimizeMode.valueOf(optimizeFor.getValue().toString()));
      }
      OptionElement goPackage = options.get(GO_PACKAGE);
      if (goPackage != null) {
        schema.setGoPackage(goPackage.getValue().toString());
      }
      OptionElement ccGenericServices = options.get(CC_GENERIC_SERVICES);
      if (ccGenericServices != null) {
        schema.setCcGenericServices(Boolean.parseBoolean(ccGenericServices.getValue().toString()));
      }
      OptionElement javaGenericServices = options.get(JAVA_GENERIC_SERVICES);
      if (javaGenericServices != null) {
        schema.setJavaGenericServices(
            Boolean.parseBoolean(javaGenericServices.getValue().toString()));
      }
      OptionElement pyGenericServices = options.get(PY_GENERIC_SERVICES);
      if (pyGenericServices != null) {
        schema.setPyGenericServices(Boolean.parseBoolean(pyGenericServices.getValue().toString()));
      }
      OptionElement phpGenericServices = options.get(PHP_GENERIC_SERVICES);
      if (phpGenericServices != null) {
        schema.setPhpGenericServices(
            Boolean.parseBoolean(phpGenericServices.getValue().toString()));
      }
      OptionElement isDeprecated = options.get(DEPRECATED);
      if (isDeprecated != null) {
        schema.setDeprecated(Boolean.parseBoolean(isDeprecated.getValue().toString()));
      }
      OptionElement ccEnableArenas = options.get(CC_ENABLE_ARENAS);
      if (ccEnableArenas != null) {
        schema.setCcEnableArenas(Boolean.parseBoolean(ccEnableArenas.getValue().toString()));
      }
      OptionElement objcClassPrefix = options.get(OBJC_CLASS_PREFIX);
      if (objcClassPrefix != null) {
        schema.setObjcClassPrefix(objcClassPrefix.getValue().toString());
      }
      OptionElement csharpNamespace = options.get(CSHARP_NAMESPACE);
      if (csharpNamespace != null) {
        schema.setCsharpNamespace(csharpNamespace.getValue().toString());
      }
      OptionElement swiftPrefix = options.get(SWIFT_PREFIX);
      if (swiftPrefix != null) {
        schema.setSwiftPrefix(swiftPrefix.getValue().toString());
      }
      OptionElement phpClassPrefix = options.get(PHP_CLASS_PREFIX);
      if (phpClassPrefix != null) {
        schema.setPhpClassPrefix(phpClassPrefix.getValue().toString());
      }
      OptionElement phpNamespace = options.get(PHP_NAMESPACE);
      if (phpNamespace != null) {
        schema.setPhpNamespace(phpNamespace.getValue().toString());
      }
      OptionElement phpMetadataNamespace = options.get(PHP_METADATA_NAMESPACE);
      if (phpMetadataNamespace != null) {
        schema.setPhpMetadataNamespace(phpMetadataNamespace.getValue().toString());
      }
      OptionElement rubyPackage = options.get(RUBY_PACKAGE);
      if (rubyPackage != null) {
        schema.setRubyPackage(rubyPackage.getValue().toString());
      }
      OptionElement option = options.get(FEATURES);
      if (option != null) {
        schema.setFeatures(toFeatures(option));
      }
      ProtobufMeta meta = findMeta(CONFLUENT_FILE_META, options);
      schema.setMeta(meta);
      schema.setName(name);
      DynamicSchema dynamicSchema = schema.build();
      cache.put(name, dynamicSchema);
      return dynamicSchema;
    } catch (Descriptors.DescriptorValidationException e) {
      throw new IllegalStateException(e);
    }
  }

  private static Map<String, OptionElement> mergeOptions(List<OptionElement> options) {
    // This method is mainly used to merge Confluent meta options
    // which may not be using the alternative aggregate syntax.
    return options.stream()
        .collect(Collectors.toMap(
            o -> o.getName().startsWith(".") ? o.getName().substring(1) : o.getName(),
            ProtobufSchema::transform,
            ProtobufSchema::merge));
  }

  @SuppressWarnings("unchecked")
  protected static OptionElement merge(OptionElement existing, OptionElement replacement) {
    replacement = transform(replacement);
    if (existing.getKind() == Kind.MAP && replacement.getKind() == Kind.MAP) {
      Map<String, ?> existingMap = (Map<String, ?>) existing.getValue();
      Map<String, ?> replacementMap = (Map<String, ?>) replacement.getValue();
      Map<String, Object> mergedMap = new LinkedHashMap<>(existingMap);
      for (Map.Entry<String, ?> entry : replacementMap.entrySet()) {
        // Merging should only be needed for repeated fields
        mergedMap.merge(entry.getKey(), entry.getValue(), (v1, v2) -> {
          Set<Object> set = new LinkedHashSet<>();
          if (v1 instanceof List) {
            set.addAll((List<Object>) v1);
          } else {
            set.add(v1);
          }
          if (v2 instanceof List) {
            set.addAll((List<Object>) v2);
          } else {
            set.add(v2);
          }
          return new ArrayList<>(set);
        });
      }
      return new OptionElement(
          replacement.getName(), Kind.MAP, mergedMap, replacement.isParenthesized());
    } else {
      // Discard existing option
      // This should only happen with custom options that are ignored
      return replacement;
    }
  }

  protected static OptionElement transform(OptionElement option) {
    if (option.getKind() == Kind.OPTION) {
      Map<String, ?> map = transformOptionMap(option);
      return new OptionElement(option.getName(), Kind.MAP, map, option.isParenthesized());
    } else {
      return option;
    }
  }

  private static Map<String, ?> transformOptionMap(OptionElement option) {
    if (option.getKind() != Kind.OPTION) {
      throw new IllegalArgumentException("Expected option of kind OPTION");
    }
    OptionElement value = (OptionElement) option.getValue();
    Object mapValue = value.getValue();
    Kind kind = value.getKind();
    if (kind == Kind.BOOLEAN || kind == Kind.ENUM || kind == Kind.NUMBER) {
      // Wire only creates OptionPrimitive for the above kinds
      mapValue = new OptionElement.OptionPrimitive(kind, mapValue);
    } else if (kind == Kind.OPTION) {
      // Recursively convert options of kind OPTION to maps
      mapValue = transformOptionMap(value);
    }
    return Collections.singletonMap(value.getName(), mapValue);
  }

  private static MessageDefinition toDynamicMessage(Context ctx,
      Syntax syntax,
      MessageElement messageElem
  ) {
    log.trace("*** message: {}", messageElem.getName());
    MessageDefinition.Builder message = MessageDefinition.newBuilder(messageElem.getName());
    for (TypeElement type : messageElem.getNestedTypes()) {
      if (type instanceof MessageElement) {
        message.addMessageDefinition(toDynamicMessage(ctx, syntax, (MessageElement) type));
      } else if (type instanceof EnumElement) {
        message.addEnumDefinition(toDynamicEnum((EnumElement) type));
      }
    }
    Set<String> added = new HashSet<>();
    for (OneOfElement oneof : messageElem.getOneOfs()) {
      Map<String, OptionElement> options = mergeOptions(oneof.getOptions());
      OptionElement option = options.get(FEATURES);
      FeatureSet features = null;
      if (option != null) {
        features = toFeatures(option);
      }
      MessageDefinition.OneofBuilder oneofBuilder = message.addOneof(oneof.getName(), features);
      for (FieldElement field : oneof.getFields()) {
<<<<<<< HEAD
        FieldDefinition fd = toDynamicField(field, "optional", false, oneofBuilder.getIdx(), null);
        oneofBuilder.addField(fd);
=======
        String defaultVal = field.getDefaultValue();
        String jsonName = field.getJsonName();
        Map<String, OptionElement> options = mergeOptions(field.getOptions());
        CType ctype = findOption(CTYPE, options)
            .map(o -> CType.valueOf(o.getValue().toString())).orElse(null);
        JSType jstype = findOption(JSTYPE, options)
            .map(o -> JSType.valueOf(o.getValue().toString())).orElse(null);
        Boolean isDeprecated = findOption(DEPRECATED, options)
            .map(o -> Boolean.valueOf(o.getValue().toString())).orElse(null);
        ProtobufMeta meta = findMeta(CONFLUENT_FIELD_META, options);
        oneofBuilder.addField(
            ctx,
            false,
            field.getType(),
            field.getName(),
            field.getTag(),
            defaultVal,
            jsonName,
            meta,
            ctype,
            jstype,
            isDeprecated
        );
>>>>>>> 6194af01
        added.add(field.getName());
      }
    }
    // Process fields after messages so that any newly created map entry messages are at the end
    for (FieldElement field : messageElem.getFields()) {
      if (added.contains(field.getName())) {
        continue;
      }

      Field.Label fieldLabel = field.getLabel();
      String label = fieldLabel != null ? fieldLabel.toString().toLowerCase() : null;
      boolean isProto3Optional = "optional".equals(label) && syntax == Syntax.PROTO_3;

      String fieldType = field.getType();
      ProtoType protoType = ProtoType.get(fieldType);
      ProtoType keyType = protoType.getKeyType();
      ProtoType valueType = protoType.getValueType();
      // Map fields are only permitted in messages
      if (protoType.isMap() && keyType != null && valueType != null) {
        label = "repeated";
        fieldType = toMapEntry(field.getName());
        MessageDefinition.Builder mapMessage = MessageDefinition.newBuilder(fieldType);
        mapMessage.setMapEntry(true);
<<<<<<< HEAD
        mapMessage.addField(keyType.toString(), KEY_FIELD, 1);
        mapMessage.addField(valueType.toString(), VALUE_FIELD, 2);
=======
        mapMessage.addField(ctx, null, keyType.toString(), KEY_FIELD, 1, null, null);
        mapMessage.addField(ctx, null, valueType.toString(), VALUE_FIELD, 2, null, null);
>>>>>>> 6194af01
        message.addMessageDefinition(mapMessage.build());
      }

      FieldDefinition fd;
      if (isProto3Optional) {
        // Add synthetic oneof after real oneofs
        MessageDefinition.OneofBuilder oneofBuilder = message.addOneof("_" + field.getName());
<<<<<<< HEAD
        fd = toDynamicField(field, fieldType, "optional", true, oneofBuilder.getIdx(), null);
        oneofBuilder.addField(fd);
      } else {
        fd = toDynamicField(field, fieldType, label, false, null, null);
        message.addField(fd);
=======
        oneofBuilder.addField(
            ctx,
            true,
            fieldType,
            field.getName(),
            field.getTag(),
            defaultVal,
            jsonName,
            meta,
            ctype,
            jstype,
            isDeprecated
        );
      } else {
        message.addField(
            ctx,
            label,
            fieldType,
            field.getName(),
            field.getTag(),
            defaultVal,
            jsonName,
            meta,
            ctype,
            isPacked,
            jstype,
            isDeprecated
        );
>>>>>>> 6194af01
      }
    }
    for (ReservedElement reserved : messageElem.getReserveds()) {
      for (Object elem : reserved.getValues()) {
        if (elem instanceof String) {
          message.addReservedName((String) elem);
        } else if (elem instanceof Integer) {
          int tag = (Integer) elem;
          message.addReservedRange(tag, tag + 1);
        } else if (elem instanceof IntRange) {
          IntRange range = (IntRange) elem;
          message.addReservedRange(range.getStart(), range.getEndInclusive() + 1);
        } else {
          throw new IllegalStateException("Unsupported reserved type: " + elem.getClass()
              .getName());
        }
      }
    }
    for (ExtensionsElement extension : messageElem.getExtensions()) {
      List<Declaration> decls = extension.getOptions().stream()
          .filter(o -> o.getName().equals(DECLARATION))
          .map(ProtobufSchema::toDeclaration)
          .collect(Collectors.toList());
      Map<String, OptionElement> options = mergeOptions(extension.getOptions());
      OptionElement option = options.get(FEATURES);
      FeatureSet features = null;
      if (option != null) {
        features = toFeatures(option);
      }
      option = options.get(VERIFICATION);
      VerificationState verification = null;
      if (option != null) {
        try {
          verification = VerificationState.valueOf(option.getValue().toString());
        } catch (IllegalArgumentException e) {
          // ignore
        }
      }
      for (Object elem : extension.getValues()) {
        if (elem instanceof Integer) {
          int tag = (Integer) elem;
          message.addExtensionRange(tag, tag + 1, decls, features, verification);
        } else if (elem instanceof IntRange) {
          IntRange range = (IntRange) elem;
          message.addExtensionRange(range.getStart(), range.getEndInclusive() + 1,
              decls, features, verification);
        } else {
          throw new IllegalStateException("Unsupported extensions type: " + elem.getClass()
              .getName());
        }
      }
    }
    for (ExtendElement extendElement : messageElem.getExtendDeclarations()) {
      for (FieldElement field : extendElement.getFields()) {
        Field.Label fieldLabel = field.getLabel();
        String label = fieldLabel != null ? fieldLabel.toString().toLowerCase() : null;
<<<<<<< HEAD

        FieldDefinition fd = toDynamicField(field, label, false, null, extendElement.getName());
        message.addExtendDefinition(fd);
=======
        String fieldType = field.getType();
        String defaultVal = field.getDefaultValue();
        String jsonName = field.getJsonName();
        Map<String, OptionElement> options = mergeOptions(field.getOptions());
        CType ctype = findOption(CTYPE, options)
            .map(o -> CType.valueOf(o.getValue().toString())).orElse(null);
        Boolean isPacked = findOption(PACKED, options)
            .map(o -> Boolean.valueOf(o.getValue().toString())).orElse(null);
        JSType jstype = findOption(JSTYPE, options)
            .map(o -> JSType.valueOf(o.getValue().toString())).orElse(null);
        Boolean isDeprecated = findOption(DEPRECATED, options)
            .map(o -> Boolean.valueOf(o.getValue().toString())).orElse(null);
        ProtobufMeta metadata = findMeta(CONFLUENT_FIELD_META, options);
        message.addExtendDefinition(
            ctx,
            extendElement.getName(),
            label,
            fieldType,
            field.getName(),
            field.getTag(),
            defaultVal,
            jsonName,
            metadata,
            ctype,
            isPacked,
            jstype,
            isDeprecated
        );
>>>>>>> 6194af01
      }
    }
    Map<String, OptionElement> options = mergeOptions(messageElem.getOptions());
    findOption(NO_STANDARD_DESCRIPTOR_ACCESSOR, options)
        .map(o -> Boolean.valueOf(o.getValue().toString()))
        .ifPresent(message::setNoStandardDescriptorAccessor);
    findOption(DEPRECATED, options)
        .map(o -> Boolean.valueOf(o.getValue().toString()))
        .ifPresent(message::setDeprecated);
    findOption(MAP_ENTRY, options)
        .map(o -> Boolean.valueOf(o.getValue().toString()))
        .ifPresent(message::setMapEntry);
    findOption(FEATURES, options)
        .map(ProtobufSchema::toFeatures)
        .ifPresent(message::setFeatures);
    ProtobufMeta meta = findMeta(CONFLUENT_MESSAGE_META, options);
    message.setMeta(meta);
    return message.build();
  }

  public static Declaration toDeclaration(OptionElement option) {
    if (option.getKind() != Kind.MAP) {
      throw new IllegalStateException("Expected option of kind MAP");
    }
    Map<String, ?> map = (Map<String, ?>) option.getValue();
    Declaration.Builder builder = Declaration.newBuilder();
    Object number = map.get(NUMBER);
    if (number != null) {
      builder.setNumber(((Number) toPrimitiveValue(number)).intValue());
    }
    Object fullName = map.get(FULL_NAME);
    if (fullName != null) {
      builder.setFullName((String) toPrimitiveValue(fullName));
    }
    Object type = map.get(DECL_TYPE);
    if (type != null) {
      builder.setType((String) toPrimitiveValue(type));
    }
    Object reserved = map.get(RESERVED);
    if (reserved != null) {
      builder.setReserved((boolean) toPrimitiveValue(reserved));
    }
    Object repeated = map.get(REPEATED);
    if (repeated != null) {
      builder.setRepeated((boolean) toPrimitiveValue(repeated));
    }
    return builder.build();
  }

  public static FeatureSet toFeatures(OptionElement option) {
    if (option.getKind() != Kind.MAP) {
      throw new IllegalStateException("Expected option of kind MAP");
    }
    Map<String, ?> map = (Map<String, ?>) option.getValue();
    FeatureSet.Builder builder = FeatureSet.newBuilder();
    Object fieldPresence = map.get(FIELD_PRESENCE);
    if (fieldPresence != null) {
      try {
        builder.setFieldPresence(FieldPresence.valueOf((String) toPrimitiveValue(fieldPresence)));
      } catch (IllegalArgumentException e) {
        builder.setFieldPresence(FieldPresence.FIELD_PRESENCE_UNKNOWN);
      }
    }
    Object enumType = map.get(ENUM_TYPE);
    if (enumType != null) {
      try {
        builder.setEnumType(EnumType.valueOf((String) toPrimitiveValue(enumType)));
      } catch (IllegalArgumentException e) {
        builder.setEnumType(EnumType.ENUM_TYPE_UNKNOWN);
      }
    }
    Object repeatedFieldEncoding = map.get(REPEATED_FIELD_ENCODING);
    if (repeatedFieldEncoding != null) {
      try {
        builder.setRepeatedFieldEncoding(
            RepeatedFieldEncoding.valueOf((String) toPrimitiveValue(repeatedFieldEncoding)));
      } catch (IllegalArgumentException e) {
        builder.setRepeatedFieldEncoding(RepeatedFieldEncoding.REPEATED_FIELD_ENCODING_UNKNOWN);
      }
    }
    Object utf8Validation = map.get(UTF8_VALIDATION);
    if (utf8Validation != null) {
      try {
        builder.setUtf8Validation(
            Utf8Validation.valueOf((String) toPrimitiveValue(utf8Validation)));
      } catch (IllegalArgumentException e) {
        builder.setUtf8Validation(Utf8Validation.UTF8_VALIDATION_UNKNOWN);
      }
    }
    Object messageEncoding = map.get(MESSAGE_ENCODING);
    if (messageEncoding != null) {
      try {
        builder.setMessageEncoding(
            MessageEncoding.valueOf((String) toPrimitiveValue(messageEncoding)));
      } catch (IllegalArgumentException e) {
        builder.setMessageEncoding(MessageEncoding.MESSAGE_ENCODING_UNKNOWN);
      }
    }
    Object jsonFormat = map.get(JSON_FORMAT);
    if (jsonFormat != null) {
      try {
        builder.setJsonFormat(
            JsonFormat.valueOf((String) toPrimitiveValue(jsonFormat)));
      } catch (IllegalArgumentException e) {
        builder.setJsonFormat(JsonFormat.JSON_FORMAT_UNKNOWN);
      }
    }
    return builder.build();
  }

  public static EditionDefault toEditionDefault(OptionElement option) {
    if (option.getKind() != Kind.MAP) {
      throw new IllegalStateException("Expected option of kind MAP");
    }
    Map<String, ?> map = (Map<String, ?>) option.getValue();
    EditionDefault.Builder builder = EditionDefault.newBuilder();
    Object edition = map.get(EDITION);
    if (edition != null) {
      String editionStr = (String) toPrimitiveValue(edition);
      try {
        builder.setEdition(Edition.valueOf(editionStr));
      } catch (IllegalArgumentException ex) {
        builder.setEdition(editionStr.equals("2023")
            ? Edition.EDITION_2023
            : Edition.EDITION_UNKNOWN);
      }
    }
    Object value = map.get(VALUE);
    if (value != null) {
      builder.setValue((String) toPrimitiveValue(value));
    }
    return builder.build();
  }

  public static Object toPrimitiveValue(Object value) {
    if (!(value instanceof OptionElement.OptionPrimitive)) {
      return value;
    }
    OptionElement.OptionPrimitive primitive = (OptionElement.OptionPrimitive) value;
    Object val = primitive.getValue();
    switch (primitive.getKind()) {
      case BOOLEAN:
        if (val instanceof Boolean) {
          return val;
        } else {
          return Boolean.valueOf(val.toString());
        }
      case NUMBER:
        if (val instanceof Number) {
          return val;
        } else {
          return NumberUtils.createNumber(val.toString());
        }
      default:
        return val.toString();
    }
  }

  public static FieldDefinition toDynamicField(
      FieldElement fieldElement,
      String label,
      boolean isProto3Optional,
      Integer oneofIndex,
      String extendee
  ) {
    return toDynamicField(fieldElement, fieldElement.getType(), label, isProto3Optional,
        oneofIndex, extendee);
  }

  public static FieldDefinition toDynamicField(
      FieldElement fieldElement,
      String type,
      String label,
      boolean isProto3Optional,
      Integer oneofIndex,
      String extendee
  ) {
    FieldDefinition.Builder field = FieldDefinition.newBuilder(
        fieldElement.getName(), fieldElement.getTag(), type);
    if (label != null) {
      field.setLabel(label);
    }
    if (isProto3Optional) {
      field.setProto3Optional(true);
    }
    if (extendee != null) {
      field.setExtendee(extendee);
    }
    if (oneofIndex != null) {
      field.setOneofIndex(oneofIndex);
    }
    String defaultVal = fieldElement.getDefaultValue();
    if (defaultVal != null) {
      field.setDefaultValue(defaultVal);
    }
    String jsonName = fieldElement.getJsonName();
    if (jsonName != null) {
      field.setJsonName(jsonName);
    }
    Map<String, OptionElement> options = mergeOptions(fieldElement.getOptions());
    findOption(CTYPE, options)
        .map(o -> CType.valueOf(o.getValue().toString()))
        .ifPresent(field::setCtype);
    findOption(PACKED, options)
        .map(o -> Boolean.valueOf(o.getValue().toString()))
        .ifPresent(field::setPacked);
    findOption(JSTYPE, options)
        .map(o -> JSType.valueOf(o.getValue().toString()))
        .ifPresent(field::setJstype);
    findOption(DEPRECATED, options)
        .map(o -> Boolean.valueOf(o.getValue().toString()))
        .ifPresent(field::setDeprecated);
    findOption(DEBUG_REDACT, options)
        .map(o -> Boolean.valueOf(o.getValue().toString()))
        .ifPresent(field::setDebugRedact);
    findOption(RETENTION, options)
        .map(o -> {
          try {
            return OptionRetention.valueOf(o.getValue().toString());
          } catch (IllegalArgumentException e) {
            return OptionRetention.RETENTION_UNKNOWN;
          }
        })
        .ifPresent(field::setRetention);
    List<OptionTargetType> targets = fieldElement.getOptions().stream()
        .filter(o -> o.getName().equals(TARGETS))
        .map(o -> OptionTargetType.valueOf(o.getValue().toString()))
        .collect(Collectors.toList());
    if (!targets.isEmpty()) {
      field.addTargets(targets);
    }
    List<EditionDefault> editionDefaults = fieldElement.getOptions().stream()
        .filter(o -> o.getName().equals(EDITION_DEFAULTS))
        .map(ProtobufSchema::toEditionDefault)
        .collect(Collectors.toList());
    if (!editionDefaults.isEmpty()) {
      field.addEditionDefaults(editionDefaults);
    }
    OptionElement option = options.get(FEATURES);
    if (option != null) {
      field.setFeatures(toFeatures(option));
    }
    ProtobufMeta meta = findMeta(CONFLUENT_FIELD_META, options);
    if (meta != null) {
      field.setMeta(meta);
    }
    return field.build();
  }

  public static Optional<OptionElement> findOption(
      String name, List<OptionElement> options) {
    return findOption(name, mergeOptions(options));
  }

  public static Optional<OptionElement> findOption(
      String name, Map<String, OptionElement> options) {
    return Optional.ofNullable(options.get(name));
  }

  public static ProtobufMeta findMeta(String name, List<OptionElement> options) {
    return findMeta(name, mergeOptions(options));
  }

  public static ProtobufMeta findMeta(String name, Map<String, OptionElement> options) {
    Optional<OptionElement> meta = findOption(name, options);
    if (!meta.isPresent()) {
      return null;
    }
    return new ProtobufMeta(findDoc(meta), findParams(meta), findTags(meta));
  }

  public static String findDoc(Optional<OptionElement> meta) {
    return (String) findMetaField(meta, DOC_FIELD);
  }

  @SuppressWarnings("unchecked")
  public static Map<String, String> findParams(Optional<OptionElement> meta) {
    Object result = findMetaField(meta, PARAMS_FIELD);
    if (result == null) {
      return null;
    } else if (result instanceof Map) {
      Map<String, String> params = new LinkedHashMap<>();
      Map<String, String> keyValue = (Map<String, String>) result;
      String key = keyValue.get(KEY_FIELD);
      String value = keyValue.get(VALUE_FIELD);
      params.put(key, value);
      return params;
    } else if (result instanceof List) {
      List<Map<String, String>> keyValues = (List<Map<String, String>>) result;
      Map<String, String> params = new LinkedHashMap<>();
      for (Map<String, String> keyValue : keyValues) {
        String key = keyValue.get(KEY_FIELD);
        String value = keyValue.get(VALUE_FIELD);
        params.put(key, value);
      }
      return params;
    } else {
      throw new IllegalStateException("Unrecognized params type " + result.getClass().getName());
    }
  }

  public static List<String> findTags(Optional<OptionElement> meta) {
    Object result = findMetaField(meta, TAGS_FIELD);
    if (result instanceof List) {
      return (List<String>) result;
    } else {
      return result != null ? Collections.singletonList(result.toString()) : null;
    }
  }

  @SuppressWarnings("unchecked")
  private static Object findMetaField(Optional<OptionElement> meta, String name) {
    OptionElement options = meta.get();
    switch (options.getKind()) {
      case OPTION:
        OptionElement option = (OptionElement) options.getValue();
        if (option.getName().equals(name)) {
          return option.getValue();
        } else {
          return null;
        }
      case MAP:
        Map<String, ?> map = (Map<String, ?>) options.getValue();
        return map.get(name);
      default:
        throw new IllegalStateException("Unexpected custom option kind " + options.getKind());
    }
  }

  private static EnumDefinition toDynamicEnum(EnumElement enumElem) {
    Map<String, OptionElement> enumOptions = mergeOptions(enumElem.getOptions());
    Boolean allowAlias = findOption(ALLOW_ALIAS, enumOptions)
        .map(o -> Boolean.valueOf(o.getValue().toString())).orElse(null);
    Boolean isDeprecated = findOption(DEPRECATED, enumOptions)
        .map(o -> Boolean.valueOf(o.getValue().toString())).orElse(null);
    FeatureSet features = findOption(FEATURES, enumOptions)
        .map(ProtobufSchema::toFeatures).orElse(null);
    EnumDefinition.Builder enumer =
        EnumDefinition.newBuilder(enumElem.getName(), allowAlias, isDeprecated, features);
    for (ReservedElement reserved : enumElem.getReserveds()) {
      for (Object elem : reserved.getValues()) {
        if (elem instanceof String) {
          enumer.addReservedName((String) elem);
        } else if (elem instanceof Integer) {
          int tag = (Integer) elem;
          enumer.addReservedRange(tag, tag);
        } else if (elem instanceof IntRange) {
          IntRange range = (IntRange) elem;
          enumer.addReservedRange(range.getStart(), range.getEndInclusive());
        } else {
          throw new IllegalStateException("Unsupported reserved type: " + elem.getClass()
              .getName());
        }
      }
    }
    for (EnumConstantElement constant : enumElem.getConstants()) {
      Map<String, OptionElement> constantOptions = mergeOptions(constant.getOptions());
      Boolean isConstDeprecated = findOption(DEPRECATED, constantOptions)
          .map(o -> Boolean.valueOf(o.getValue().toString())).orElse(null);
      Boolean isDebugRedact = findOption(DEBUG_REDACT, constantOptions)
          .map(o -> Boolean.valueOf(o.getValue().toString())).orElse(null);
      FeatureSet constFeatures = findOption(FEATURES, constantOptions)
          .map(ProtobufSchema::toFeatures).orElse(null);
      ProtobufMeta meta = findMeta(CONFLUENT_ENUM_VALUE_META, constantOptions);
      enumer.addValue(constant.getName(), constant.getTag(),
          meta, isConstDeprecated, isDebugRedact, constFeatures);
    }
    ProtobufMeta meta = findMeta(CONFLUENT_ENUM_META, enumOptions);
    enumer.setMeta(meta);
    return enumer.build();
  }

  private static ServiceDefinition toDynamicService(ServiceElement serviceElement) {
    ServiceDefinition.Builder service =
        ServiceDefinition.newBuilder(serviceElement.getName());
    Map<String, OptionElement> serviceOptions = mergeOptions(serviceElement.getOptions());
    findOption(DEPRECATED, serviceOptions)
            .map(o -> Boolean.valueOf(o.getValue().toString()))
            .ifPresent(service::setDeprecated);
    findOption(FEATURES, serviceOptions)
        .map(ProtobufSchema::toFeatures)
        .ifPresent(service::setFeatures);
    for (RpcElement method : serviceElement.getRpcs()) {
      Map<String, OptionElement> methodOptions = mergeOptions(method.getOptions());
      Boolean isMethodDeprecated = findOption(DEPRECATED, methodOptions)
          .map(o -> Boolean.valueOf(o.getValue().toString())).orElse(null);
      IdempotencyLevel idempotencyLevel = findOption(IDEMPOTENCY_LEVEL, methodOptions)
          .map(o -> IdempotencyLevel.valueOf(o.getValue().toString())).orElse(null);
      FeatureSet features = findOption(FEATURES, methodOptions)
          .map(ProtobufSchema::toFeatures).orElse(null);
      service.addMethod(method.getName(), method.getRequestType(), method.getResponseType(),
          method.getRequestStreaming(), method.getResponseStreaming(),
          isMethodDeprecated, idempotencyLevel, features);
    }
    return service.build();
  }

  @Override
  public ProtoFileElement rawSchema() {
    return schemaObj;
  }

  @Override
  public boolean hasTopLevelField(String field) {
    return schemaObj != null && schemaObj.getTypes()
            .stream()
            .map(ProtobufSchema::getFieldNames)
            .flatMap(Collection::stream)
            .anyMatch(property -> property.equals(field));
  }

  @Override
  public String schemaType() {
    return TYPE;
  }

  @Override
  public String name() {
    if (name != null) {
      return name;
    }
    TypeElement typeElement = firstMessage();
    if (typeElement == null) {
      typeElement = firstEnum();
    }
    if (typeElement == null) {
      throw new IllegalArgumentException("Protobuf schema definition contains no type definitions");
    }
    String typeName = typeElement.getName();
    String packageName = schemaObj.getPackageName();
    return packageName != null && !packageName.isEmpty()
        ? packageName + '.' + typeName
        : typeName;
  }

  @Override
  public String canonicalString() {
    if (schemaObj == null) {
      return null;
    }
    if (canonicalString == null) {
      canonicalString = ProtobufSchemaUtils.toString(schemaObj);
    }
    return canonicalString;
  }

  @Override
  public String formattedString(String format) {
    if (format == null || format.trim().isEmpty()) {
      return canonicalString();
    }
    Format formatEnum = Format.get(format);
    switch (formatEnum) {
      case DEFAULT:
        return canonicalString();
      case IGNORE_EXTENSIONS:
        FormatContext ctx = new FormatContext(true, false);
        return ProtobufSchemaUtils.toFormattedString(ctx, this);
      case SERIALIZED:
        FileDescriptorProto file = toDynamicSchema().getFileDescriptorProto();
        return base64Encoder.encodeToString(file.toByteArray());
      default:
        // Don't throw an exception for forward compatibility of formats
        log.warn("Unsupported format {}", format);
        return canonicalString();
    }
  }

  @Override
  public Integer version() {
    return version;
  }

  @Override
  public List<SchemaReference> references() {
    return references;
  }

  public Map<String, String> resolvedReferences() {
    return dependencies.entrySet()
        .stream()
        .collect(Collectors.toMap(
                Map.Entry::getKey, e -> ProtobufSchemaUtils.toString(e.getValue())));
  }

  public Map<String, ProtoFileElement> dependencies() {
    return dependencies;
  }

  public Map<String, ProtoFileElement> dependenciesWithLogicalTypes() {
    Map<String, ProtoFileElement> deps = new HashMap<>(dependencies);
    for (Map.Entry<String, ProtoFileElement> entry : KNOWN_DEPENDENCIES.entrySet()) {
      if (!deps.containsKey(entry.getKey())) {
        deps.put(entry.getKey(), entry.getValue());
      }
    }
    return deps;
  }

  @Override
  public Metadata metadata() {
    return metadata;
  }

  @Override
  public RuleSet ruleSet() {
    return ruleSet;
  }

  @Override
  public ProtobufSchema normalize() {
    String normalized = ProtobufSchemaUtils.toNormalizedString(this);
    return new ProtobufSchema(
        toProtoFile(normalized),
        this.version,
        this.name,
        this.references.stream().sorted().distinct().collect(Collectors.toList()),
        this.dependencies,
        this.metadata,
        this.ruleSet,
        normalized,
        null,
        null
    );
  }

  @Override
  public void validate(boolean strict) {
    // Normalization will try to resolve types
    normalize();
  }

  @Override
  public List<String> isBackwardCompatible(ParsedSchema previousSchema) {
    if (!schemaType().equals(previousSchema.schemaType())) {
      return Lists.newArrayList("Incompatible because of different schema type");
    }
    final List<Difference> differences = SchemaDiff.compare(
        (ProtobufSchema) previousSchema, this
    );
    final List<Difference> incompatibleDiffs = differences.stream()
        .filter(diff -> !SchemaDiff.COMPATIBLE_CHANGES.contains(diff.getType()))
        .collect(Collectors.toList());
    boolean isCompatible = incompatibleDiffs.isEmpty();
    if (!isCompatible) {
      List<String> errorMessages = new ArrayList<>();
      for (Difference incompatibleDiff : incompatibleDiffs) {
        errorMessages.add(incompatibleDiff.toString());
      }
      return errorMessages;
    } else {
      return new ArrayList<>();
    }
  }

  @Override
  public boolean equals(Object o) {
    if (this == o) {
      return true;
    }
    if (o == null || getClass() != o.getClass()) {
      return false;
    }
    ProtobufSchema that = (ProtobufSchema) o;
    // Can't use schemaObj as locations may differ
    return Objects.equals(version, that.version)
        && Objects.equals(references, that.references)
        && Objects.equals(canonicalString(), that.canonicalString())
        && Objects.equals(metadata, that.metadata)
        && Objects.equals(ruleSet, that.ruleSet);
  }

  @Override
  public int hashCode() {
    if (hashCode == NO_HASHCODE) {
      // Can't use schemaObj as locations may differ
      hashCode = Objects.hash(canonicalString(), references, version, metadata, ruleSet);
    }
    return hashCode;
  }

  @Override
  public String toString() {
    return canonicalString();
  }

  public GenericDescriptor toSpecificDescriptor(String originalPath) {
    String clsName = fullName(originalPath);
    if (clsName == null) {
      return null;
    }
    try {
      Class<?> cls = Class.forName(clsName);
      Method parseMethod = cls.getDeclaredMethod("getDescriptor");
      return (GenericDescriptor) parseMethod.invoke(null);
    } catch (ClassNotFoundException e) {
      throw new IllegalArgumentException("Class " + clsName + " could not be found.");
    } catch (NoSuchMethodException e) {
      throw new IllegalArgumentException("Class " + clsName
          + " is not a valid protobuf message class", e);
    } catch (IllegalAccessException | InvocationTargetException e) {
      throw new IllegalArgumentException("Not a valid protobuf builder");
    }
  }

  public String fullName() {
    return fullName(null);
  }

  public String fullName(String originalPath) {
    Map<String, OptionElement> options = mergeOptions(schemaObj.getOptions());
    OptionElement javaPackageName = options.get(JAVA_PACKAGE);
    OptionElement javaOuterClassname = options.get(JAVA_OUTER_CLASSNAME);
    OptionElement javaMultipleFiles = options.get(JAVA_MULTIPLE_FILES);

    String outer = "";
    if (javaMultipleFiles == null
        || !Boolean.parseBoolean(javaMultipleFiles.getValue().toString())) {
      if (javaOuterClassname != null) {
        outer = javaOuterClassname.getValue().toString();
      } else if (originalPath != null) {
        Path path = Paths.get(originalPath).getFileName();
        if (path != null) {
          String fileName = path.toString();
          if (fileName.endsWith(".proto")) {
            fileName = fileName.substring(0, fileName.length() - ".proto".length());
          }
          outer = underscoresToCamelCase(fileName, true);
          if (hasConflictingClassName(outer)) {
            outer += "OuterClass";
          }
        }
      } else {
        // Can't determine full name w/o either java_outer_classname or java_multiple_files=true
        return null;
      }
    }
    String p = javaPackageName != null
        ? javaPackageName.getValue().toString()
        : schemaObj.getPackageName();
    StringBuilder inner = new StringBuilder();
    String typeName = name;
    if (typeName == null && !schemaObj.getTypes().isEmpty()) {
      typeName = name();
    }
    List<TypeElement> typeElems = toTypeElements(typeName);
    for (TypeElement typeElem : typeElems) {
      if (inner.length() > 0) {
        inner.append("$");
      }
      inner.append(typeElem.getName());
    }
    String d1 = (!outer.isEmpty() || inner.length() != 0 ? "." : "");
    String d2 = (!outer.isEmpty() && inner.length() != 0 ? "$" : "");
    return p + d1 + outer + d2 + inner;
  }

  private boolean hasConflictingClassName(String className) {
    for (TypeElement type : schemaObj.getTypes()) {
      if (type.getName().equals(className)) {
        return true;
      }
      if (type instanceof MessageElement) {
        if (messageHasConflictingClassName(className, ((MessageElement) type))) {
          return true;
        }
      }
    }
    for (ServiceElement service : schemaObj.getServices()) {
      if (service.getName().equals(className)) {
        return true;
      }
    }
    return false;
  }

  private boolean messageHasConflictingClassName(String className, MessageElement message) {
    for (TypeElement type : message.getNestedTypes()) {
      if (type.getName().equals(className)) {
        return true;
      }
      if (type instanceof MessageElement) {
        if (messageHasConflictingClassName(className, ((MessageElement) type))) {
          return true;
        }
      }
    }
    return false;
  }

  public MessageIndexes toMessageIndexes(String name) {
    return toMessageIndexes(name, false);
  }

  public MessageIndexes toMessageIndexes(String name, boolean normalize) {
    List<Integer> indexes = new ArrayList<>();
    String[] parts = name.split("\\.");
    List<TypeElement> types = schemaObj.getTypes();
    for (String part : parts) {
      int i = 0;
      for (TypeElement type : types) {
        if (type instanceof MessageElement) {
          if (normalize) {
            boolean isMapEntry = findOption(MAP_ENTRY, type.getOptions())
                .map(o -> Boolean.valueOf(o.getValue().toString())).orElse(false);
            if (isMapEntry) {
              // Skip map entries if normalizing
              continue;
            }
          }
          if (type.getName().equals(part)) {
            indexes.add(i);
            types = type.getNestedTypes();
            break;
          }
          i++;
        }
      }
    }
    return new MessageIndexes(indexes);
  }

  public String toMessageName(MessageIndexes indexes) {
    StringBuilder sb = new StringBuilder();
    List<TypeElement> types = schemaObj.getTypes();
    boolean first = true;
    for (Integer index : indexes.indexes()) {
      if (!first) {
        sb.append(".");
      } else {
        first = false;
      }
      MessageElement message = getMessageAtIndex(types, index);
      if (message == null) {
        throw new IllegalArgumentException("Invalid message indexes: " + indexes);
      }
      sb.append(message.getName());
      types = message.getNestedTypes();
    }
    String messageName = sb.toString();
    String packageName = schemaObj.getPackageName();
    return packageName != null && !packageName.isEmpty()
        ? packageName + '.' + messageName
        : messageName;
  }

  private MessageElement getMessageAtIndex(List<TypeElement> types, int index) {
    int i = 0;
    for (TypeElement type : types) {
      if (type instanceof MessageElement) {
        if (index == i) {
          return (MessageElement) type;
        }
        i++;
      }
    }
    return null;
  }

  private List<TypeElement> toTypeElements(String name) {
    List<TypeElement> typeElems = new ArrayList<>();
    if (name == null) {
      return Collections.emptyList();
    }
    String[] parts = name.split("\\.");
    List<TypeElement> types = schemaObj.getTypes();
    for (String part : parts) {
      for (TypeElement type : types) {
        if (type.getName().equals(part)) {
          typeElems.add(type);
          types = type.getNestedTypes();
          break;
        }
      }
    }
    return typeElems;
  }

  public static String toMapEntry(String s) {
    if (s.contains("_")) {
      s = LOWER_UNDERSCORE.to(UPPER_CAMEL, s);
    }
    return s + MAP_ENTRY_SUFFIX;
  }

  public static String toMapField(String s) {
    String[] parts = s.split("\\.");
    String lastPart = parts[parts.length - 1];
    if (lastPart.endsWith(MAP_ENTRY_SUFFIX)) {
      lastPart = lastPart.substring(0, lastPart.length() - MAP_ENTRY_SUFFIX.length());
      lastPart = UPPER_CAMEL.to(LOWER_UNDERSCORE, lastPart);
      parts[parts.length - 1] = lastPart;
    }
    return String.join(".", parts);
  }

  @Override
  public Object fromJson(JsonNode json) throws IOException {
    return ProtobufSchemaUtils.toObject(json, this);
  }

  @Override
  public JsonNode toJson(Object message) throws IOException {
    if (message instanceof JsonNode) {
      return (JsonNode) message;
    }
    return JacksonMapper.INSTANCE.readTree(ProtobufSchemaUtils.toJson((Message) message));
  }

  @Override
  public Object copyMessage(Object message) {
    // Protobuf messages are already immutable
    return message;
  }

  @Override
  public Object transformMessage(RuleContext ctx, FieldTransform transform, Object message)
      throws RuleException {
    try {
      Message msg = (Message) message;
      // Pass the schema-based descriptor which has the tags
      Descriptor desc = toDescriptor(msg.getDescriptorForType().getFullName());
      return toTransformedMessage(ctx, desc, msg, transform);
    } catch (RuntimeException e) {
      if (e.getCause() instanceof RuleException) {
        throw (RuleException) e.getCause();
      } else {
        throw e;
      }
    }
  }

  private Object toTransformedMessage(
      RuleContext ctx, Descriptor desc, Object message, FieldTransform transform) {
    FieldContext fieldCtx = ctx.currentField();
    if (desc == null) {
      return message;
    }
    if (message instanceof List) {
      return ((List<?>) message).stream()
          .map(it -> toTransformedMessage(ctx, desc, it, transform))
          .collect(Collectors.toList());
    } else if (message instanceof Map) {
      return message;
    } else if (message instanceof Message) {
      Message.Builder copy = ((Message) message).toBuilder();
      for (FieldDescriptor fd : copy.getDescriptorForType().getFields()) {
        FieldDescriptor schemaFd = desc.findFieldByName(fd.getName());
        try (FieldContext fc = ctx.enterField(
            message, fd.getFullName(), fd.getName(), getType(fd),
            getInlineTags(schemaFd)) // use schema-based fd which has the tags
        ) {
          if (fc != null) {
            Object value = copy.getField(fd); // we can't use the schema-based fd
            Descriptor d = desc;
            if (schemaFd.getType() == Type.MESSAGE) {
              // Pass the schema-based descriptor which has the tags
              d = schemaFd.getMessageType();
            }
            Object newValue = toTransformedMessage(ctx, d, value, transform);
            if (ctx.rule().getKind() == RuleKind.CONDITION) {
              if (Boolean.FALSE.equals(newValue)) {
                throw new RuntimeException(new RuleConditionException(ctx.rule()));
              }
            } else {
              copy.setField(fd, newValue);
            }
          }
        }
      }
      return copy.build();
    } else {
      if (fieldCtx != null) {
        try {
          Set<String> ruleTags = ctx.rule().getTags();
          if (ruleTags.isEmpty()) {
            return fieldTransform(ctx, message, transform, fieldCtx);
          } else {
            if (!RuleContext.disjoint(fieldCtx.getTags(), ruleTags)) {
              return fieldTransform(ctx, message, transform, fieldCtx);
            }
          }
        } catch (RuleException e) {
          throw new RuntimeException(e);
        }
      }
      return message;
    }
  }

  private static Object fieldTransform(RuleContext ctx, Object message, FieldTransform transform,
      FieldContext fieldCtx) throws RuleException {
    if (message instanceof ByteString) {
      message = ((ByteString)message).toByteArray();
    }
    Object result = transform.transform(ctx, fieldCtx, message);
    if (result instanceof byte[]) {
      result = ByteString.copyFrom((byte[]) result);
    }
    return result;
  }

  private RuleContext.Type getType(FieldDescriptor field) {
    if (field.isMapField()) {
      return RuleContext.Type.MAP;
    }
    switch (field.getType()) {
      case MESSAGE:
        return RuleContext.Type.RECORD;
      case ENUM:
        return RuleContext.Type.ENUM;
      case STRING:
        return RuleContext.Type.STRING;
      case BYTES:
        return RuleContext.Type.BYTES;
      case INT32:
      case SINT32:
      case UINT32:
      case FIXED32:
      case SFIXED32:
        return RuleContext.Type.INT;
      case INT64:
      case SINT64:
      case UINT64:
      case FIXED64:
      case SFIXED64:
        return RuleContext.Type.LONG;
      case FLOAT:
        return RuleContext.Type.FLOAT;
      case DOUBLE:
        return RuleContext.Type.DOUBLE;
      case BOOL:
        return RuleContext.Type.BOOLEAN;
      default:
        return RuleContext.Type.NULL;
    }
  }

  @Override
  public Set<String> inlineTags() {
    Set<String> tags = new LinkedHashSet<>();
    if (schemaObj == null) {
      return tags;
    }
    ProtobufMeta meta = findMeta(CONFLUENT_FILE_META, schemaObj.getOptions());
    if (meta != null && meta.getTags() != null) {
      tags.addAll(meta.getTags());
    }
    for (TypeElement type : schemaObj.getTypes()) {
      if (type instanceof MessageElement) {
        getInlineTagsRecursively(tags, (MessageElement) type);
      } else if (type instanceof EnumElement) {
        getInlineTagsRecursively(tags, (EnumElement) type);
      }
    }
    return tags;
  }

  private void getInlineTagsRecursively(Set<String> tags, MessageElement messageElem) {
    ProtobufMeta meta = findMeta(CONFLUENT_MESSAGE_META, messageElem.getOptions());
    if (meta != null && meta.getTags() != null) {
      tags.addAll(meta.getTags());
    }
    for (FieldElement field : messageElem.getFields()) {
      ProtobufMeta fieldMeta = findMeta(CONFLUENT_FIELD_META, field.getOptions());
      if (fieldMeta != null && fieldMeta.getTags() != null) {
        tags.addAll(fieldMeta.getTags());
      }
    }
    for (TypeElement type : messageElem.getNestedTypes()) {
      if (type instanceof MessageElement) {
        getInlineTagsRecursively(tags, (MessageElement) type);
      } else if (type instanceof EnumElement) {
        getInlineTagsRecursively(tags, (EnumElement) type);
      }
    }
    for (OneOfElement oneOfElement: messageElem.getOneOfs()) {
      for (FieldElement oneOfField : oneOfElement.getFields()) {
        ProtobufMeta fieldMeta = findMeta(CONFLUENT_FIELD_META, oneOfField.getOptions());
        if (fieldMeta != null && fieldMeta.getTags() != null) {
          tags.addAll(fieldMeta.getTags());
        }
      }
    }
  }

  private void getInlineTagsRecursively(Set<String> tags, EnumElement enumElem) {
    ProtobufMeta meta = findMeta(CONFLUENT_ENUM_META, enumElem.getOptions());
    if (meta != null && meta.getTags() != null) {
      tags.addAll(meta.getTags());
    }
    for (EnumConstantElement constant : enumElem.getConstants()) {
      ProtobufMeta constantMeta = findMeta(CONFLUENT_ENUM_VALUE_META, constant.getOptions());
      if (constantMeta != null && constantMeta.getTags() != null) {
        tags.addAll(constantMeta.getTags());
      }
    }
  }

  @Override
  public Map<SchemaEntity, Set<String>> inlineTaggedEntities() {
    Map<SchemaEntity, Set<String>> tags = new LinkedHashMap<>();
    ProtoFileElement schema = rawSchema();
    if (schema == null) {
      return tags;
    }
    getInlineTaggedEntitiesRecursively(tags, schema.getTypes(), "", new HashSet<>());
    return tags;
  }

  private void getInlineTaggedEntitiesRecursively(Map<SchemaEntity, Set<String>> tags,
      List<TypeElement> types, String scope, Set<String> visited) {
    for (TypeElement type : types) {
      if (type instanceof MessageElement) {
        getInlineTaggedEntitiesRecursively(tags, (MessageElement) type, scope, visited);
      }
    }
  }

  private void getInlineTaggedEntitiesRecursively(Map<SchemaEntity, Set<String>> tags,
      MessageElement message, String scope, Set<String> visited) {
    String scopedName = scope + message.getName();
    if (visited.contains(scopedName)) {
      return;
    } else {
      visited.add(scopedName);
    }
    Set<String> recordTags = getInlineTags(CONFLUENT_MESSAGE_META, message.getOptions());
    if (!recordTags.isEmpty()) {
      tags.put(new SchemaEntity(scopedName, SR_RECORD), recordTags);
    }
    for (OneOfElement oneOf : message.getOneOfs()) {
      for (FieldElement field : oneOf.getFields()) {
        Set<String> fieldTags = getInlineTags(CONFLUENT_FIELD_META, field.getOptions());
        if (!fieldTags.isEmpty()) {
          tags.put(new SchemaEntity(
              scopedName + "." + field.getName(), SR_FIELD), fieldTags);
        }
      }
    }
    for (FieldElement field : message.getFields()) {
      Set<String> fieldTags = getInlineTags(CONFLUENT_FIELD_META, field.getOptions());
      if (!fieldTags.isEmpty()) {
        tags.put(new SchemaEntity(scopedName + "." + field.getName(), SR_FIELD), fieldTags);
      }
    }
    getInlineTaggedEntitiesRecursively(tags, message.getNestedTypes(), scopedName + ".", visited);
  }


  private Set<String> getInlineTags(FieldDescriptor fd) {
    if (fd.getOptions().hasExtension(MetaProto.fieldMeta)) {
      Meta meta = fd.getOptions().getExtension(MetaProto.fieldMeta);
      return new LinkedHashSet<>(meta.getTagsList());
    }
    return Collections.emptySet();
  }

  private Set<String> getInlineTags(String optionName, List<OptionElement> options) {
    ProtobufMeta meta = ProtobufSchema.findMeta(optionName, options);
    if (meta != null) {
      if (meta.getTags() != null) {
        return new LinkedHashSet<>(meta.getTags());
      }
    }
    return Collections.emptySet();
  }

  private void modifySchemaTags(ProtoFileElement original, JsonNode node,
                                Map<SchemaEntity, Set<String>> tagsToAddMap,
                                Map<SchemaEntity, Set<String>> tagsToRemoveMap) {
    Set<SchemaEntity> entityToModify = new LinkedHashSet<>(tagsToAddMap.keySet());
    entityToModify.addAll(tagsToRemoveMap.keySet());
    Map<Object, OptionElement> optionCache = new HashMap<>();

    for (SchemaEntity entity : entityToModify) {
      String[] identifiers = entity.getNormalizedPath().split("\\.");
      List<OptionElement> allOptions = new LinkedList<>();
      Map<String, OptionElement> mergedOptions;
      String metaName;
      JsonNode entityNode;
      Object matchingElement;

      if (SR_RECORD == entity.getEntityType()) {
        metaName = CONFLUENT_MESSAGE_META;
        matchingElement = findMatchingElement(original, identifiers, false);
        MessageElement messageElement = (MessageElement) matchingElement;
        entityNode = findMatchingNode(node, identifiers, false);
        OptionElement cachedOptionElement = optionCache.get(matchingElement);
        if (cachedOptionElement != null) {
          allOptions.add(cachedOptionElement);
        } else {
          allOptions.addAll(messageElement.getOptions());
        }
      } else {
        metaName = CONFLUENT_FIELD_META;
        matchingElement = findMatchingElement(original, identifiers, true);
        FieldElement fieldElement = (FieldElement) matchingElement;
        entityNode = findMatchingNode(node, identifiers, true);
        OptionElement cachedOptionElement = optionCache.get(matchingElement);
        if (cachedOptionElement != null) {
          allOptions.add(cachedOptionElement);
        } else {
          allOptions.addAll(fieldElement.getOptions());
        }
      }

      Set<String> tagsToAdd = tagsToAddMap.get(entity);
      if (tagsToAdd != null && !tagsToAdd.isEmpty()) {
        OptionElement newOption = new OptionElement(metaName, Kind.OPTION,
            new OptionElement(TAGS_FIELD, Kind.LIST, new ArrayList<>(tagsToAdd), false), true);
        allOptions.add(newOption);
      }
      mergedOptions = mergeOptions(allOptions);

      Set<String> tagsToRemove = tagsToRemoveMap.get(entity);
      if (tagsToRemove != null && !tagsToRemove.isEmpty()) {
        OptionElement metaOptionElement = mergedOptions.get(metaName);
        if (metaOptionElement != null) {
          LinkedHashMap<String, Object> metaMap =
              new LinkedHashMap<>((Map<String, Object>) metaOptionElement.getValue());
          Object tagsObj = metaMap.get(TAGS_FIELD);
          if (tagsObj != null) {
            List<Object> allTags;
            if (tagsObj instanceof List) {
              allTags = (List<Object>) tagsObj;
            } else {
              allTags = Collections.singletonList(tagsObj);
            }
            List<Object> remainingTags = allTags.stream()
                .filter(tag -> !tagsToRemove.contains(tag))
                .collect(Collectors.toCollection(ArrayList::new));

            if (remainingTags.isEmpty()) {
              metaMap.remove(TAGS_FIELD);
            } else {
              metaMap.put(TAGS_FIELD, remainingTags);
            }

            if (metaMap.isEmpty()) {
              mergedOptions.remove(metaName);
            } else {
              mergedOptions.put(metaName, new OptionElement(metaName, Kind.MAP, metaMap, true));
            }
          }
        }
      }
      optionCache.put(matchingElement, mergedOptions.get(metaName));
      ((ObjectNode) entityNode).replace("options", jsonMapper.valueToTree(mergedOptions.values()));
    }
  }

  // Adapted from java_helpers.cc in protobuf
  public static String underscoresToCamelCase(String input, boolean capitalizeNextLetter) {
    StringBuilder result = new StringBuilder();
    for (int i = 0; i < input.length(); i++) {
      char c = input.charAt(i);
      if ('a' <= c && c <= 'z') {
        if (capitalizeNextLetter) {
          result.append(Character.toUpperCase(c));
        } else {
          result.append(c);
        }
        capitalizeNextLetter = false;
      } else if ('A' <= c && c <= 'Z') {
        if (i == 0 && !capitalizeNextLetter) {
          // Force first letter to lower-case unless explicitly told to
          // capitalize it.
          result.append(Character.toLowerCase(c));
        } else {
          // Capital letters after the first are left as-is.
          result.append(c);
        }
        capitalizeNextLetter = false;
      } else if ('0' <= c && c <= '9') {
        result.append(c);
        capitalizeNextLetter = true;
      } else {
        capitalizeNextLetter = true;
      }
    }
    return result.toString();
  }

  private static List<String> getFieldNames(TypeElement typeElement) {
    if (typeElement instanceof MessageElement) {
      return ((MessageElement) typeElement).getFields()
              .stream()
              .map(FieldElement::getName)
              .collect(Collectors.toList());
    }
    return Collections.emptyList();
  }

  public enum Format {
    DEFAULT("default"),
    IGNORE_EXTENSIONS("ignore_extensions"),
    SERIALIZED("serialized");

    private static final EnumHashBiMap<Format, String> lookup =
        EnumHashBiMap.create(Format.class);

    static {
      for (Format type : Format.values()) {
        lookup.put(type, type.symbol());
      }
    }

    private final String symbol;

    Format(String symbol) {
      this.symbol = symbol;
    }

    public String symbol() {
      return symbol;
    }

    public static Format get(String symbol) {
      return lookup.inverse().get(symbol);
    }

    public static Set<String> symbols() {
      return lookup.inverse().keySet();
    }

    @Override
    public String toString() {
      return symbol();
    }
  }

  public static class ProtobufMeta {
    private final String doc;
    private final Map<String, String> params;
    private final List<String> tags;

    public ProtobufMeta(String doc, Map<String, String> params, List<String> tags) {
      this.doc = doc;
      this.params = params;
      this.tags = tags;
    }

    public String getDoc() {
      return doc;
    }

    public Map<String, String> getParams() {
      return params;
    }

    public List<String> getTags() {
      return tags;
    }

    public boolean isEmpty() {
      return doc == null
          && (params == null || params.isEmpty())
          && (tags == null || tags.isEmpty());
    }

    @Override
    public boolean equals(Object o) {
      if (this == o) {
        return true;
      }
      if (o == null || getClass() != o.getClass()) {
        return false;
      }
      ProtobufMeta metadata = (ProtobufMeta) o;
      return Objects.equals(doc, metadata.doc)
          && Objects.equals(params, metadata.params)
          && Objects.equals(tags, metadata.tags);
    }

    @Override
    public int hashCode() {
      return Objects.hash(doc, params, tags);
    }
  }
}<|MERGE_RESOLUTION|>--- conflicted
+++ resolved
@@ -1533,40 +1533,9 @@
         for (FieldElement field : extendElement.getFields()) {
           Field.Label fieldLabel = field.getLabel();
           String label = fieldLabel != null ? fieldLabel.toString().toLowerCase() : null;
-<<<<<<< HEAD
-
-          FieldDefinition fd = toDynamicField(field, label, false, null, extendElement.getName());
-          schema.addExtendDefinition(fd);
-=======
-          String fieldType = field.getType();
-          String defaultVal = field.getDefaultValue();
-          String jsonName = field.getJsonName();
-          Map<String, OptionElement> options = mergeOptions(field.getOptions());
-          CType ctype = findOption(CTYPE, options)
-              .map(o -> CType.valueOf(o.getValue().toString())).orElse(null);
-          Boolean isPacked = findOption(PACKED, options)
-              .map(o -> Boolean.valueOf(o.getValue().toString())).orElse(null);
-          JSType jstype = findOption(JSTYPE, options)
-              .map(o -> JSType.valueOf(o.getValue().toString())).orElse(null);
-          Boolean isDeprecated = findOption(DEPRECATED, options)
-              .map(o -> Boolean.valueOf(o.getValue().toString())).orElse(null);
-          ProtobufMeta metadata = findMeta(CONFLUENT_FIELD_META, options);
-          schema.addExtendDefinition(
-              ctx,
-              extendElement.getName(),
-              label,
-              fieldType,
-              field.getName(),
-              field.getTag(),
-              defaultVal,
-              jsonName,
-              metadata,
-              ctype,
-              isPacked,
-              jstype,
-              isDeprecated
-          );
->>>>>>> 6194af01
+
+          FieldDefinition fd = toDynamicField(ctx, field, label, false, null, extendElement.getName());
+          schema.addExtendDefinition(ctx, fd);
         }
       }
       for (String ref : rootElem.getImports()) {
@@ -1775,34 +1744,8 @@
       }
       MessageDefinition.OneofBuilder oneofBuilder = message.addOneof(oneof.getName(), features);
       for (FieldElement field : oneof.getFields()) {
-<<<<<<< HEAD
-        FieldDefinition fd = toDynamicField(field, "optional", false, oneofBuilder.getIdx(), null);
+        FieldDefinition fd = toDynamicField(ctx, field, "optional", false, oneofBuilder.getIdx(), null);
         oneofBuilder.addField(fd);
-=======
-        String defaultVal = field.getDefaultValue();
-        String jsonName = field.getJsonName();
-        Map<String, OptionElement> options = mergeOptions(field.getOptions());
-        CType ctype = findOption(CTYPE, options)
-            .map(o -> CType.valueOf(o.getValue().toString())).orElse(null);
-        JSType jstype = findOption(JSTYPE, options)
-            .map(o -> JSType.valueOf(o.getValue().toString())).orElse(null);
-        Boolean isDeprecated = findOption(DEPRECATED, options)
-            .map(o -> Boolean.valueOf(o.getValue().toString())).orElse(null);
-        ProtobufMeta meta = findMeta(CONFLUENT_FIELD_META, options);
-        oneofBuilder.addField(
-            ctx,
-            false,
-            field.getType(),
-            field.getName(),
-            field.getTag(),
-            defaultVal,
-            jsonName,
-            meta,
-            ctype,
-            jstype,
-            isDeprecated
-        );
->>>>>>> 6194af01
         added.add(field.getName());
       }
     }
@@ -1826,13 +1769,8 @@
         fieldType = toMapEntry(field.getName());
         MessageDefinition.Builder mapMessage = MessageDefinition.newBuilder(fieldType);
         mapMessage.setMapEntry(true);
-<<<<<<< HEAD
-        mapMessage.addField(keyType.toString(), KEY_FIELD, 1);
-        mapMessage.addField(valueType.toString(), VALUE_FIELD, 2);
-=======
-        mapMessage.addField(ctx, null, keyType.toString(), KEY_FIELD, 1, null, null);
-        mapMessage.addField(ctx, null, valueType.toString(), VALUE_FIELD, 2, null, null);
->>>>>>> 6194af01
+        mapMessage.addField(ctx, keyType.toString(), KEY_FIELD, 1);
+        mapMessage.addField(ctx, valueType.toString(), VALUE_FIELD, 2);
         message.addMessageDefinition(mapMessage.build());
       }
 
@@ -1840,42 +1778,11 @@
       if (isProto3Optional) {
         // Add synthetic oneof after real oneofs
         MessageDefinition.OneofBuilder oneofBuilder = message.addOneof("_" + field.getName());
-<<<<<<< HEAD
-        fd = toDynamicField(field, fieldType, "optional", true, oneofBuilder.getIdx(), null);
+        fd = toDynamicField(ctx, field, fieldType, "optional", true, oneofBuilder.getIdx(), null);
         oneofBuilder.addField(fd);
       } else {
-        fd = toDynamicField(field, fieldType, label, false, null, null);
+        fd = toDynamicField(ctx, field, fieldType, label, false, null, null);
         message.addField(fd);
-=======
-        oneofBuilder.addField(
-            ctx,
-            true,
-            fieldType,
-            field.getName(),
-            field.getTag(),
-            defaultVal,
-            jsonName,
-            meta,
-            ctype,
-            jstype,
-            isDeprecated
-        );
-      } else {
-        message.addField(
-            ctx,
-            label,
-            fieldType,
-            field.getName(),
-            field.getTag(),
-            defaultVal,
-            jsonName,
-            meta,
-            ctype,
-            isPacked,
-            jstype,
-            isDeprecated
-        );
->>>>>>> 6194af01
       }
     }
     for (ReservedElement reserved : messageElem.getReserveds()) {
@@ -1932,40 +1839,9 @@
       for (FieldElement field : extendElement.getFields()) {
         Field.Label fieldLabel = field.getLabel();
         String label = fieldLabel != null ? fieldLabel.toString().toLowerCase() : null;
-<<<<<<< HEAD
-
-        FieldDefinition fd = toDynamicField(field, label, false, null, extendElement.getName());
-        message.addExtendDefinition(fd);
-=======
-        String fieldType = field.getType();
-        String defaultVal = field.getDefaultValue();
-        String jsonName = field.getJsonName();
-        Map<String, OptionElement> options = mergeOptions(field.getOptions());
-        CType ctype = findOption(CTYPE, options)
-            .map(o -> CType.valueOf(o.getValue().toString())).orElse(null);
-        Boolean isPacked = findOption(PACKED, options)
-            .map(o -> Boolean.valueOf(o.getValue().toString())).orElse(null);
-        JSType jstype = findOption(JSTYPE, options)
-            .map(o -> JSType.valueOf(o.getValue().toString())).orElse(null);
-        Boolean isDeprecated = findOption(DEPRECATED, options)
-            .map(o -> Boolean.valueOf(o.getValue().toString())).orElse(null);
-        ProtobufMeta metadata = findMeta(CONFLUENT_FIELD_META, options);
-        message.addExtendDefinition(
-            ctx,
-            extendElement.getName(),
-            label,
-            fieldType,
-            field.getName(),
-            field.getTag(),
-            defaultVal,
-            jsonName,
-            metadata,
-            ctype,
-            isPacked,
-            jstype,
-            isDeprecated
-        );
->>>>>>> 6194af01
+
+        FieldDefinition fd = toDynamicField(ctx, field, label, false, null, extendElement.getName());
+        message.addExtendDefinition(ctx, fd);
       }
     }
     Map<String, OptionElement> options = mergeOptions(messageElem.getOptions());
@@ -2125,17 +2001,19 @@
   }
 
   public static FieldDefinition toDynamicField(
+      Context ctx,
       FieldElement fieldElement,
       String label,
       boolean isProto3Optional,
       Integer oneofIndex,
       String extendee
   ) {
-    return toDynamicField(fieldElement, fieldElement.getType(), label, isProto3Optional,
+    return toDynamicField(ctx, fieldElement, fieldElement.getType(), label, isProto3Optional,
         oneofIndex, extendee);
   }
 
   public static FieldDefinition toDynamicField(
+      Context ctx,
       FieldElement fieldElement,
       String type,
       String label,
@@ -2144,7 +2022,7 @@
       String extendee
   ) {
     FieldDefinition.Builder field = FieldDefinition.newBuilder(
-        fieldElement.getName(), fieldElement.getTag(), type);
+        ctx, fieldElement.getName(), fieldElement.getTag(), type);
     if (label != null) {
       field.setLabel(label);
     }
