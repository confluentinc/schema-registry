--- conflicted
+++ resolved
@@ -1318,10 +1318,6 @@
   private static Map<String, OptionElement> mergeOptions(List<OptionElement> options) {
     // This method is mainly used to merge Confluent meta options
     // which may not be using the alternative aggregate syntax.
-<<<<<<< HEAD
-    // This assumes none of the merged options are declared as repeated.
-=======
->>>>>>> 3b1357fb
     return options.stream()
         .collect(Collectors.toMap(
             OptionElement::getName,
