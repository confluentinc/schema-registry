--- conflicted
+++ resolved
@@ -770,13 +770,8 @@
         fieldType = toMapEntry(field.getName());
         MessageDefinition.Builder mapMessage = MessageDefinition.newBuilder(fieldType);
         mapMessage.setMapEntry(true);
-<<<<<<< HEAD
-        mapMessage.addField(null, keyType.getSimpleName(), KEY_FIELD, 1, null, null, null);
-        mapMessage.addField(null, valueType.getSimpleName(), VALUE_FIELD, 2, null, null, null);
-=======
-        mapMessage.addField(null, keyType.toString(), KEY_FIELD, 1, null);
-        mapMessage.addField(null, valueType.toString(), VALUE_FIELD, 2, null);
->>>>>>> 6acf5993
+        mapMessage.addField(null, keyType.toString(), KEY_FIELD, 1, null, null, null);
+        mapMessage.addField(null, valueType.toString(), VALUE_FIELD, 2, null, null, null);
         message.addMessageDefinition(mapMessage.build());
       }
       message.addField(
