--- conflicted
+++ resolved
@@ -108,17 +108,10 @@
         String encryptedKeyMaterial = Base64.getEncoder().encodeToString(encryptedDek);
         CreateDekRequest dekRequest = CreateDekRequest.fromJson(String.format("{\"subject\": \"subject2\", \"version\": \"2\", \"algorithm\": \"AES256_GCM\", \"encryptedKeyMaterial\": \"%s\", \"deleted\": false}", encryptedKeyMaterial)
         );
-<<<<<<< HEAD
         dekRegistry.createDek(kek2.getName(), false, dekRequest);
-        assertEquals(Arrays.asList("kekName1", "kekName2"), dekRegistry.getKekNames(Collections.singletonList("sub"), true));
-        assertEquals(Collections.singletonList("kekName1"), dekRegistry.getKekNames(Collections.singletonList("subject1"), true));
-        assertEquals(Collections.emptyList(), dekRegistry.getKekNames(Collections.singletonList("subject1"), false));
-=======
-        dekRegistry.createDek(kek2.getName(), dekRequest);
         assertEquals(List.of("kekName1", "kekName2"), dekRegistry.getKekNames(List.of("sub"), true));
         assertEquals(List.of("kekName1"), dekRegistry.getKekNames(List.of("subject1"), true));
         assertEquals(List.of(), dekRegistry.getKekNames(List.of("subject1"), false));
->>>>>>> 17d75a0e
     }
 
     @Test
