--- conflicted
+++ resolved
@@ -593,11 +593,7 @@
   protected DataEncryptionKey generateEncryptedDek(KeyEncryptionKey kek, DataEncryptionKey key)
       throws DekGenerationException {
     try {
-<<<<<<< HEAD
-      Aead aead = toKekEntity(kek).toAead(config.originals());
-=======
       Aead aead = getAead(kek);
->>>>>>> b1593448
       // Generate new dek
       byte[] rawDek = getCryptor(key.getAlgorithm()).generateKey();
       byte[] encryptedDek = aead.encrypt(rawDek, EMPTY_AAD);
@@ -622,11 +618,7 @@
       throws DekGenerationException {
     try {
       // Decrypt dek
-<<<<<<< HEAD
-      Aead aead = toKekEntity(kek).toAead(config.originals());
-=======
       Aead aead = getAead(kek);
->>>>>>> b1593448
       byte[] encryptedDek = Base64.getDecoder().decode(
           key.getEncryptedKeyMaterial().getBytes(StandardCharsets.UTF_8));
       byte[] rawDek = aead.decrypt(encryptedDek, EMPTY_AAD);
@@ -651,7 +643,7 @@
   }
 
   protected Aead getAead(KeyEncryptionKey kek) throws GeneralSecurityException {
-    return kek.toKekEntity().toAead(config.originals());
+    return toKekEntity(kek).toAead(config.originals());
   }
 
   public Kek putKekOrForward(String name, UpdateKekRequest request,
