--- conflicted
+++ resolved
@@ -607,8 +607,7 @@
   protected DataEncryptionKey generateEncryptedDek(KeyEncryptionKey kek, DataEncryptionKey key)
       throws DekGenerationException {
     try {
-<<<<<<< HEAD
-      Aead aead = toKekEntity(kek).toAead(config.originals());
+      Aead aead = getAead(kek);
       byte[] rawDek = null;
       String rawDekStr = key.getKeyMaterial();
       if (rawDekStr != null) {
@@ -618,11 +617,6 @@
         // Generate new dek
         rawDek = getCryptor(key.getAlgorithm()).generateKey();
       }
-=======
-      Aead aead = getAead(kek);
-      // Generate new dek
-      byte[] rawDek = getCryptor(key.getAlgorithm()).generateKey();
->>>>>>> 586749e0
       byte[] encryptedDek = aead.encrypt(rawDek, EMPTY_AAD);
       String encryptedDekStr =
           new String(Base64.getEncoder().encode(encryptedDek), StandardCharsets.UTF_8);
