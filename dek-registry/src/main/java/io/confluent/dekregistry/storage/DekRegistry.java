--- conflicted
+++ resolved
@@ -533,9 +533,6 @@
     }
   }
 
-<<<<<<< HEAD
-  public Dek createDekOrForward(String kekName, boolean rewrap, CreateDekRequest request,
-=======
   public void testKek(KeyEncryptionKey kek) throws SchemaRegistryException {
     DataEncryptionKey key = new DataEncryptionKey(kek.getName(), TEST_SUBJECT,
         DekFormat.AES256_GCM, MIN_VERSION, null, false);
@@ -546,8 +543,7 @@
     }
   }
 
-  public Dek createDekOrForward(String kekName, CreateDekRequest request,
->>>>>>> 74fd14e9
+  public Dek createDekOrForward(String kekName, boolean rewrap, CreateDekRequest request,
       Map<String, String> headerProperties) throws SchemaRegistryException {
     String tenant = schemaRegistry.tenant();
     lock(tenant, headerProperties);
