--- conflicted
+++ resolved
@@ -8,19 +8,13 @@
   pipeline_type: cp
   nano_version: true
   execution_time_limit: {"hours": 2}
-<<<<<<< HEAD
-  downstream_projects: ["kafka-rest", "ksql",
-    "confluent-security-plugins", "kafka-connect-replicator",
-    "ce-kafka-rest", "confluent-cloud-plugins", "schema-registry-plugins"]
+  downstream_projects: ["kafka-rest", "ksql", "confluent-security-plugins", "kafka-connect-replicator", "ce-kafka-rest", "confluent-cloud-plugins", "schema-registry-plugins"]
 sonarqube:
   enable: true
   coverage_exclusions:
     - "**/*.pb.*"
     - "**/mk-include/**/*"
     - "protobuf-serializer/**"
-=======
-  downstream_projects: ["kafka-rest", "ksql", "confluent-security-plugins", "kafka-connect-replicator", "ce-kafka-rest", "confluent-cloud-plugins", "schema-registry-plugins"]
->>>>>>> 24249aba
 git:
   enable: true
 code_artifact:
@@ -36,8 +30,5 @@
     - maven-snapshots/maven/io.confluent/kafka-json-*
     - maven-snapshots/maven/io.confluent/kafka-schema-*
     - maven-snapshots/maven/io.confluent/kafka-avro-serializer
-<<<<<<< HEAD
     - maven-snapshots/maven/io.confluent/jacoco-aggregate-schema-registry
-=======
-    - pypi-internal/pypi//confluent-ci-tools
->>>>>>> 24249aba
+    - pypi-internal/pypi//confluent-ci-tools