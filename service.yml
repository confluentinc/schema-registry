--- conflicted
+++ resolved
@@ -11,14 +11,11 @@
   downstream_projects: ["kafka-rest", "ksql",
     "confluent-security-plugins", "kafka-connect-replicator",
     "ce-kafka-rest", "confluent-cloud-plugins", "schema-registry-plugins"]
-<<<<<<< HEAD
-=======
 sonarqube:
   enable: true
   coverage_exclusions:
     - "**/*.pb.*"
     - "**/mk-include/**/*"
     - "protobuf-serializer/**"
->>>>>>> 13d494b6
 git:
   enable: true