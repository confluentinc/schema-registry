/*
 * Copyright 2018 Confluent Inc.
 *
 * Licensed under the Apache License, Version 2.0 (the "License");
 * you may not use this file except in compliance with the License.
 * You may obtain a copy of the License at
 *
 * http://www.apache.org/licenses/LICENSE-2.0
 *
 * Unless required by applicable law or agreed to in writing, software
 * distributed under the License is distributed on an "AS IS" BASIS,
 * WITHOUT WARRANTIES OR CONDITIONS OF ANY KIND, either express or implied.
 * See the License for the specific language governing permissions and
 * limitations under the License.
 */

package io.confluent.connect.avro;

import org.apache.avro.JsonProperties;
import org.apache.avro.generic.GenericData;
import org.apache.avro.generic.GenericEnumSymbol;
import org.apache.avro.generic.GenericFixed;
import org.apache.avro.generic.GenericRecord;
import org.apache.avro.generic.GenericRecordBuilder;
import org.apache.avro.generic.IndexedRecord;
import org.apache.kafka.common.cache.Cache;
import org.apache.kafka.common.cache.LRUCache;
import org.apache.kafka.common.cache.SynchronizedCache;
import org.apache.kafka.connect.data.ConnectSchema;
import org.apache.kafka.connect.data.Date;
import org.apache.kafka.connect.data.Decimal;
import org.apache.kafka.connect.data.Field;
import org.apache.kafka.connect.data.Schema;
import org.apache.kafka.connect.data.SchemaAndValue;
import org.apache.kafka.connect.data.SchemaBuilder;
import org.apache.kafka.connect.data.Struct;
import org.apache.kafka.connect.data.Time;
import org.apache.kafka.connect.data.Timestamp;
import org.apache.kafka.connect.errors.DataException;
import org.codehaus.jackson.JsonNode;
import org.codehaus.jackson.node.ArrayNode;
import org.codehaus.jackson.node.IntNode;
import org.codehaus.jackson.node.JsonNodeFactory;
import org.codehaus.jackson.node.NumericNode;
import org.codehaus.jackson.node.ObjectNode;

import java.io.IOException;
import java.math.BigDecimal;
import java.nio.ByteBuffer;
import java.nio.charset.StandardCharsets;
import java.util.ArrayList;
import java.util.Arrays;
import java.util.Collection;
import java.util.HashMap;
import java.util.HashSet;
import java.util.IdentityHashMap;
import java.util.Iterator;
import java.util.List;
import java.util.Map;
import java.util.Objects;
import java.util.Set;

import io.confluent.kafka.serializers.NonRecordContainer;


/**
 * Utilities for converting between our runtime data format and Avro, and (de)serializing that data.
 */
public class AvroData {

  public static final String NAMESPACE = "io.confluent.connect.avro";
  // Avro does not permit empty schema names, which might be the ideal default since we also are
  // not permitted to simply omit the name. Instead, make it very clear where the default is
  // coming from.
  public static final String DEFAULT_SCHEMA_NAME = "ConnectDefault";
  public static final String DEFAULT_SCHEMA_FULL_NAME = NAMESPACE + "." + DEFAULT_SCHEMA_NAME;
  public static final String MAP_ENTRY_TYPE_NAME = "MapEntry";
  public static final String KEY_FIELD = "key";
  public static final String VALUE_FIELD = "value";

  public static final String CONNECT_NAME_PROP = "connect.name";
  public static final String CONNECT_DOC_PROP = "connect.doc";
  public static final String CONNECT_RECORD_DOC_PROP = "connect.record.doc";
  public static final String CONNECT_ENUM_DOC_PROP = "connect.enum.doc";
  public static final String CONNECT_VERSION_PROP = "connect.version";
  public static final String CONNECT_DEFAULT_VALUE_PROP = "connect.default";
  public static final String CONNECT_PARAMETERS_PROP = "connect.parameters";

  public static final String CONNECT_TYPE_PROP = "connect.type";

  public static final String CONNECT_TYPE_INT8 = "int8";
  public static final String CONNECT_TYPE_INT16 = "int16";

  public static final String AVRO_TYPE_UNION = NAMESPACE + ".Union";
  public static final String AVRO_TYPE_ENUM = NAMESPACE + ".Enum";

  public static final String AVRO_TYPE_ANYTHING = NAMESPACE + ".Anything";

  private static final Map<String, Schema.Type> NON_AVRO_TYPES_BY_TYPE_CODE = new HashMap<>();

  static {
    NON_AVRO_TYPES_BY_TYPE_CODE.put(CONNECT_TYPE_INT8, Schema.Type.INT8);
    NON_AVRO_TYPES_BY_TYPE_CODE.put(CONNECT_TYPE_INT16, Schema.Type.INT16);
  }

  // Avro Java object types used by Connect schema types
  private static final Map<Schema.Type, List<Class>> SIMPLE_AVRO_SCHEMA_TYPES = new HashMap<>();

  static {
    SIMPLE_AVRO_SCHEMA_TYPES.put(Schema.Type.INT32, Arrays.asList((Class) Integer.class));
    SIMPLE_AVRO_SCHEMA_TYPES.put(Schema.Type.INT64, Arrays.asList((Class) Long.class));
    SIMPLE_AVRO_SCHEMA_TYPES.put(Schema.Type.FLOAT32, Arrays.asList((Class) Float.class));
    SIMPLE_AVRO_SCHEMA_TYPES.put(Schema.Type.FLOAT64, Arrays.asList((Class) Double.class));
    SIMPLE_AVRO_SCHEMA_TYPES.put(Schema.Type.BOOLEAN, Arrays.asList((Class) Boolean.class));
    SIMPLE_AVRO_SCHEMA_TYPES.put(Schema.Type.STRING, Arrays.asList((Class) CharSequence.class));
    SIMPLE_AVRO_SCHEMA_TYPES.put(
        Schema.Type.BYTES,
        Arrays.asList((Class) ByteBuffer.class, (Class) byte[].class, (Class) GenericFixed.class));
    SIMPLE_AVRO_SCHEMA_TYPES.put(Schema.Type.ARRAY, Arrays.asList((Class) Collection.class));
    SIMPLE_AVRO_SCHEMA_TYPES.put(Schema.Type.MAP, Arrays.asList((Class) Map.class));
  }

  private static final Map<Schema.Type, org.apache.avro.Schema.Type> CONNECT_TYPES_TO_AVRO_TYPES
      = new HashMap<>();

  static {
    CONNECT_TYPES_TO_AVRO_TYPES.put(Schema.Type.INT32, org.apache.avro.Schema.Type.INT);
    CONNECT_TYPES_TO_AVRO_TYPES.put(Schema.Type.INT64, org.apache.avro.Schema.Type.LONG);
    CONNECT_TYPES_TO_AVRO_TYPES.put(Schema.Type.FLOAT32, org.apache.avro.Schema.Type.FLOAT);
    CONNECT_TYPES_TO_AVRO_TYPES.put(Schema.Type.FLOAT64, org.apache.avro.Schema.Type.DOUBLE);
    CONNECT_TYPES_TO_AVRO_TYPES.put(Schema.Type.BOOLEAN, org.apache.avro.Schema.Type.BOOLEAN);
    CONNECT_TYPES_TO_AVRO_TYPES.put(Schema.Type.STRING, org.apache.avro.Schema.Type.STRING);
    CONNECT_TYPES_TO_AVRO_TYPES.put(Schema.Type.BYTES, org.apache.avro.Schema.Type.BYTES);
    CONNECT_TYPES_TO_AVRO_TYPES.put(Schema.Type.ARRAY, org.apache.avro.Schema.Type.ARRAY);
    CONNECT_TYPES_TO_AVRO_TYPES.put(Schema.Type.MAP, org.apache.avro.Schema.Type.MAP);
  }


  private static final String ANYTHING_SCHEMA_BOOLEAN_FIELD = "boolean";
  private static final String ANYTHING_SCHEMA_BYTES_FIELD = "bytes";
  private static final String ANYTHING_SCHEMA_DOUBLE_FIELD = "double";
  private static final String ANYTHING_SCHEMA_FLOAT_FIELD = "float";
  private static final String ANYTHING_SCHEMA_INT_FIELD = "int";
  private static final String ANYTHING_SCHEMA_LONG_FIELD = "long";
  private static final String ANYTHING_SCHEMA_STRING_FIELD = "string";
  private static final String ANYTHING_SCHEMA_ARRAY_FIELD = "array";
  private static final String ANYTHING_SCHEMA_MAP_FIELD = "map";

  public static final org.apache.avro.Schema ANYTHING_SCHEMA_MAP_ELEMENT;
  public static final org.apache.avro.Schema ANYTHING_SCHEMA;

  private static final org.apache.avro.Schema
      NULL_AVRO_SCHEMA =
      org.apache.avro.Schema.create(org.apache.avro.Schema.Type.NULL);

  static {
    // Intuitively this should be a union schema. However, unions can't be named in Avro and this
    // is a self-referencing type, so we need to use a format in which we can name the entire schema

    ANYTHING_SCHEMA =
        org.apache.avro.SchemaBuilder.record(AVRO_TYPE_ANYTHING).namespace(NAMESPACE).fields()
            .optionalBoolean(ANYTHING_SCHEMA_BOOLEAN_FIELD)
            .optionalBytes(ANYTHING_SCHEMA_BYTES_FIELD)
            .optionalDouble(ANYTHING_SCHEMA_DOUBLE_FIELD)
            .optionalFloat(ANYTHING_SCHEMA_FLOAT_FIELD)
            .optionalInt(ANYTHING_SCHEMA_INT_FIELD)
            .optionalLong(ANYTHING_SCHEMA_LONG_FIELD)
            .optionalString(ANYTHING_SCHEMA_STRING_FIELD)
            .name(ANYTHING_SCHEMA_ARRAY_FIELD).type().optional().array()
            .items().type(AVRO_TYPE_ANYTHING)
            .name(ANYTHING_SCHEMA_MAP_FIELD).type().optional().array()
            .items().record(MAP_ENTRY_TYPE_NAME).namespace(NAMESPACE).fields()
            .name(KEY_FIELD).type(AVRO_TYPE_ANYTHING).noDefault()
            .name(VALUE_FIELD).type(AVRO_TYPE_ANYTHING).noDefault()
            .endRecord()
            .endRecord();
    // This is convenient to have extracted; we can't define it before ANYTHING_SCHEMA because it
    // uses ANYTHING_SCHEMA in its definition.
    ANYTHING_SCHEMA_MAP_ELEMENT = ANYTHING_SCHEMA.getField("map").schema()
        .getTypes().get(1) // The "map" field is optional, get the schema from the union type
        .getElementType();
  }


  // Convert values in Connect form into their logical types. These logical converters are
  // discovered by logical type names specified in the field
  private static final HashMap<String, LogicalTypeConverter> TO_CONNECT_LOGICAL_CONVERTERS
      = new HashMap<>();

  static {
    TO_CONNECT_LOGICAL_CONVERTERS.put(Decimal.LOGICAL_NAME, new LogicalTypeConverter() {
      @Override
      public Object convert(Schema schema, Object value) {
        if (value instanceof byte[]) {
          return Decimal.toLogical(schema, (byte[]) value);
        } else if (value instanceof ByteBuffer) {
          return Decimal.toLogical(schema, ((ByteBuffer) value).array());
        }
        throw new DataException(
            "Invalid type for Decimal, underlying representation should be bytes but was "
            + value.getClass());
      }
    });

    TO_CONNECT_LOGICAL_CONVERTERS.put(Date.LOGICAL_NAME, new LogicalTypeConverter() {
      @Override
      public Object convert(Schema schema, Object value) {
        if (!(value instanceof Integer)) {
          throw new DataException(
              "Invalid type for Date, underlying representation should be int32 but was "
              + value.getClass());
        }
        return Date.toLogical(schema, (int) value);
      }
    });

    TO_CONNECT_LOGICAL_CONVERTERS.put(Time.LOGICAL_NAME, new LogicalTypeConverter() {
      @Override
      public Object convert(Schema schema, Object value) {
        if (!(value instanceof Integer)) {
          throw new DataException(
              "Invalid type for Time, underlying representation should be int32 but was "
              + value.getClass());
        }
        return Time.toLogical(schema, (int) value);
      }
    });

    TO_CONNECT_LOGICAL_CONVERTERS.put(Timestamp.LOGICAL_NAME, new LogicalTypeConverter() {
      @Override
      public Object convert(Schema schema, Object value) {
        if (!(value instanceof Long)) {
          throw new DataException(
              "Invalid type for Timestamp, underlying representation should be int64 but was "
              + value.getClass());
        }
        return Timestamp.toLogical(schema, (long) value);
      }
    });
  }

  static final String AVRO_PROP = "avro";
  static final String AVRO_LOGICAL_TYPE_PROP = "logicalType";
  static final String AVRO_LOGICAL_TIMESTAMP_MILLIS = "timestamp-millis";
  static final String AVRO_LOGICAL_TIME_MILLIS = "time-millis";
  static final String AVRO_LOGICAL_DATE = "date";
  static final String AVRO_LOGICAL_DECIMAL = "decimal";
  static final String AVRO_LOGICAL_DECIMAL_SCALE_PROP = "scale";
  static final String AVRO_LOGICAL_DECIMAL_PRECISION_PROP = "precision";
  static final String CONNECT_AVRO_DECIMAL_PRECISION_PROP = "connect.decimal.precision";
  static final Integer CONNECT_AVRO_DECIMAL_PRECISION_DEFAULT = 64;

  private static final HashMap<String, LogicalTypeConverter> TO_AVRO_LOGICAL_CONVERTERS
      = new HashMap<>();

  static {
    TO_AVRO_LOGICAL_CONVERTERS.put(Decimal.LOGICAL_NAME, new LogicalTypeConverter() {
      @Override
      public Object convert(Schema schema, Object value) {
        if (!(value instanceof BigDecimal)) {
          throw new DataException(
              "Invalid type for Decimal, expected BigDecimal but was " + value.getClass());
        }
        return Decimal.fromLogical(schema, (BigDecimal) value);
      }
    });

    TO_AVRO_LOGICAL_CONVERTERS.put(Date.LOGICAL_NAME, new LogicalTypeConverter() {
      @Override
      public Object convert(Schema schema, Object value) {
        if (!(value instanceof java.util.Date)) {
          throw new DataException(
              "Invalid type for Date, expected Date but was " + value.getClass());
        }
        return Date.fromLogical(schema, (java.util.Date) value);
      }
    });

    TO_AVRO_LOGICAL_CONVERTERS.put(Time.LOGICAL_NAME, new LogicalTypeConverter() {
      @Override
      public Object convert(Schema schema, Object value) {
        if (!(value instanceof java.util.Date)) {
          throw new DataException(
              "Invalid type for Time, expected Date but was " + value.getClass());
        }
        return Time.fromLogical(schema, (java.util.Date) value);
      }
    });

    TO_AVRO_LOGICAL_CONVERTERS.put(Timestamp.LOGICAL_NAME, new LogicalTypeConverter() {
      @Override
      public Object convert(Schema schema, Object value) {
        if (!(value instanceof java.util.Date)) {
          throw new DataException(
              "Invalid type for Timestamp, expected Date but was " + value.getClass());
        }
        return Timestamp.fromLogical(schema, (java.util.Date) value);
      }
    });
  }

  private Cache<Schema, org.apache.avro.Schema> fromConnectSchemaCache;
  private Cache<AvroSchemaAndVersion, Schema> toConnectSchemaCache;
  private boolean connectMetaData;
  private boolean enhancedSchemaSupport;

  private static class AvroSchemaAndVersion {
    private org.apache.avro.Schema schema;
    private Integer version;

    public AvroSchemaAndVersion(org.apache.avro.Schema schema, Integer version) {
      this.schema = schema;
      this.version = version;
    }

    public org.apache.avro.Schema schema() {
      return schema;
    }

    public Integer version() {
      return version;
    }

    @Override
    public boolean equals(Object o) {
      if (this == o) {
        return true;
      }
      if (o == null || getClass() != o.getClass()) {
        return false;
      }
      AvroSchemaAndVersion that = (AvroSchemaAndVersion) o;
      return Objects.equals(schema, that.schema) && Objects.equals(version, that.version);
    }

    @Override
    public int hashCode() {
      return Objects.hash(schema, version);
    }
  }


  public AvroData(int cacheSize) {
    this(new AvroDataConfig.Builder()
             .with(AvroDataConfig.SCHEMAS_CACHE_SIZE_CONFIG, cacheSize)
             .build());
  }

  public AvroData(AvroDataConfig avroDataConfig) {
    fromConnectSchemaCache =
        new SynchronizedCache<>(new LRUCache<>(
            avroDataConfig.getSchemasCacheSize()));
    toConnectSchemaCache =
        new SynchronizedCache<>(new LRUCache<>(
            avroDataConfig.getSchemasCacheSize()));
    this.connectMetaData = avroDataConfig.isConnectMetaData();
    this.enhancedSchemaSupport = avroDataConfig.isEnhancedAvroSchemaSupport();
  }

  /**
   * Convert this object, in Connect data format, into an Avro object.
   */
  public Object fromConnectData(Schema schema, Object value) {
    org.apache.avro.Schema avroSchema = fromConnectSchema(schema);
    return fromConnectData(schema, avroSchema, value, true, false, enhancedSchemaSupport);
  }

  /**
   * Convert from Connect data format to Avro. This version assumes the Avro schema has already
   * been converted and makes the use of NonRecordContainer optional
   *
   * @param schema                         the Connect schema
   * @param avroSchema                     the corresponding
   * @param logicalValue                   the Connect data to convert, which may be a value for
   *                                       a logical type
   * @param requireContainer               if true, wrap primitives, maps, and arrays in a
   *                                       NonRecordContainer before returning them
   * @param requireSchemalessContainerNull if true, use a container representation of null because
   *                                       this is part of struct/array/map and we cannot represent
   *                                       nulls as true null because Anything cannot be a union
   *                                       type; otherwise, this is a top-level value and can return
   *                                       null
   * @return the converted data
   */
  private static Object fromConnectData(
      Schema schema, org.apache.avro.Schema avroSchema,
      Object logicalValue, boolean requireContainer,
      boolean requireSchemalessContainerNull, boolean enhancedSchemaSupport
  ) {
    Schema.Type schemaType = schema != null
                             ? schema.type()
                             : schemaTypeForSchemalessJavaType(logicalValue);
    if (schemaType == null) {
      // Schemaless null data since schema is null and we got a null schema type from the value
      if (requireSchemalessContainerNull) {
        return new GenericRecordBuilder(ANYTHING_SCHEMA).build();
      } else {
        return null;
      }
    }

    validateSchemaValue(schema, logicalValue);

    if (logicalValue == null) {
      // But if this is schemaless, we may not be able to return null directly
      if (schema == null && requireSchemalessContainerNull) {
        return new GenericRecordBuilder(ANYTHING_SCHEMA).build();
      } else {
        return null;
      }
    }

    // If this is a logical type, convert it from the convenient Java type to the underlying
    // serializeable format
    Object value = logicalValue;
    if (schema != null && schema.name() != null) {
      LogicalTypeConverter logicalConverter = TO_AVRO_LOGICAL_CONVERTERS.get(schema.name());
      if (logicalConverter != null && logicalValue != null) {
        value = logicalConverter.convert(schema, logicalValue);
      }
    }

    try {
      switch (schemaType) {
        case INT8: {
          Byte byteValue = (Byte) value; // Check for correct type
          Integer convertedByteValue = byteValue == null ? null : byteValue.intValue();
          return maybeAddContainer(
              avroSchema,
              maybeWrapSchemaless(schema, convertedByteValue, ANYTHING_SCHEMA_INT_FIELD),
              requireContainer);
        }
        case INT16: {
          Short shortValue = (Short) value; // Check for correct type
          Integer convertedShortValue = shortValue == null ? null : shortValue.intValue();
          return maybeAddContainer(
              avroSchema,
              maybeWrapSchemaless(schema, convertedShortValue, ANYTHING_SCHEMA_INT_FIELD),
              requireContainer);
        }

        case INT32:
          Integer intValue = (Integer) value; // Check for correct type
          return maybeAddContainer(
              avroSchema,
              maybeWrapSchemaless(schema, value, ANYTHING_SCHEMA_INT_FIELD),
              requireContainer);
        case INT64:
          Long longValue = (Long) value; // Check for correct type
          return maybeAddContainer(
              avroSchema,
              maybeWrapSchemaless(schema, value, ANYTHING_SCHEMA_LONG_FIELD),
              requireContainer);
        case FLOAT32:
          Float floatValue = (Float) value; // Check for correct type
          return maybeAddContainer(
              avroSchema,
              maybeWrapSchemaless(schema, value, ANYTHING_SCHEMA_FLOAT_FIELD),
              requireContainer);
        case FLOAT64:
          Double doubleValue = (Double) value; // Check for correct type
          return maybeAddContainer(
              avroSchema,
              maybeWrapSchemaless(schema, value, ANYTHING_SCHEMA_DOUBLE_FIELD),
              requireContainer);
        case BOOLEAN:
          Boolean boolValue = (Boolean) value; // Check for correct type
          return maybeAddContainer(
              avroSchema,
              maybeWrapSchemaless(schema, value, ANYTHING_SCHEMA_BOOLEAN_FIELD),
              requireContainer);
        case STRING:
          if (enhancedSchemaSupport && schema != null && schema.parameters() != null
              && schema.parameters().containsKey(AVRO_TYPE_ENUM)) {
            String enumSchemaName = schema.parameters().get(AVRO_TYPE_ENUM);
            org.apache.avro.Schema enumSchema;
            if (avroSchema.getType() == org.apache.avro.Schema.Type.UNION) {
              int enumIndex = avroSchema.getIndexNamed(enumSchemaName);
              enumSchema = avroSchema.getTypes().get(enumIndex);
            } else {
              enumSchema = avroSchema;
            }
            value = new GenericData.EnumSymbol(enumSchema, (String) value);
          } else {
            String stringValue = (String) value; // Check for correct type
          }
          return maybeAddContainer(
              avroSchema,
              maybeWrapSchemaless(schema, value, ANYTHING_SCHEMA_STRING_FIELD),
              requireContainer);

        case BYTES: {
          ByteBuffer bytesValue = value instanceof byte[] ? ByteBuffer.wrap((byte[]) value) :
                                  (ByteBuffer) value;
          return maybeAddContainer(
              avroSchema,
              maybeWrapSchemaless(schema, bytesValue, ANYTHING_SCHEMA_BYTES_FIELD),
              requireContainer);
        }

        case ARRAY: {
          Collection<Object> list = (Collection<Object>) value;
          // TODO most types don't need a new converted object since types pass through
          List<Object> converted = new ArrayList<>(list.size());
          Schema elementSchema = schema != null ? schema.valueSchema() : null;
          org.apache.avro.Schema underlyingAvroSchema = avroSchemaForUnderlyingTypeIfOptional(
              schema, avroSchema);
          org.apache.avro.Schema elementAvroSchema =
              schema != null ? underlyingAvroSchema.getElementType() : ANYTHING_SCHEMA;
          for (Object val : list) {
            converted.add(
                fromConnectData(
                    elementSchema,
                    elementAvroSchema,
                    val,
                    false,
                    true,
                    enhancedSchemaSupport
                )
            );
          }
          return maybeAddContainer(
              avroSchema,
              maybeWrapSchemaless(schema, converted, ANYTHING_SCHEMA_ARRAY_FIELD),
              requireContainer);
        }

        case MAP: {
          Map<Object, Object> map = (Map<Object, Object>) value;
          org.apache.avro.Schema underlyingAvroSchema;
          if (schema != null && schema.keySchema().type() == Schema.Type.STRING
              && !schema.keySchema().isOptional()) {

            // TODO most types don't need a new converted object since types pass through
            underlyingAvroSchema = avroSchemaForUnderlyingTypeIfOptional(schema, avroSchema);
            Map<String, Object> converted = new HashMap<>();
            for (Map.Entry<Object, Object> entry : map.entrySet()) {
              // Key is a String, no conversion needed
              Object convertedValue = fromConnectData(schema.valueSchema(),
                  underlyingAvroSchema.getValueType(),
                  entry.getValue(), false, true, enhancedSchemaSupport
              );
              converted.put((String) entry.getKey(), convertedValue);
            }
            return maybeAddContainer(avroSchema, converted, requireContainer);
          } else {
            List<GenericRecord> converted = new ArrayList<>(map.size());
            underlyingAvroSchema = avroSchemaForUnderlyingMapEntryType(schema, avroSchema);
            org.apache.avro.Schema elementSchema =
                schema != null
                ? underlyingAvroSchema.getElementType()
                : ANYTHING_SCHEMA_MAP_ELEMENT;
            org.apache.avro.Schema avroKeySchema = elementSchema.getField(KEY_FIELD).schema();
            org.apache.avro.Schema avroValueSchema = elementSchema.getField(VALUE_FIELD).schema();
            for (Map.Entry<Object, Object> entry : map.entrySet()) {
              Object keyConverted = fromConnectData(schema != null ? schema.keySchema() : null,
                                                    avroKeySchema, entry.getKey(), false, true,
                  enhancedSchemaSupport);
              Object valueConverted = fromConnectData(schema != null ? schema.valueSchema() : null,
                                                      avroValueSchema, entry.getValue(), false,
                                                      true, enhancedSchemaSupport);
              converted.add(
                  new GenericRecordBuilder(elementSchema)
                      .set(KEY_FIELD, keyConverted)
                      .set(VALUE_FIELD, valueConverted)
                      .build()
              );
            }
            return maybeAddContainer(
                avroSchema, maybeWrapSchemaless(schema, converted, ANYTHING_SCHEMA_MAP_FIELD),
                requireContainer);
          }
        }

        case STRUCT: {
          Struct struct = (Struct) value;
          if (!struct.schema().equals(schema)) {
            throw new DataException("Mismatching struct schema");
          }
          //This handles the inverting of a union which is held as a struct, where each field is
          // one of the union types.
          if (AVRO_TYPE_UNION.equals(schema.name())) {
            for (Field field : schema.fields()) {
              Object object = struct.get(field);
              if (object != null) {
                return fromConnectData(
                    field.schema(),
                    avroSchema,
                    object,
                    false,
                    true,
                    enhancedSchemaSupport
                );
              }
            }
            return fromConnectData(schema, avroSchema, null, false, true, enhancedSchemaSupport);
          } else {
            org.apache.avro.Schema underlyingAvroSchema = avroSchemaForUnderlyingTypeIfOptional(
                schema, avroSchema);
            GenericRecordBuilder convertedBuilder = new GenericRecordBuilder(underlyingAvroSchema);
            for (Field field : schema.fields()) {
              org.apache.avro.Schema.Field theField = underlyingAvroSchema.getField(field.name());
              org.apache.avro.Schema fieldAvroSchema = theField.schema();
              convertedBuilder.set(
                  field.name(),
                  fromConnectData(field.schema(), fieldAvroSchema, struct.get(field), false,
                      true, enhancedSchemaSupport)
              );
            }
            return convertedBuilder.build();
          }
        }

        default:
          throw new DataException("Unknown schema type: " + schema.type());
      }
    } catch (ClassCastException e) {
      throw new DataException("Invalid type for " + schema.type() + ": " + value.getClass());
    }
  }

  /**
   * MapEntry types in connect Schemas are represented as Arrays of record.
   * Return the array type from the union instead of the union itself.
   */
  private static org.apache.avro.Schema avroSchemaForUnderlyingMapEntryType(
      Schema schema,
      org.apache.avro.Schema avroSchema) {

    if (schema != null && schema.isOptional()) {
      if (avroSchema.getType() == org.apache.avro.Schema.Type.UNION) {
        for (org.apache.avro.Schema typeSchema : avroSchema.getTypes()) {
          if (!typeSchema.getType().equals(org.apache.avro.Schema.Type.NULL)
              && Schema.Type.ARRAY.getName().equals(typeSchema.getType().getName())) {
            return typeSchema;
          }
        }
      } else {
        throw new DataException(
            "An optional schema should have an Avro Union type, not "
            + schema.type());
      }
    }
    return avroSchema;
  }

  private static boolean crossReferenceSchemaNames(final Schema schema,
                                                   final org.apache.avro.Schema avroSchema) {
    return Objects.equals(avroSchema.getFullName(), schema.name())
        || Objects.equals(avroSchema.getType().getName(), schema.type().getName())
        || (schema.name() == null && avroSchema.getFullName().equals(DEFAULT_SCHEMA_FULL_NAME));
  }

  /**
   * Connect optional fields are represented as a unions (null & type) in Avro
   * Return the Avro schema of the actual type in the Union (instead of the union itself)
   */
  private static org.apache.avro.Schema avroSchemaForUnderlyingTypeIfOptional(
      Schema schema, org.apache.avro.Schema avroSchema) {

    if (schema != null && schema.isOptional()) {
      if (avroSchema.getType() == org.apache.avro.Schema.Type.UNION) {
        for (org.apache.avro.Schema typeSchema : avroSchema
            .getTypes()) {
          if (!typeSchema.getType().equals(org.apache.avro.Schema.Type.NULL)
              && crossReferenceSchemaNames(schema, typeSchema)) {
            return typeSchema;
          }
        }
      } else {
        throw new DataException(
            "An optinal schema should have an Avro Union type, not "
                + schema.type());
      }
    }
    return avroSchema;
  }

  private static Schema.Type schemaTypeForSchemalessJavaType(Object value) {
    if (value == null) {
      return null;
    } else if (value instanceof Byte) {
      return Schema.Type.INT8;
    } else if (value instanceof Short) {
      return Schema.Type.INT16;
    } else if (value instanceof Integer) {
      return Schema.Type.INT32;
    } else if (value instanceof Long) {
      return Schema.Type.INT64;
    } else if (value instanceof Float) {
      return Schema.Type.FLOAT32;
    } else if (value instanceof Double) {
      return Schema.Type.FLOAT64;
    } else if (value instanceof Boolean) {
      return Schema.Type.BOOLEAN;
    } else if (value instanceof String) {
      return Schema.Type.STRING;
    } else if (value instanceof Collection) {
      return Schema.Type.ARRAY;
    } else if (value instanceof Map) {
      return Schema.Type.MAP;
    } else {
      throw new DataException("Unknown Java type for schemaless data: " + value.getClass());
    }
  }

  private static Object maybeAddContainer(org.apache.avro.Schema avroSchema, Object value,
                                          boolean wrap) {
    return wrap ? new NonRecordContainer(avroSchema, value) : value;
  }

  private static Object maybeWrapSchemaless(Schema schema, Object value, String typeField) {
    if (schema != null) {
      return value;
    }

    GenericRecordBuilder builder = new GenericRecordBuilder(ANYTHING_SCHEMA);
    if (value != null) {
      builder.set(typeField, value);
    }
    return builder.build();
  }

  public org.apache.avro.Schema fromConnectSchema(Schema schema) {
    return fromConnectSchema(schema, new HashMap<Schema, org.apache.avro.Schema>());
  }

  public org.apache.avro.Schema fromConnectSchema(Schema schema,
                                                  Map<Schema, org.apache.avro.Schema> schemaMap) {
    FromConnectContext fromConnectContext = new FromConnectContext(schemaMap);
    return fromConnectSchema(schema, fromConnectContext, false);
  }

  /**
   * SchemaMap is a map of already resolved internal schemas, this avoids type re-declaration if a
   * type is reused, this actually blows up if you don't do this and have a type used in multiple
   * places.
   *
   * <p>Also it only holds reference the non-optional schemas as technically an optional is
   * actually a union of null and the non-opitonal, which if used in multiple places some optional
   * some non-optional will cause error as you redefine type.
   *
   * <p>This is different to the global schema cache which is used to hold/cache fully resolved
   * schemas used to avoid re-resolving when presented with the same source schema.
   */
  public org.apache.avro.Schema fromConnectSchema(Schema schema,
                                                  FromConnectContext fromConnectContext,
                                                  boolean ignoreOptional) {
    if (schema == null) {
      return ANYTHING_SCHEMA;
    }

    org.apache.avro.Schema cached = fromConnectSchemaCache.get(schema);

    if (cached == null && !AVRO_TYPE_UNION.equals(schema.name()) && !schema.isOptional()) {
      cached = fromConnectContext.schemaMap.get(schema);
    }
    if (cached != null) {
      return cached;
    }

    String namespace = NAMESPACE;
    String name = DEFAULT_SCHEMA_NAME;
    if (schema.name() != null) {
      String[] split = splitName(schema.name());
      namespace = split[0];
      name = split[1];
    }

    // Extra type annotation information for otherwise lossy conversions
    String connectType = null;

    final org.apache.avro.Schema baseSchema;
    switch (schema.type()) {
      case INT8:
        connectType = CONNECT_TYPE_INT8;
        baseSchema = org.apache.avro.SchemaBuilder.builder().intType();
        break;
      case INT16:
        connectType = CONNECT_TYPE_INT16;
        baseSchema = org.apache.avro.SchemaBuilder.builder().intType();
        break;
      case INT32:
        baseSchema = org.apache.avro.SchemaBuilder.builder().intType();
        break;
      case INT64:
        baseSchema = org.apache.avro.SchemaBuilder.builder().longType();
        break;
      case FLOAT32:
        baseSchema = org.apache.avro.SchemaBuilder.builder().floatType();
        break;
      case FLOAT64:
        baseSchema = org.apache.avro.SchemaBuilder.builder().doubleType();
        break;
      case BOOLEAN:
        baseSchema = org.apache.avro.SchemaBuilder.builder().booleanType();
        break;
      case STRING:
        if (enhancedSchemaSupport && schema.parameters() != null
            && schema.parameters().containsKey(AVRO_TYPE_ENUM)) {
          List<String> symbols = new ArrayList<>();
          for (Map.Entry<String, String> entry : schema.parameters().entrySet()) {
            if (entry.getKey().startsWith(AVRO_TYPE_ENUM + ".")) {
              symbols.add(entry.getValue());
            }
          }
          baseSchema =
              org.apache.avro.SchemaBuilder.builder().enumeration(
                  schema.parameters().get(AVRO_TYPE_ENUM))
                  .doc(schema.parameters().get(CONNECT_ENUM_DOC_PROP))
                  .symbols(symbols.toArray(new String[symbols.size()]));
        } else {
          baseSchema = org.apache.avro.SchemaBuilder.builder().stringType();
        }
        break;
      case BYTES:
        baseSchema = org.apache.avro.SchemaBuilder.builder().bytesType();
        if (Decimal.LOGICAL_NAME.equalsIgnoreCase(schema.name())) {
          int scale = Integer.parseInt(schema.parameters().get(Decimal.SCALE_FIELD));
          baseSchema.addProp(AVRO_LOGICAL_DECIMAL_SCALE_PROP, new IntNode(scale));
          if (schema.parameters().containsKey(CONNECT_AVRO_DECIMAL_PRECISION_PROP)) {
            String precisionValue = schema.parameters().get(CONNECT_AVRO_DECIMAL_PRECISION_PROP);
            int precision = Integer.parseInt(precisionValue);
            baseSchema.addProp(AVRO_LOGICAL_DECIMAL_PRECISION_PROP, new IntNode(precision));
          } else {
            baseSchema
                .addProp(AVRO_LOGICAL_DECIMAL_PRECISION_PROP,
                         new IntNode(CONNECT_AVRO_DECIMAL_PRECISION_DEFAULT));
          }
        }
        break;
      case ARRAY:
        baseSchema = org.apache.avro.SchemaBuilder.builder().array()
            .items(fromConnectSchemaWithCycle(schema.valueSchema(), fromConnectContext, false));
        break;
      case MAP:
        // Avro only supports string keys, so we match the representation when possible, but
        // otherwise fall back on a record representation
        if (schema.keySchema().type() == Schema.Type.STRING && !schema.keySchema().isOptional()) {
          baseSchema = org.apache.avro.SchemaBuilder.builder().map().values(
              fromConnectSchemaWithCycle(schema.valueSchema(), fromConnectContext, false));
        } else {
          // Special record name indicates format
          List<org.apache.avro.Schema.Field> fields = new ArrayList<>();
          final org.apache.avro.Schema mapSchema = org.apache.avro.Schema.createRecord(
              MAP_ENTRY_TYPE_NAME, null, namespace, false);
          addAvroRecordField(
              fields,
              KEY_FIELD,
              schema.keySchema(),
              fromConnectContext);
          addAvroRecordField(
              fields,
              VALUE_FIELD,
              schema.valueSchema(),
              fromConnectContext);
          mapSchema.setFields(fields);
          baseSchema = org.apache.avro.Schema.createArray(mapSchema);
        }
        break;
      case STRUCT:
        if (AVRO_TYPE_UNION.equals(schema.name())) {
          List<org.apache.avro.Schema> unionSchemas = new ArrayList<>();
          if (schema.isOptional()) {
            unionSchemas.add(org.apache.avro.SchemaBuilder.builder().nullType());
          }
          for (Field field : schema.fields()) {
            unionSchemas.add(
                fromConnectSchemaWithCycle(nonOptional(field.schema()), fromConnectContext, true));
          }
          baseSchema = org.apache.avro.Schema.createUnion(unionSchemas);
        } else if (schema.isOptional()) {
          List<org.apache.avro.Schema> unionSchemas = new ArrayList<>();
          unionSchemas.add(org.apache.avro.SchemaBuilder.builder().nullType());
          unionSchemas.add(
              fromConnectSchemaWithCycle(nonOptional(schema), fromConnectContext, false));
          baseSchema = org.apache.avro.Schema.createUnion(unionSchemas);
        } else {
          String doc = schema.parameters() != null
                       ? schema.parameters().get(CONNECT_RECORD_DOC_PROP)
                       : null;
          baseSchema = org.apache.avro.Schema.createRecord(
              name != null ? name : DEFAULT_SCHEMA_NAME, doc, namespace, false);
          if (schema.name() != null) {
            fromConnectContext.cycleReferences.put(schema.name(), baseSchema);
          }
          List<org.apache.avro.Schema.Field> fields = new ArrayList<>();
          for (Field field : schema.fields()) {
            addAvroRecordField(fields, field.name(), field.schema(), fromConnectContext);
          }
          baseSchema.setFields(fields);
        }
        break;
      default:
        throw new DataException("Unknown schema type: " + schema.type());
    }

    org.apache.avro.Schema finalSchema = baseSchema;
    if (!baseSchema.getType().equals(org.apache.avro.Schema.Type.UNION)) {
      if (connectMetaData) {
        if (schema.doc() != null) {
          baseSchema.addProp(CONNECT_DOC_PROP, schema.doc());
        }
        if (schema.version() != null) {
          baseSchema.addProp(CONNECT_VERSION_PROP,
                             JsonNodeFactory.instance.numberNode(schema.version()));
        }
        if (schema.parameters() != null) {
          baseSchema.addProp(CONNECT_PARAMETERS_PROP, parametersFromConnect(schema.parameters()));
        }
        if (schema.defaultValue() != null) {
          baseSchema.addProp(CONNECT_DEFAULT_VALUE_PROP,
                             defaultValueFromConnect(schema, schema.defaultValue()));
        }
        if (schema.name() != null) {
          baseSchema.addProp(CONNECT_NAME_PROP, schema.name());
        }
        // Some Connect types need special annotations to preserve the types accurate due to
        // limitations in Avro. These types get an extra annotation with their Connect type
        if (connectType != null) {
          baseSchema.addProp(CONNECT_TYPE_PROP, connectType);
        }
      }

      // Only Avro named types (record, enum, fixed) may contain namespace + name. Only Connect's
      // struct converts to one of those (record), so for everything else that has a name we store
      // the full name into a special property. For uniformity, we also duplicate this info into
      // the same field in records as well even though it will also be available in the namespace()
      // and name().
      if (schema.name() != null) {
        if (Decimal.LOGICAL_NAME.equalsIgnoreCase(schema.name())) {
          baseSchema.addProp(AVRO_LOGICAL_TYPE_PROP, AVRO_LOGICAL_DECIMAL);
        } else if (Time.LOGICAL_NAME.equalsIgnoreCase(schema.name())) {
          baseSchema.addProp(AVRO_LOGICAL_TYPE_PROP, AVRO_LOGICAL_TIME_MILLIS);
        } else if (Timestamp.LOGICAL_NAME.equalsIgnoreCase(schema.name())) {
          baseSchema.addProp(AVRO_LOGICAL_TYPE_PROP, AVRO_LOGICAL_TIMESTAMP_MILLIS);
        } else if (Date.LOGICAL_NAME.equalsIgnoreCase(schema.name())) {
          baseSchema.addProp(AVRO_LOGICAL_TYPE_PROP, AVRO_LOGICAL_DATE);
        }
      }

      if (schema.parameters() != null) {
        for (Map.Entry<String, String> entry : schema.parameters().entrySet()) {
          if (entry.getKey().startsWith(AVRO_PROP)) {
            baseSchema.addProp(entry.getKey(), entry.getValue());
          }
        }
      }

      // Note that all metadata has already been processed and placed on the baseSchema because we
      // can't store any metadata on the actual top-level schema when it's a union because of Avro
      // constraints on the format of schemas.
      if (!ignoreOptional) {
        if (schema.isOptional()) {
          if (schema.defaultValue() != null) {
            finalSchema = org.apache.avro.SchemaBuilder.builder().unionOf()
                .type(baseSchema).and()
                .nullType()
                .endUnion();
          } else {
            finalSchema = org.apache.avro.SchemaBuilder.builder().unionOf()
                .nullType().and()
                .type(baseSchema)
                .endUnion();
          }
        }
      }
    }

    if (!schema.isOptional()) {
      fromConnectContext.schemaMap.put(schema, finalSchema);
    }
    fromConnectSchemaCache.put(schema, finalSchema);
    return finalSchema;
  }

  public org.apache.avro.Schema fromConnectSchemaWithCycle(
      Schema schema,
      FromConnectContext fromConnectContext, boolean ignoreOptional) {
    org.apache.avro.Schema resolvedSchema;
    if (fromConnectContext.cycleReferences.containsKey(schema.name())) {
      resolvedSchema = fromConnectContext.cycleReferences.get(schema.name());
    } else {
      resolvedSchema = fromConnectSchema(schema, fromConnectContext, ignoreOptional);
    }
    return resolvedSchema;
  }

  private void addAvroRecordField(
      List<org.apache.avro.Schema.Field> fields,
      String fieldName, Schema fieldSchema,
      FromConnectContext fromConnectContext) {

    Object defaultVal = null;
    if (fieldSchema.defaultValue() != null) {
      defaultVal = fieldSchema.defaultValue();

      // If this is a logical, convert to the primitive form for the Avro default value
      defaultVal = toAvroLogical(fieldSchema, defaultVal);

      // Avro doesn't handle a few types that Connect uses, so convert those explicitly here
      if (defaultVal instanceof Byte) {
        // byte are mapped to integers in Avro
        defaultVal = ((Byte) defaultVal).intValue();
      } else if (defaultVal instanceof Short) {
        // Shorts are mapped to integers in Avro
        defaultVal = ((Short) defaultVal).intValue();
      } else if (defaultVal instanceof ByteBuffer) {
        // Avro doesn't handle ByteBuffer directly, but does handle 'byte[]'
        // Copy the contents of the byte buffer without side effects on the buffer
        ByteBuffer buffer = (ByteBuffer)defaultVal;
        byte[] bytes = new byte[buffer.remaining()];
        buffer.duplicate().get(bytes);
        defaultVal = bytes;
      }
    } else if (fieldSchema.isOptional()) {
      defaultVal = JsonProperties.NULL_VALUE;
    }
    org.apache.avro.Schema.Field field = new org.apache.avro.Schema.Field(
        fieldName,
        fromConnectSchema(fieldSchema, fromConnectContext, false),
        fieldSchema.doc(),
        defaultVal);
    fields.add(field);
  }

  private static Object toAvroLogical(Schema schema, Object value) {
    if (schema != null && schema.name() != null) {
      LogicalTypeConverter logicalConverter = TO_AVRO_LOGICAL_CONVERTERS.get(schema.name());
      if (logicalConverter != null && value != null) {
        return logicalConverter.convert(schema, value);
      }
    }
    return value;
  }

  private static Object toConnectLogical(Schema schema, Object value) {
    if (schema != null && schema.name() != null) {
      LogicalTypeConverter logicalConverter = TO_CONNECT_LOGICAL_CONVERTERS.get(schema.name());
      if (logicalConverter != null && value != null) {
        return logicalConverter.convert(schema, value);
      }
    }
    return value;
  }

  // Convert default values from Connect data format to Avro's format, which is an
  // org.codehaus.jackson.JsonNode. The default value is provided as an argument because even
  // though you can get a default value from the schema, default values for complex structures need
  // to perform the same translation but those defaults will be part of the original top-level
  // (complex type) default value, not part of the child schema.
  private static JsonNode defaultValueFromConnect(Schema schema, Object value) {
    try {
      // If this is a logical type, convert it from the convenient Java type to the underlying
      // serializeable format
      Object defaultVal = toAvroLogical(schema, value);

      switch (schema.type()) {
        case INT8:
          return JsonNodeFactory.instance.numberNode((Byte) defaultVal);
        case INT16:
          return JsonNodeFactory.instance.numberNode((Short) defaultVal);
        case INT32:
          return JsonNodeFactory.instance.numberNode((Integer) defaultVal);
        case INT64:
          return JsonNodeFactory.instance.numberNode((Long) defaultVal);
        case FLOAT32:
          return JsonNodeFactory.instance.numberNode((Float) defaultVal);
        case FLOAT64:
          return JsonNodeFactory.instance.numberNode((Double) defaultVal);
        case BOOLEAN:
          return JsonNodeFactory.instance.booleanNode((Boolean) defaultVal);
        case STRING:
          return JsonNodeFactory.instance.textNode((String) defaultVal);
        case BYTES:
          if (defaultVal instanceof byte[]) {
            return JsonNodeFactory.instance.binaryNode((byte[]) defaultVal);
          } else {
            return JsonNodeFactory.instance.binaryNode(((ByteBuffer) defaultVal).array());
          }
        case ARRAY: {
          ArrayNode array = JsonNodeFactory.instance.arrayNode();
          for (Object elem : (Collection<Object>) defaultVal) {
            array.add(defaultValueFromConnect(schema.valueSchema(), elem));
          }
          return array;
        }
        case MAP:
          if (schema.keySchema().type() == Schema.Type.STRING && !schema.keySchema().isOptional()) {
            ObjectNode node = JsonNodeFactory.instance.objectNode();
            for (Map.Entry<String, Object> entry : ((Map<String, Object>) defaultVal).entrySet()) {
              JsonNode entryDef = defaultValueFromConnect(schema.valueSchema(), entry.getValue());
              node.put(entry.getKey(), entryDef);
            }
            return node;
          } else {
            ArrayNode array = JsonNodeFactory.instance.arrayNode();
            for (Map.Entry<Object, Object> entry : ((Map<Object, Object>) defaultVal).entrySet()) {
              JsonNode keyDefault = defaultValueFromConnect(schema.keySchema(), entry.getKey());
              JsonNode valDefault = defaultValueFromConnect(schema.valueSchema(), entry.getValue());
              ArrayNode jsonEntry = JsonNodeFactory.instance.arrayNode();
              jsonEntry.add(keyDefault);
              jsonEntry.add(valDefault);
              array.add(jsonEntry);
            }
            return array;
          }
        case STRUCT: {
          ObjectNode node = JsonNodeFactory.instance.objectNode();
          Struct struct = ((Struct) defaultVal);
          for (Field field : (schema.fields())) {
            JsonNode fieldDef = defaultValueFromConnect(field.schema(), struct.get(field));
            node.put(field.name(), fieldDef);
          }
          return node;
        }
        default:
          throw new DataException("Unknown schema type:" + schema.type());
      }
    } catch (ClassCastException e) {
      throw new DataException("Invalid type used for default value of "
                              + schema.type()
                              + " field: "
                              + schema.defaultValue().getClass());
    }
  }

  private static JsonNode parametersFromConnect(Map<String, String> params) {
    ObjectNode result = JsonNodeFactory.instance.objectNode();
    for (Map.Entry<String, String> entry : params.entrySet()) {
      result.put(entry.getKey(), entry.getValue());
    }
    return result;
  }

  private static void validateSchemaValue(Schema schema, Object value) throws DataException {
    if (value == null && schema != null && !schema.isOptional()) {
      throw new DataException("Found null value for non-optional schema");
    }
  }

  /**
   * Convert the given object, in Avro format, into a Connect data object.
   * @param avroSchema the Avro schema
   * @param value the value to convert into a Connect data object
   * @return the Connect schema and value
   */
  public SchemaAndValue toConnectData(org.apache.avro.Schema avroSchema, Object value) {
    return toConnectData(avroSchema, value, null);
  }

  /**
   * Convert the given object, in Avro format, into a Connect data object.
   * @param avroSchema the Avro schema
   * @param value the value to convert into a Connect data object
   * @param version the version to set on the Connect schema if the avroSchema does not have a
   *     property named "connect.version", may be null
   * @return the Connect schema and value
   */
  public SchemaAndValue toConnectData(org.apache.avro.Schema avroSchema, Object value,
                                      Integer version) {
    if (value == null) {
      return null;
    }
    ToConnectContext toConnectContext = new ToConnectContext();
    Schema schema = (avroSchema.equals(ANYTHING_SCHEMA))
                    ? null
                    : toConnectSchema(avroSchema, version, toConnectContext);
    return new SchemaAndValue(schema, toConnectData(schema, value, toConnectContext));
  }

  private Object toConnectData(Schema schema, Object value, ToConnectContext toConnectContext) {
    validateSchemaValue(schema, value);
    if (value == null) {
      return null;
    }
    try {
      // If we're decoding schemaless data, we need to unwrap it into just the single value
      if (schema == null) {
        if (!(value instanceof IndexedRecord)) {
          throw new DataException("Invalid Avro data for schemaless Connect data");
        }
        IndexedRecord recordValue = (IndexedRecord) value;

        Object
            boolVal =
            recordValue.get(ANYTHING_SCHEMA.getField(ANYTHING_SCHEMA_BOOLEAN_FIELD).pos());
        if (boolVal != null) {
          return toConnectData(Schema.BOOLEAN_SCHEMA, boolVal, toConnectContext);
        }

        Object
            bytesVal =
            recordValue.get(ANYTHING_SCHEMA.getField(ANYTHING_SCHEMA_BYTES_FIELD).pos());
        if (bytesVal != null) {
          return toConnectData(Schema.BYTES_SCHEMA, bytesVal, toConnectContext);
        }

        Object
            dblVal =
            recordValue.get(ANYTHING_SCHEMA.getField(ANYTHING_SCHEMA_DOUBLE_FIELD).pos());
        if (dblVal != null) {
          return toConnectData(Schema.FLOAT64_SCHEMA, dblVal, toConnectContext);
        }

        Object
            fltVal =
            recordValue.get(ANYTHING_SCHEMA.getField(ANYTHING_SCHEMA_FLOAT_FIELD).pos());
        if (fltVal != null) {
          return toConnectData(Schema.FLOAT32_SCHEMA, fltVal, toConnectContext);
        }

        Object intVal = recordValue.get(ANYTHING_SCHEMA.getField(ANYTHING_SCHEMA_INT_FIELD).pos());
        if (intVal != null) {
          return toConnectData(Schema.INT32_SCHEMA, intVal, toConnectContext);
        }

        Object
            longVal =
            recordValue.get(ANYTHING_SCHEMA.getField(ANYTHING_SCHEMA_LONG_FIELD).pos());
        if (longVal != null) {
          return toConnectData(Schema.INT64_SCHEMA, longVal, toConnectContext);
        }

        Object
            stringVal =
            recordValue.get(ANYTHING_SCHEMA.getField(ANYTHING_SCHEMA_STRING_FIELD).pos());
        if (stringVal != null) {
          return toConnectData(Schema.STRING_SCHEMA, stringVal, toConnectContext);
        }

        Object
            arrayVal =
            recordValue.get(ANYTHING_SCHEMA.getField(ANYTHING_SCHEMA_ARRAY_FIELD).pos());
        if (arrayVal != null) {
          // We cannot reuse the logic like we do in other cases because it is not possible to
          // construct an array schema with a null item schema, but the items have no schema.
          if (!(arrayVal instanceof Collection)) {
            throw new DataException(
                "Expected a Collection for schemaless array field but found a "
                + arrayVal.getClass().getName()
            );
          }
          Collection<Object> original = (Collection<Object>) arrayVal;
          List<Object> result = new ArrayList<>(original.size());
          for (Object elem : original) {
            result.add(toConnectData((Schema) null, elem, toConnectContext));
          }
          return result;
        }

        Object mapVal = recordValue.get(ANYTHING_SCHEMA.getField(ANYTHING_SCHEMA_MAP_FIELD).pos());
        if (mapVal != null) {
          // We cannot reuse the logic like we do in other cases because it is not possible to
          // construct a map schema with a null item schema, but the items have no schema.
          if (!(mapVal instanceof Collection)) {
            throw new DataException(
                "Expected a List for schemaless map field but found a "
                + mapVal.getClass().getName()
            );
          }
          Collection<IndexedRecord> original = (Collection<IndexedRecord>) mapVal;
          Map<Object, Object> result = new HashMap<>(original.size());
          for (IndexedRecord entry : original) {
            int avroKeyFieldIndex = entry.getSchema().getField(KEY_FIELD).pos();
            int avroValueFieldIndex = entry.getSchema().getField(VALUE_FIELD).pos();
            Object convertedKey = toConnectData(
                null, entry.get(avroKeyFieldIndex), toConnectContext);
            Object convertedValue = toConnectData(
                null, entry.get(avroValueFieldIndex), toConnectContext);
            result.put(convertedKey, convertedValue);
          }
          return result;
        }

        // If nothing was set, it's null
        return null;
      }

      Object converted = null;
      switch (schema.type()) {
        // Pass through types
        case INT32: {
          Integer intValue = (Integer) value; // Validate type
          converted = value;
          break;
        }
        case INT64: {
          Long longValue = (Long) value; // Validate type
          converted = value;
          break;
        }
        case FLOAT32: {
          Float floatValue = (Float) value; // Validate type
          converted = value;
          break;
        }
        case FLOAT64: {
          Double doubleValue = (Double) value; // Validate type
          converted = value;
          break;
        }
        case BOOLEAN: {
          Boolean boolValue = (Boolean) value; // Validate type
          converted = value;
          break;
        }

        case INT8:
          // Encoded as an Integer
          converted = ((Integer) value).byteValue();
          break;
        case INT16:
          // Encoded as an Integer
          converted = ((Integer) value).shortValue();
          break;

        case STRING:
          if (value instanceof String) {
            converted = value;
          } else if (value instanceof CharSequence
                     || value instanceof GenericEnumSymbol
                     || value instanceof Enum) {
            converted = value.toString();
          } else {
            throw new DataException("Invalid class for string type, expecting String or "
                                    + "CharSequence but found " + value.getClass());
          }
          break;

        case BYTES:
          if (value instanceof byte[]) {
            converted = ByteBuffer.wrap((byte[]) value);
          } else if (value instanceof ByteBuffer) {
            converted = value;
          } else if (value instanceof GenericFixed) {
            converted = ByteBuffer.wrap(((GenericFixed) value).bytes());
          } else {
            throw new DataException("Invalid class for bytes type, expecting byte[] or ByteBuffer "
                                    + "but found " + value.getClass());
          }
          break;

        case ARRAY: {
          Schema valueSchema = schema.valueSchema();
          Collection<Object> original = (Collection<Object>) value;
          List<Object> result = new ArrayList<>(original.size());
          for (Object elem : original) {
            result.add(toConnectData(valueSchema, elem, toConnectContext));
          }
          converted = result;
          break;
        }

        case MAP: {
          Schema keySchema = schema.keySchema();
          Schema valueSchema = schema.valueSchema();
          if (keySchema != null && keySchema.type() == Schema.Type.STRING && !keySchema
              .isOptional()) {
            // String keys
            Map<CharSequence, Object> original = (Map<CharSequence, Object>) value;
            Map<CharSequence, Object> result = new HashMap<>(original.size());
            for (Map.Entry<CharSequence, Object> entry : original.entrySet()) {
              result.put(entry.getKey().toString(),
                         toConnectData(valueSchema, entry.getValue(), toConnectContext));
            }
            converted = result;
          } else {
            // Arbitrary keys
            Collection<IndexedRecord> original = (Collection<IndexedRecord>) value;
            Map<Object, Object> result = new HashMap<>(original.size());
            for (IndexedRecord entry : original) {
              int avroKeyFieldIndex = entry.getSchema().getField(KEY_FIELD).pos();
              int avroValueFieldIndex = entry.getSchema().getField(VALUE_FIELD).pos();
              Object convertedKey = toConnectData(
                  keySchema, entry.get(avroKeyFieldIndex), toConnectContext);
              Object convertedValue = toConnectData(
                  valueSchema, entry.get(avroValueFieldIndex), toConnectContext);
              result.put(convertedKey, convertedValue);
            }
            converted = result;
          }
          break;
        }

        case STRUCT: {
          // Special case support for union types
          if (schema.name() != null && schema.name().equals(AVRO_TYPE_UNION)) {
            Schema valueRecordSchema = null;
            if (value instanceof IndexedRecord) {
              IndexedRecord valueRecord = ((IndexedRecord) value);
              valueRecordSchema = toConnectSchemaWithCycles(
                  valueRecord.getSchema(), true, null, null, toConnectContext);
            }
            for (Field field : schema.fields()) {
              Schema fieldSchema = field.schema();

              if (isInstanceOfAvroSchemaTypeForSimpleSchema(fieldSchema, value)
                  || (valueRecordSchema != null && schemaEquals(valueRecordSchema, fieldSchema))) {
                converted = new Struct(schema).put(
                    unionMemberFieldName(fieldSchema),
                    toConnectData(fieldSchema, value, toConnectContext));
                break;
              }
            }
            if (converted == null) {
              throw new DataException(
                  "Did not find matching union field for data: " + value.toString());
            }
          } else {
            IndexedRecord original = (IndexedRecord) value;
            Struct result = new Struct(schema);
            for (Field field : schema.fields()) {
              int avroFieldIndex = original.getSchema().getField(field.name()).pos();
              Object convertedFieldValue =
                  toConnectData(field.schema(), original.get(avroFieldIndex), toConnectContext);
              result.put(field, convertedFieldValue);
            }
            converted = result;
          }
          break;
        }

        default:
          throw new DataException("Unknown Connect schema type: " + schema.type());
      }

      if (schema != null && schema.name() != null) {
        LogicalTypeConverter logicalConverter = TO_CONNECT_LOGICAL_CONVERTERS.get(schema.name());
        if (logicalConverter != null) {
          converted = logicalConverter.convert(schema, converted);
        }
      }
      return converted;
    } catch (ClassCastException e) {
      throw new DataException("Invalid type for " + schema.type() + ": " + value.getClass());
    }
  }

  public Schema toConnectSchema(org.apache.avro.Schema schema) {
    return toConnectSchema(schema, null, new ToConnectContext());
  }


  private Schema toConnectSchema(org.apache.avro.Schema schema,
                                 Integer version,
                                 ToConnectContext toConnectContext) {

    // We perform caching only at this top level. While it might be helpful to cache some more of
    // the internal conversions, this is the safest place to add caching since some of the internal
    // conversions take extra flags (like forceOptional) which means the resulting schema might not
    // exactly match the Avro schema.
    AvroSchemaAndVersion schemaAndVersion = new AvroSchemaAndVersion(schema, version);
    Schema cachedSchema = toConnectSchemaCache.get(schemaAndVersion);
    if (cachedSchema != null) {
      return cachedSchema;
    }

    Schema resultSchema = toConnectSchema(schema, false, null, null, version, toConnectContext);
    toConnectSchemaCache.put(schemaAndVersion, resultSchema);
    return resultSchema;
  }

  /**
   * @param schema           schema to convert
   * @param forceOptional    make the resulting schema optional, for converting Avro unions to a
   *                         record format and simple Avro unions of null + type to optional schemas
   * @param fieldDefaultVal  if non-null, override any connect-annotated default values with this
   *                         one; used when converting Avro record fields since they define default
   *                         values with the field spec, but Connect specifies them with the field's
   *                         schema
   * @param docDefaultVal    if non-null, override any connect-annotated documentation with this
   *                         one;
   *                         used when converting Avro record fields since they define doc values
   * @param toConnectContext context object that holds state while doing the conversion
   */
  private Schema toConnectSchema(org.apache.avro.Schema schema,
                                 boolean forceOptional,
                                 Object fieldDefaultVal,
                                 String docDefaultVal,
                                 ToConnectContext toConnectContext) {
    return toConnectSchema(
        schema, forceOptional, fieldDefaultVal, docDefaultVal, null, toConnectContext);

  }

  private Schema toConnectSchema(org.apache.avro.Schema schema,
                                 boolean forceOptional,
                                 Object fieldDefaultVal,
                                 String docDefaultVal,
                                 Integer version,
                                 ToConnectContext toConnectContext) {

    String type = schema.getProp(CONNECT_TYPE_PROP);
    String logicalType = schema.getProp(AVRO_LOGICAL_TYPE_PROP);

    final SchemaBuilder builder;

    switch (schema.getType()) {
      case BOOLEAN:
        builder = SchemaBuilder.bool();
        break;
      case BYTES:
      case FIXED:
        if (AVRO_LOGICAL_DECIMAL.equalsIgnoreCase(logicalType)) {
          JsonNode scaleNode = schema.getJsonProp(AVRO_LOGICAL_DECIMAL_SCALE_PROP);
          if (null == scaleNode || !(scaleNode instanceof NumericNode)) {
            throw new DataException("scale must be specified and must be a number.");
          }
          NumericNode scale = (NumericNode) scaleNode;
          builder = Decimal.builder(scale.asInt());

          JsonNode precisionNode = schema.getJsonProp(AVRO_LOGICAL_DECIMAL_PRECISION_PROP);
          if (null != precisionNode) {
            if (!precisionNode.isNumber()) {
              throw new DataException(AVRO_LOGICAL_DECIMAL_PRECISION_PROP
                  + " property must be a JSON Integer."
                  + " https://avro.apache.org/docs/1.7.7/spec.html#Decimal");
            }
            // Capture the precision as a parameter only if it is not the default
            Integer precision = precisionNode.asInt();
            if (precision != CONNECT_AVRO_DECIMAL_PRECISION_DEFAULT) {
              builder.parameter(CONNECT_AVRO_DECIMAL_PRECISION_PROP, precision.toString());
            }
          }
        } else {
          builder = SchemaBuilder.bytes();
        }
        break;
      case DOUBLE:
        builder = SchemaBuilder.float64();
        break;
      case FLOAT:
        builder = SchemaBuilder.float32();
        break;
      case INT:
        // INT is used for Connect's INT8, INT16, and INT32
        if (type == null && logicalType == null) {
          builder = SchemaBuilder.int32();
        } else if (logicalType != null) {
          if (AVRO_LOGICAL_DATE.equalsIgnoreCase(logicalType)) {
            builder = Date.builder();
          } else if (AVRO_LOGICAL_TIME_MILLIS.equalsIgnoreCase(logicalType)) {
            builder = Time.builder();
          } else {
            builder = SchemaBuilder.int32();
          }
        } else {
          Schema.Type connectType = NON_AVRO_TYPES_BY_TYPE_CODE.get(type);
          if (connectType == null) {
            throw new DataException("Connect type annotation for Avro int field is null");
          }
          builder = SchemaBuilder.type(connectType);
        }
        break;
      case LONG:
        if (AVRO_LOGICAL_TIMESTAMP_MILLIS.equalsIgnoreCase(logicalType)) {
          builder = Timestamp.builder();
        } else {
          builder = SchemaBuilder.int64();
        }
        break;
      case STRING:
        builder = SchemaBuilder.string();
        break;

      case ARRAY:
        org.apache.avro.Schema elemSchema = schema.getElementType();
        // Special case for custom encoding of non-string maps as list of key-value records
        if (elemSchema.getType().equals(org.apache.avro.Schema.Type.RECORD)
            && NAMESPACE.equals(elemSchema.getNamespace())
            && MAP_ENTRY_TYPE_NAME.equals(elemSchema.getName())) {
          if (elemSchema.getFields().size() != 2
              || elemSchema.getField(KEY_FIELD) == null
              || elemSchema.getField(VALUE_FIELD) == null) {
            throw new DataException("Found map encoded as array of key-value pairs, but array "
                                    + "elements do not match the expected format.");
          }
          builder = SchemaBuilder.map(
              toConnectSchema(elemSchema.getField(KEY_FIELD).schema()),
              toConnectSchema(elemSchema.getField(VALUE_FIELD).schema())
          );
        } else {
          Schema arraySchema = toConnectSchemaWithCycles(
              schema.getElementType(), false, null, null, toConnectContext);
          builder = SchemaBuilder.array(arraySchema);
        }
        break;

      case MAP:
        builder = SchemaBuilder.map(
            Schema.STRING_SCHEMA,
            toConnectSchemaWithCycles(schema.getValueType(), false, null, null, toConnectContext)
        );
        break;

      case RECORD: {
        builder = SchemaBuilder.struct();
        toConnectContext.cycleReferences.put(schema, new CyclicSchemaWrapper(builder));
        for (org.apache.avro.Schema.Field field : schema.getFields()) {

          Schema fieldSchema = toConnectSchema(field.schema(), false, field.defaultValue(),
                                               field.doc(), toConnectContext);
          builder.field(field.name(), fieldSchema);
        }
        break;
      }

      case ENUM:
        // enums are unwrapped to strings and the original enum is not preserved
        builder = SchemaBuilder.string();
        if (connectMetaData && schema.getDoc() != null) {
          builder.parameter(CONNECT_ENUM_DOC_PROP, schema.getDoc());
        }
        builder.parameter(AVRO_TYPE_ENUM, schema.getFullName());
        for (String enumSymbol : schema.getEnumSymbols()) {
          builder.parameter(AVRO_TYPE_ENUM + "." + enumSymbol, enumSymbol);
        }
        break;

      case UNION: {
        if (schema.getTypes().size() == 2) {
          if (schema.getTypes().contains(NULL_AVRO_SCHEMA)) {
            for (org.apache.avro.Schema memberSchema : schema.getTypes()) {
              if (!memberSchema.equals(NULL_AVRO_SCHEMA)) {
                return toConnectSchemaWithCycles(
                    memberSchema, true, null, docDefaultVal, toConnectContext);
              }
            }
          }
        }
        builder = SchemaBuilder.struct().name(AVRO_TYPE_UNION);
        Set<String> fieldNames = new HashSet<>();
        for (org.apache.avro.Schema memberSchema : schema.getTypes()) {
          if (memberSchema.getType() == org.apache.avro.Schema.Type.NULL) {
            builder.optional();
          } else {
            String fieldName = unionMemberFieldName(memberSchema);
            if (fieldNames.contains(fieldName)) {
              throw new DataException("Multiple union schemas map to the Connect union field name");
            }
            fieldNames.add(fieldName);
            builder.field(
                fieldName,
                toConnectSchemaWithCycles(memberSchema, true, null, null, toConnectContext)
            );
          }
        }
        break;
      }

      case NULL:
        // There's no dedicated null type in Connect. However, it also doesn't make sense to have a
        // standalone null type -- it wouldn't provide any useful information. Instead, it should
        // only be used in union types.
        throw new DataException("Standalone null schemas are not supported by this converter");

      default:
        throw new DataException("Couldn't translate unsupported schema type "
                                + schema.getType().getName() + ".");
    }

    String docVal = docDefaultVal != null ? docDefaultVal :
        (schema.getDoc() != null ? schema.getDoc() : schema.getProp(CONNECT_DOC_PROP));
    if (docVal != null) {
      builder.doc(docVal);
    }
    if (connectMetaData && schema.getDoc() != null) {
      builder.parameter(CONNECT_RECORD_DOC_PROP, schema.getDoc());
    }

    // Included Kafka Connect version takes priority, fall back to schema registry version
    int versionInt = -1;  // A valid version must be a positive integer (assumed throughout SR)
    JsonNode versionNode = schema.getJsonProp(CONNECT_VERSION_PROP);
    if (versionNode != null) {
      if (!versionNode.isIntegralNumber()) {
        throw new DataException("Invalid Connect version found: " + versionNode.toString());
      }
      versionInt = versionNode.asInt();
    } else if (version != null) {
      versionInt = version.intValue();
    }
    if (versionInt >= 0) {
      if (builder.version() != null) {
        if (versionInt != builder.version()) {
          throw new DataException("Mismatched versions: version already added to SchemaBuilder "
                                  + "("
                                  + builder.version()
                                  + ") differs from version in source schema ("
                                  + versionInt
                                  + ")");
        }
      } else {
        builder.version(versionInt);
      }
    }

    JsonNode parameters = schema.getJsonProp(CONNECT_PARAMETERS_PROP);
    if (connectMetaData && parameters != null) {
      if (!parameters.isObject()) {
        throw new DataException("Expected JSON object for schema parameters but found: "
            + parameters);
      }
      Iterator<Map.Entry<String, JsonNode>> paramIt = parameters.getFields();
      while (paramIt.hasNext()) {
        Map.Entry<String, JsonNode> field = paramIt.next();
        JsonNode jsonValue = field.getValue();
        if (!jsonValue.isTextual()) {
          throw new DataException("Expected schema parameter values to be strings but found: "
              + jsonValue);
        }
        builder.parameter(field.getKey(), jsonValue.getTextValue());
      }
    }

    for (Map.Entry<String, String> entry : schema.getProps().entrySet()) {
      if (entry.getKey().startsWith(AVRO_PROP)) {
        builder.parameter(entry.getKey(), entry.getValue());
      }
    }

    if (fieldDefaultVal == null) {
      fieldDefaultVal = schema.getJsonProp(CONNECT_DEFAULT_VALUE_PROP);
    }
    if (fieldDefaultVal != null) {
      builder.defaultValue(
          defaultValueFromAvro(builder, schema, fieldDefaultVal, toConnectContext));
    }

    JsonNode connectNameJson = schema.getJsonProp(CONNECT_NAME_PROP);
    String name = null;
    if (connectNameJson != null) {
      if (!connectNameJson.isTextual()) {
        throw new DataException("Invalid schema name: " + connectNameJson.toString());
      }
      name = connectNameJson.asText();

    } else if (schema.getType() == org.apache.avro.Schema.Type.RECORD
        || schema.getType() == org.apache.avro.Schema.Type.ENUM) {
      name = schema.getFullName();
    }
    if (name != null && !name.equals(DEFAULT_SCHEMA_FULL_NAME)) {
      if (builder.name() != null) {
        if (!name.equals(builder.name())) {
          throw new DataException("Mismatched names: name already added to SchemaBuilder ("
              + builder.name()
              + ") differs from name in source schema ("
              + name + ")");
        }
      } else {
        builder.name(name);
      }
    }

    if (forceOptional) {
      builder.optional();
    }

    if (!toConnectContext.detectedCycles.contains(schema)
        && toConnectContext.cycleReferences.containsKey(schema)) {
      toConnectContext.cycleReferences.remove(schema);
    }

    return builder.build();
  }

  private Schema toConnectSchemaWithCycles(org.apache.avro.Schema schema,
                                           boolean forceOptional,
                                           Object fieldDefaultVal,
                                           String docDefaultVal,
                                           ToConnectContext toConnectContext) {
    Schema resolvedSchema;
    if (toConnectContext.cycleReferences.containsKey(schema)) {
      toConnectContext.detectedCycles.add(schema);
      resolvedSchema = cyclicSchemaWrapper(toConnectContext.cycleReferences, schema, forceOptional);
    } else {
      resolvedSchema = toConnectSchema(
          schema, forceOptional, fieldDefaultVal, docDefaultVal, toConnectContext);
    }
    return resolvedSchema;
  }

  private CyclicSchemaWrapper cyclicSchemaWrapper(
      Map<org.apache.avro.Schema, CyclicSchemaWrapper> toConnectCycles,
      org.apache.avro.Schema memberSchema,
      boolean optional) {
    return new CyclicSchemaWrapper(toConnectCycles.get(memberSchema).schema(), optional);
  }

  private Object defaultValueFromAvro(Schema schema,
      org.apache.avro.Schema avroSchema,
      Object value,
      ToConnectContext toConnectContext) {
    Object result = defaultValueFromAvroWithoutLogical(schema, avroSchema, value, toConnectContext);
    // If the schema is a logical type, convert the primitive Avro default into the logical form
    return toConnectLogical(schema, result);
  }

  private Object defaultValueFromAvroWithoutLogical(Schema schema,
                                      org.apache.avro.Schema avroSchema,
                                      Object value,
                                      ToConnectContext toConnectContext) {
    // The type will be JsonNode if this default was pulled from a Connect default field, or an
    // Object if it's the actual Avro-specified default. If it's a regular Java object, we can
    // use our existing conversion tools.
    if (!(value instanceof JsonNode)) {
      return toConnectData(schema, value, toConnectContext);
    }

    JsonNode jsonValue = (JsonNode) value;
    switch (avroSchema.getType()) {
      case INT:
        if (schema.type() == Schema.Type.INT8) {
          return (byte) jsonValue.getIntValue();
        } else if (schema.type() == Schema.Type.INT16) {
          return (short) jsonValue.getIntValue();
        } else if (schema.type() == Schema.Type.INT32) {
          return jsonValue.getIntValue();
        } else {
          break;
        }

      case LONG:
        return jsonValue.getLongValue();

      case FLOAT:
        return (float) jsonValue.getDoubleValue();
      case DOUBLE:
        return jsonValue.getDoubleValue();

      case BOOLEAN:
        return jsonValue.asBoolean();

      case NULL:
        return null;

      case STRING:
      case ENUM:
        return jsonValue.asText();

      case BYTES:
      case FIXED:
        try {
<<<<<<< HEAD
          Object  result = jsonValue.getBinaryValue();
          LogicalTypeConverter logicalConverter = TO_CONNECT_LOGICAL_CONVERTERS.get(schema.name());
          if (logicalConverter != null) {
            result = logicalConverter.convert(schema, result);
          }
          return result;
=======
          byte[] bytes;
          if (jsonValue.isTextual()) {
            // Avro's JSON form may be a quoted string, so decode the binary value
            String encoded = jsonValue.getTextValue();
            bytes = encoded.getBytes(StandardCharsets.ISO_8859_1);
          } else {
            bytes = jsonValue.getBinaryValue();
          }
          return bytes == null ? null : ByteBuffer.wrap(bytes);
>>>>>>> 65899f9a
        } catch (IOException e) {
          throw new DataException("Invalid binary data in default value", e);
        }

      case ARRAY: {
        if (!jsonValue.isArray()) {
          throw new DataException("Invalid JSON for array default value: " + jsonValue.toString());
        }
        List<Object> result = new ArrayList<>(jsonValue.size());
        for (JsonNode elem : jsonValue) {
          result.add(
              defaultValueFromAvro(schema, avroSchema.getElementType(), elem, toConnectContext));
        }
        return result;
      }

      case MAP: {
        if (!jsonValue.isObject()) {
          throw new DataException("Invalid JSON for map default value: " + jsonValue.toString());
        }
        Map<String, Object> result = new HashMap<>(jsonValue.size());
        Iterator<Map.Entry<String, JsonNode>> fieldIt = jsonValue.getFields();
        while (fieldIt.hasNext()) {
          Map.Entry<String, JsonNode> field = fieldIt.next();
          Object converted = defaultValueFromAvro(
              schema.valueSchema(), avroSchema.getValueType(), field.getValue(), toConnectContext);
          result.put(field.getKey(), converted);
        }
        return result;
      }

      case RECORD: {
        if (!jsonValue.isObject()) {
          throw new DataException("Invalid JSON for record default value: " + jsonValue.toString());
        }

        Struct result = new Struct(schema);
        for (org.apache.avro.Schema.Field avroField : avroSchema.getFields()) {
          Field field = schema.field(avroField.name());
          JsonNode fieldJson = ((JsonNode) value).get(field.name());
          Object converted = defaultValueFromAvro(
              field.schema(), avroField.schema(), fieldJson, toConnectContext);
          result.put(avroField.name(), converted);
        }
        return result;
      }

      case UNION: {
        // Defaults must match first type
        org.apache.avro.Schema memberAvroSchema = avroSchema.getTypes().get(0);
        if (memberAvroSchema.getType() == org.apache.avro.Schema.Type.NULL) {
          return null;
        } else {
          return defaultValueFromAvro(
              schema.field(unionMemberFieldName(memberAvroSchema)).schema(),
              memberAvroSchema,
              value,
              toConnectContext);
        }
      }
      default: {
        return null;
      }
    }
    return null;
  }


  private String unionMemberFieldName(org.apache.avro.Schema schema) {
    if (schema.getType() == org.apache.avro.Schema.Type.RECORD
        || schema.getType() == org.apache.avro.Schema.Type.ENUM) {
      if (enhancedSchemaSupport) {
        return schema.getFullName();
      } else {
        return splitName(schema.getName())[1];
      }
    }
    return schema.getType().getName();
  }

  private String unionMemberFieldName(Schema schema) {
    if (schema.type() == Schema.Type.STRUCT || isEnumSchema(schema)) {
      if (enhancedSchemaSupport) {
        return schema.name();
      } else {
        return splitName(schema.name())[1];
      }
    }
    return CONNECT_TYPES_TO_AVRO_TYPES.get(schema.type()).getName();
  }

  private static boolean isEnumSchema(Schema schema) {
    return schema.type() == Schema.Type.STRING
           && schema.name() != null
           && schema.name().equals(AVRO_TYPE_ENUM);
  }

  private static boolean isInstanceOfAvroSchemaTypeForSimpleSchema(Schema fieldSchema,
                                                                   Object value) {
    List<Class> classes = SIMPLE_AVRO_SCHEMA_TYPES.get(fieldSchema.type());
    if (classes == null) {
      return false;
    }
    for (Class type : classes) {
      if (type.isInstance(value)) {
        return true;
      }
    }
    return false;
  }

  /**
   * Split a full dotted-syntax name into a namespace and a single-component name.
   */
  private static String[] splitName(String fullName) {
    String[] result = new String[2];
    int indexLastDot = fullName.lastIndexOf('.');
    if (indexLastDot >= 0) {
      result[0] = fullName.substring(0, indexLastDot);
      result[1] = fullName.substring(indexLastDot + 1);
    } else {
      result[0] = null;
      result[1] = fullName;
    }
    return result;
  }

  private interface LogicalTypeConverter {

    Object convert(Schema schema, Object value);
  }

  public static Schema nonOptional(Schema schema) {
    return new ConnectSchema(schema.type(), false, schema.defaultValue(), schema.name(),
                             schema.version(), schema.doc(),
                             schema.parameters(),
                             fields(schema),
                             keySchema(schema),
                             valueSchema(schema));
  }

  public static List<Field> fields(Schema schema) {
    Schema.Type type = schema.type();
    if (Schema.Type.STRUCT.equals(type)) {
      return schema.fields();
    } else {
      return null;
    }
  }

  public static Schema keySchema(Schema schema) {
    Schema.Type type = schema.type();
    if (Schema.Type.MAP.equals(type)) {
      return schema.keySchema();
    } else {
      return null;
    }
  }

  public static Schema valueSchema(Schema schema) {
    Schema.Type type = schema.type();
    if (Schema.Type.MAP.equals(type) || Schema.Type.ARRAY.equals(type)) {
      return schema.valueSchema();
    } else {
      return null;
    }
  }

  private static boolean schemaEquals(Schema src, Schema that) {
    boolean equals = Objects.equals(src.isOptional(), that.isOptional())
        && Objects.equals(src.version(), that.version())
        && Objects.equals(src.name(), that.name())
        && Objects.equals(src.doc(), that.doc())
        && Objects.equals(src.type(), that.type())
        && Objects.deepEquals(src.defaultValue(), that.defaultValue())
        && Objects.equals(src.fields(), that.fields())
        && Objects.equals(src.parameters(), that.parameters());

    switch (src.type()) {
      case ARRAY:
        return equals && Objects.equals(src.valueSchema(), that.valueSchema());
      case MAP:
        return equals
            && Objects.equals(src.valueSchema(), that.valueSchema())
            && Objects.equals(src.keySchema(), that.keySchema());
      default:
        return equals;
    }
  }

  private static class CyclicSchemaWrapper implements Schema {

    private final Schema schema;
    private final boolean optional;

    public CyclicSchemaWrapper(Schema schema) {
      this(schema, schema.isOptional());
    }

    public CyclicSchemaWrapper(Schema schema, boolean optional) {
      this.schema = schema;
      this.optional = optional;
    }

    @Override
    public Type type() {
      return schema.type();
    }

    @Override
    public boolean isOptional() {
      return optional;
    }

    @Override
    public Object defaultValue() {
      return schema.defaultValue();
    }

    @Override
    public String name() {
      return schema.name();
    }

    @Override
    public Integer version() {
      return schema.version();
    }

    @Override
    public String doc() {
      return schema.doc();
    }

    @Override
    public Map<String, String> parameters() {
      return schema.parameters();
    }

    @Override
    public Schema keySchema() {
      return schema.keySchema();
    }

    @Override
    public Schema valueSchema() {
      return schema.valueSchema();
    }

    @Override
    public List<Field> fields() {
      return schema.fields();
    }

    @Override
    public Field field(String s) {
      return schema.field(s);
    }

    @Override
    public Schema schema() {
      return schema;
    }

  }

  /**
   * Class that holds the context for performing {@code toConnectSchema}
   */
  private static class ToConnectContext {
    private final Map<org.apache.avro.Schema, CyclicSchemaWrapper> cycleReferences;
    private final Set<org.apache.avro.Schema> detectedCycles;

    /**
     * cycleReferences - map that holds connect Schema references to resolve cycles
     * detectedCycles - avro schemas that have been detected to have cycles
     */
    private ToConnectContext() {
      this.cycleReferences = new IdentityHashMap<>();
      this.detectedCycles = new HashSet<>();
    }
  }

  /**
   * Class that holds the context for performing {@code fromConnectSchema}
   */
  private static class FromConnectContext {
    //SchemaMap is used to resolve references that need to mapped as types
    private final Map<Schema, org.apache.avro.Schema> schemaMap;
    //schema name to Schema reference to resolve cycles
    private final Map<String, org.apache.avro.Schema> cycleReferences;

    private FromConnectContext(Map<Schema, org.apache.avro.Schema> schemaMap) {
      this.schemaMap = schemaMap;
      this.cycleReferences = new IdentityHashMap<>();
    }

  }
}<|MERGE_RESOLUTION|>--- conflicted
+++ resolved
@@ -1841,24 +1841,12 @@
       case BYTES:
       case FIXED:
         try {
-<<<<<<< HEAD
           Object  result = jsonValue.getBinaryValue();
           LogicalTypeConverter logicalConverter = TO_CONNECT_LOGICAL_CONVERTERS.get(schema.name());
           if (logicalConverter != null) {
             result = logicalConverter.convert(schema, result);
           }
           return result;
-=======
-          byte[] bytes;
-          if (jsonValue.isTextual()) {
-            // Avro's JSON form may be a quoted string, so decode the binary value
-            String encoded = jsonValue.getTextValue();
-            bytes = encoded.getBytes(StandardCharsets.ISO_8859_1);
-          } else {
-            bytes = jsonValue.getBinaryValue();
-          }
-          return bytes == null ? null : ByteBuffer.wrap(bytes);
->>>>>>> 65899f9a
         } catch (IOException e) {
           throw new DataException("Invalid binary data in default value", e);
         }
