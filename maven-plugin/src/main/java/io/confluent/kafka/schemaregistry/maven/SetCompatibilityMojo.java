<<<<<<< HEAD
/*
 * Copyright 2022 Confluent Inc.
 *
 * Licensed under the Apache License, Version 2.0 (the "License");
 * you may not use this file except in compliance with the License.
 * You may obtain a copy of the License at
 *
 * http://www.apache.org/licenses/LICENSE-2.0
 *
 * Unless required by applicable law or agreed to in writing, software
 * distributed under the License is distributed on an "AS IS" BASIS,
 * WITHOUT WARRANTIES OR CONDITIONS OF ANY KIND, either express or implied.
 * See the License for the specific language governing permissions and
 * limitations under the License.
 */

package io.confluent.kafka.schemaregistry.maven;

import io.confluent.kafka.schemaregistry.CompatibilityLevel;
import io.confluent.kafka.schemaregistry.client.rest.exceptions.RestClientException;
import org.apache.maven.plugin.MojoExecutionException;
import org.apache.maven.plugins.annotations.Mojo;
import org.apache.maven.plugins.annotations.Parameter;

import java.io.IOException;
import java.util.Collection;
import java.util.HashMap;
import java.util.Map;

@Mojo(name = "set-compatibility",  configurator = "custom-basic")
public class SetCompatibilityMojo extends SchemaRegistryMojo {

  @Parameter(required = true)
  Map<String, String> compatibilityLevels = new HashMap<>();

  public void execute() throws MojoExecutionException {
    for (Map.Entry<String, String> entry : compatibilityLevels.entrySet()) {
      if (entry.getValue().equalsIgnoreCase("null")) {
        deleteConfig(entry.getKey());
      } else {
        updateConfig(entry.getKey(), CompatibilityLevel.valueOf(entry.getValue()));
      }
    }
  }

  public void updateConfig(String subject, CompatibilityLevel compatibility)
      throws MojoExecutionException {

    try {
      String updatedCompatibility;

      if (subject.equalsIgnoreCase("null") || subject.equals("__GLOBAL")) {
        updatedCompatibility = this.client().updateCompatibility(null, compatibility.toString());
        getLog().info("Global Compatibility set to "
            + updatedCompatibility);
      } else {
        Collection<String> allSubjects = this.client().getAllSubjects();
        if (!allSubjects.contains(subject)) {
          throw new MojoExecutionException(
              "Subject not found"
          );
        }
        updatedCompatibility = this.client().updateCompatibility(subject, compatibility.toString());
        getLog().info("Compatibility of " + subject
            + " set to " + updatedCompatibility);
      }
    } catch (RestClientException | IOException e) {
      e.printStackTrace();
      throw new MojoExecutionException(
          "Exception thrown while updating config",
          e
      );
    }

  }

  public void deleteConfig(String subject) throws MojoExecutionException {
    if (getLog().isDebugEnabled()) {
      getLog().info("Deleting compatibility");
    }
    try {
      this.client().deleteCompatibility(subject);
      if (subject.equalsIgnoreCase("null") || subject.equals("__GLOBAL")) {
        getLog().info("Deleted global compatibility");
      } else {
        getLog().info(String.format("Deleted compatibility of %s", subject));
      }

    } catch (IOException | RestClientException e) {
      throw new MojoExecutionException(
          "Exception thrown while updating config",
          e
      );
    }
  }

  public String getConfig(String subject) throws MojoExecutionException {
    if (getLog().isDebugEnabled()) {
      getLog().info(String.format("Getting compatibility of %s", subject));
    }
    try {
      return String.format(this.client().getCompatibility(subject));
    } catch (IOException | RestClientException e) {
      e.printStackTrace();
      throw new MojoExecutionException(
          "Exception thrown while getting config",
          e
      );
    }
  }
=======
/*
 * Copyright 2022 Confluent Inc.
 *
 * Licensed under the Apache License, Version 2.0 (the "License");
 * you may not use this file except in compliance with the License.
 * You may obtain a copy of the License at
 *
 * http://www.apache.org/licenses/LICENSE-2.0
 *
 * Unless required by applicable law or agreed to in writing, software
 * distributed under the License is distributed on an "AS IS" BASIS,
 * WITHOUT WARRANTIES OR CONDITIONS OF ANY KIND, either express or implied.
 * See the License for the specific language governing permissions and
 * limitations under the License.
 */

package io.confluent.kafka.schemaregistry.maven;

import io.confluent.kafka.schemaregistry.CompatibilityLevel;
import io.confluent.kafka.schemaregistry.client.rest.exceptions.RestClientException;
import org.apache.maven.plugin.MojoExecutionException;
import org.apache.maven.plugins.annotations.Mojo;
import org.apache.maven.plugins.annotations.Parameter;

import java.io.IOException;
import java.util.Collection;
import java.util.HashMap;
import java.util.Map;

@Mojo(name = "set-compatibility",  configurator = "custom-basic")
public class SetCompatibilityMojo extends SchemaRegistryMojo {

  @Parameter(required = true)
  Map<String, String> compatibilityLevels = new HashMap<>();

  public void execute() throws MojoExecutionException {
    if (skip) {
      getLog().info("Plugin execution has been skipped");
      return;
    }

    for (Map.Entry<String, String> entry : compatibilityLevels.entrySet()) {
      if (entry.getValue().equalsIgnoreCase("null")) {
        deleteConfig(entry.getKey());
      } else {
        updateConfig(entry.getKey(), CompatibilityLevel.valueOf(entry.getValue()));
      }
    }
  }

  public void updateConfig(String subject, CompatibilityLevel compatibility)
      throws MojoExecutionException {

    try {
      String updatedCompatibility;

      if (subject.equalsIgnoreCase("null") || subject.equals("__GLOBAL")) {
        updatedCompatibility = this.client().updateCompatibility(null, compatibility.toString());
        getLog().info("Global Compatibility set to "
            + updatedCompatibility);
      } else {
        Collection<String> allSubjects = this.client().getAllSubjects();
        if (!allSubjects.contains(subject)) {
          throw new MojoExecutionException(
              "Subject not found"
          );
        }
        updatedCompatibility = this.client().updateCompatibility(subject, compatibility.toString());
        getLog().info("Compatibility of " + subject
            + " set to " + updatedCompatibility);
      }
    } catch (RestClientException | IOException e) {
      e.printStackTrace();
      throw new MojoExecutionException(
          "Exception thrown while updating config",
          e
      );
    }

  }

  public void deleteConfig(String subject) throws MojoExecutionException {
    if (getLog().isDebugEnabled()) {
      getLog().info("Deleting compatibility");
    }
    try {
      this.client().deleteCompatibility(subject);
      if (subject.equalsIgnoreCase("null") || subject.equals("__GLOBAL")) {
        getLog().info("Deleted global compatibility");
      } else {
        getLog().info(String.format("Deleted compatibility of %s", subject));
      }

    } catch (IOException | RestClientException e) {
      throw new MojoExecutionException(
          "Exception thrown while updating config",
          e
      );
    }
  }

  public String getConfig(String subject) throws MojoExecutionException {
    if (getLog().isDebugEnabled()) {
      getLog().info(String.format("Getting compatibility of %s", subject));
    }
    try {
      return String.format(this.client().getCompatibility(subject));
    } catch (IOException | RestClientException e) {
      e.printStackTrace();
      throw new MojoExecutionException(
          "Exception thrown while getting config",
          e
      );
    }
  }
>>>>>>> 10c91a3b
}<|MERGE_RESOLUTION|>--- conflicted
+++ resolved
@@ -1,229 +1,116 @@
-<<<<<<< HEAD
-/*
- * Copyright 2022 Confluent Inc.
- *
- * Licensed under the Apache License, Version 2.0 (the "License");
- * you may not use this file except in compliance with the License.
- * You may obtain a copy of the License at
- *
- * http://www.apache.org/licenses/LICENSE-2.0
- *
- * Unless required by applicable law or agreed to in writing, software
- * distributed under the License is distributed on an "AS IS" BASIS,
- * WITHOUT WARRANTIES OR CONDITIONS OF ANY KIND, either express or implied.
- * See the License for the specific language governing permissions and
- * limitations under the License.
- */
-
-package io.confluent.kafka.schemaregistry.maven;
-
-import io.confluent.kafka.schemaregistry.CompatibilityLevel;
-import io.confluent.kafka.schemaregistry.client.rest.exceptions.RestClientException;
-import org.apache.maven.plugin.MojoExecutionException;
-import org.apache.maven.plugins.annotations.Mojo;
-import org.apache.maven.plugins.annotations.Parameter;
-
-import java.io.IOException;
-import java.util.Collection;
-import java.util.HashMap;
-import java.util.Map;
-
-@Mojo(name = "set-compatibility",  configurator = "custom-basic")
-public class SetCompatibilityMojo extends SchemaRegistryMojo {
-
-  @Parameter(required = true)
-  Map<String, String> compatibilityLevels = new HashMap<>();
-
-  public void execute() throws MojoExecutionException {
-    for (Map.Entry<String, String> entry : compatibilityLevels.entrySet()) {
-      if (entry.getValue().equalsIgnoreCase("null")) {
-        deleteConfig(entry.getKey());
-      } else {
-        updateConfig(entry.getKey(), CompatibilityLevel.valueOf(entry.getValue()));
-      }
-    }
-  }
-
-  public void updateConfig(String subject, CompatibilityLevel compatibility)
-      throws MojoExecutionException {
-
-    try {
-      String updatedCompatibility;
-
-      if (subject.equalsIgnoreCase("null") || subject.equals("__GLOBAL")) {
-        updatedCompatibility = this.client().updateCompatibility(null, compatibility.toString());
-        getLog().info("Global Compatibility set to "
-            + updatedCompatibility);
-      } else {
-        Collection<String> allSubjects = this.client().getAllSubjects();
-        if (!allSubjects.contains(subject)) {
-          throw new MojoExecutionException(
-              "Subject not found"
-          );
-        }
-        updatedCompatibility = this.client().updateCompatibility(subject, compatibility.toString());
-        getLog().info("Compatibility of " + subject
-            + " set to " + updatedCompatibility);
-      }
-    } catch (RestClientException | IOException e) {
-      e.printStackTrace();
-      throw new MojoExecutionException(
-          "Exception thrown while updating config",
-          e
-      );
-    }
-
-  }
-
-  public void deleteConfig(String subject) throws MojoExecutionException {
-    if (getLog().isDebugEnabled()) {
-      getLog().info("Deleting compatibility");
-    }
-    try {
-      this.client().deleteCompatibility(subject);
-      if (subject.equalsIgnoreCase("null") || subject.equals("__GLOBAL")) {
-        getLog().info("Deleted global compatibility");
-      } else {
-        getLog().info(String.format("Deleted compatibility of %s", subject));
-      }
-
-    } catch (IOException | RestClientException e) {
-      throw new MojoExecutionException(
-          "Exception thrown while updating config",
-          e
-      );
-    }
-  }
-
-  public String getConfig(String subject) throws MojoExecutionException {
-    if (getLog().isDebugEnabled()) {
-      getLog().info(String.format("Getting compatibility of %s", subject));
-    }
-    try {
-      return String.format(this.client().getCompatibility(subject));
-    } catch (IOException | RestClientException e) {
-      e.printStackTrace();
-      throw new MojoExecutionException(
-          "Exception thrown while getting config",
-          e
-      );
-    }
-  }
-=======
-/*
- * Copyright 2022 Confluent Inc.
- *
- * Licensed under the Apache License, Version 2.0 (the "License");
- * you may not use this file except in compliance with the License.
- * You may obtain a copy of the License at
- *
- * http://www.apache.org/licenses/LICENSE-2.0
- *
- * Unless required by applicable law or agreed to in writing, software
- * distributed under the License is distributed on an "AS IS" BASIS,
- * WITHOUT WARRANTIES OR CONDITIONS OF ANY KIND, either express or implied.
- * See the License for the specific language governing permissions and
- * limitations under the License.
- */
-
-package io.confluent.kafka.schemaregistry.maven;
-
-import io.confluent.kafka.schemaregistry.CompatibilityLevel;
-import io.confluent.kafka.schemaregistry.client.rest.exceptions.RestClientException;
-import org.apache.maven.plugin.MojoExecutionException;
-import org.apache.maven.plugins.annotations.Mojo;
-import org.apache.maven.plugins.annotations.Parameter;
-
-import java.io.IOException;
-import java.util.Collection;
-import java.util.HashMap;
-import java.util.Map;
-
-@Mojo(name = "set-compatibility",  configurator = "custom-basic")
-public class SetCompatibilityMojo extends SchemaRegistryMojo {
-
-  @Parameter(required = true)
-  Map<String, String> compatibilityLevels = new HashMap<>();
-
-  public void execute() throws MojoExecutionException {
-    if (skip) {
-      getLog().info("Plugin execution has been skipped");
-      return;
-    }
-
-    for (Map.Entry<String, String> entry : compatibilityLevels.entrySet()) {
-      if (entry.getValue().equalsIgnoreCase("null")) {
-        deleteConfig(entry.getKey());
-      } else {
-        updateConfig(entry.getKey(), CompatibilityLevel.valueOf(entry.getValue()));
-      }
-    }
-  }
-
-  public void updateConfig(String subject, CompatibilityLevel compatibility)
-      throws MojoExecutionException {
-
-    try {
-      String updatedCompatibility;
-
-      if (subject.equalsIgnoreCase("null") || subject.equals("__GLOBAL")) {
-        updatedCompatibility = this.client().updateCompatibility(null, compatibility.toString());
-        getLog().info("Global Compatibility set to "
-            + updatedCompatibility);
-      } else {
-        Collection<String> allSubjects = this.client().getAllSubjects();
-        if (!allSubjects.contains(subject)) {
-          throw new MojoExecutionException(
-              "Subject not found"
-          );
-        }
-        updatedCompatibility = this.client().updateCompatibility(subject, compatibility.toString());
-        getLog().info("Compatibility of " + subject
-            + " set to " + updatedCompatibility);
-      }
-    } catch (RestClientException | IOException e) {
-      e.printStackTrace();
-      throw new MojoExecutionException(
-          "Exception thrown while updating config",
-          e
-      );
-    }
-
-  }
-
-  public void deleteConfig(String subject) throws MojoExecutionException {
-    if (getLog().isDebugEnabled()) {
-      getLog().info("Deleting compatibility");
-    }
-    try {
-      this.client().deleteCompatibility(subject);
-      if (subject.equalsIgnoreCase("null") || subject.equals("__GLOBAL")) {
-        getLog().info("Deleted global compatibility");
-      } else {
-        getLog().info(String.format("Deleted compatibility of %s", subject));
-      }
-
-    } catch (IOException | RestClientException e) {
-      throw new MojoExecutionException(
-          "Exception thrown while updating config",
-          e
-      );
-    }
-  }
-
-  public String getConfig(String subject) throws MojoExecutionException {
-    if (getLog().isDebugEnabled()) {
-      getLog().info(String.format("Getting compatibility of %s", subject));
-    }
-    try {
-      return String.format(this.client().getCompatibility(subject));
-    } catch (IOException | RestClientException e) {
-      e.printStackTrace();
-      throw new MojoExecutionException(
-          "Exception thrown while getting config",
-          e
-      );
-    }
-  }
->>>>>>> 10c91a3b
+/*
+ * Copyright 2022 Confluent Inc.
+ *
+ * Licensed under the Apache License, Version 2.0 (the "License");
+ * you may not use this file except in compliance with the License.
+ * You may obtain a copy of the License at
+ *
+ * http://www.apache.org/licenses/LICENSE-2.0
+ *
+ * Unless required by applicable law or agreed to in writing, software
+ * distributed under the License is distributed on an "AS IS" BASIS,
+ * WITHOUT WARRANTIES OR CONDITIONS OF ANY KIND, either express or implied.
+ * See the License for the specific language governing permissions and
+ * limitations under the License.
+ */
+
+package io.confluent.kafka.schemaregistry.maven;
+
+import io.confluent.kafka.schemaregistry.CompatibilityLevel;
+import io.confluent.kafka.schemaregistry.client.rest.exceptions.RestClientException;
+import org.apache.maven.plugin.MojoExecutionException;
+import org.apache.maven.plugins.annotations.Mojo;
+import org.apache.maven.plugins.annotations.Parameter;
+
+import java.io.IOException;
+import java.util.Collection;
+import java.util.HashMap;
+import java.util.Map;
+
+@Mojo(name = "set-compatibility",  configurator = "custom-basic")
+public class SetCompatibilityMojo extends SchemaRegistryMojo {
+
+  @Parameter(required = true)
+  Map<String, String> compatibilityLevels = new HashMap<>();
+
+  public void execute() throws MojoExecutionException {
+    if (skip) {
+      getLog().info("Plugin execution has been skipped");
+      return;
+    }
+
+    for (Map.Entry<String, String> entry : compatibilityLevels.entrySet()) {
+      if (entry.getValue().equalsIgnoreCase("null")) {
+        deleteConfig(entry.getKey());
+      } else {
+        updateConfig(entry.getKey(), CompatibilityLevel.valueOf(entry.getValue()));
+      }
+    }
+  }
+
+  public void updateConfig(String subject, CompatibilityLevel compatibility)
+      throws MojoExecutionException {
+
+    try {
+      String updatedCompatibility;
+
+      if (subject.equalsIgnoreCase("null") || subject.equals("__GLOBAL")) {
+        updatedCompatibility = this.client().updateCompatibility(null, compatibility.toString());
+        getLog().info("Global Compatibility set to "
+            + updatedCompatibility);
+      } else {
+        Collection<String> allSubjects = this.client().getAllSubjects();
+        if (!allSubjects.contains(subject)) {
+          throw new MojoExecutionException(
+              "Subject not found"
+          );
+        }
+        updatedCompatibility = this.client().updateCompatibility(subject, compatibility.toString());
+        getLog().info("Compatibility of " + subject
+            + " set to " + updatedCompatibility);
+      }
+    } catch (RestClientException | IOException e) {
+      e.printStackTrace();
+      throw new MojoExecutionException(
+          "Exception thrown while updating config",
+          e
+      );
+    }
+
+  }
+
+  public void deleteConfig(String subject) throws MojoExecutionException {
+    if (getLog().isDebugEnabled()) {
+      getLog().info("Deleting compatibility");
+    }
+    try {
+      this.client().deleteCompatibility(subject);
+      if (subject.equalsIgnoreCase("null") || subject.equals("__GLOBAL")) {
+        getLog().info("Deleted global compatibility");
+      } else {
+        getLog().info(String.format("Deleted compatibility of %s", subject));
+      }
+
+    } catch (IOException | RestClientException e) {
+      throw new MojoExecutionException(
+          "Exception thrown while updating config",
+          e
+      );
+    }
+  }
+
+  public String getConfig(String subject) throws MojoExecutionException {
+    if (getLog().isDebugEnabled()) {
+      getLog().info(String.format("Getting compatibility of %s", subject));
+    }
+    try {
+      return String.format(this.client().getCompatibility(subject));
+    } catch (IOException | RestClientException e) {
+      e.printStackTrace();
+      throw new MojoExecutionException(
+          "Exception thrown while getting config",
+          e
+      );
+    }
+  }
 }