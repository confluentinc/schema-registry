<<<<<<< HEAD
/*
 * Copyright 2025 Confluent Inc.
 *
 * Licensed under the Apache License, Version 2.0 (the "License");
 * you may not use this file except in compliance with the License.
 * You may obtain a copy of the License at
 *
 * http://www.apache.org/licenses/LICENSE-2.0
 *
 * Unless required by applicable law or agreed to in writing, software
 * distributed under the License is distributed on an "AS IS" BASIS,
 * WITHOUT WARRANTIES OR CONDITIONS OF ANY KIND, either express or implied.
 * See the License for the specific language governing permissions and
 * limitations under the License.
 */

package io.confluent.kafka.schemaregistry.maven;

import io.confluent.kafka.schemaregistry.CompatibilityLevel;
import io.confluent.kafka.schemaregistry.avro.AvroSchema;
import io.confluent.kafka.schemaregistry.client.MockSchemaRegistryClient;
import io.confluent.kafka.schemaregistry.client.rest.exceptions.RestClientException;
import org.apache.avro.Schema;
import org.apache.maven.plugin.MojoExecutionException;
import org.junit.Before;
import org.junit.Test;

import java.io.IOException;

import static org.junit.Assert.assertThrows;

public class SetCompatibilityMojoTest extends SchemaRegistryTest{
	SetCompatibilityMojo mojo;

	@Before
	public void createMojoAndFiles() {
		this.mojo = new SetCompatibilityMojo();
		this.mojo.client(new MockSchemaRegistryClient());
	}

	@Test
	public void specificSubjects() throws IOException, RestClientException, MojoExecutionException {
		String keySubject = String.format("TestSubject-key");
		Schema keySchema = Schema.create(Schema.Type.STRING);

		this.mojo.client().register(keySubject, new AvroSchema(keySchema));
		// Compatibility not set till now and hence should throw error
		assertThrows("Checking that compatibility hasn't been set",
				RestClientException.class, () -> this.mojo.client().getCompatibility(keySubject));

		// Setting compatibility & checking if it matches
		this.mojo.compatibilityLevels.put(keySubject,"BACKWARD");
		this.mojo.execute();

		assert(this.mojo.getConfig(keySubject).equals("BACKWARD"));

		//Updating to a different compatibility
		this.mojo.compatibilityLevels.replace(keySubject, "BACKWARD", "FULL");
		this.mojo.execute();

		assert(this.mojo.getConfig(keySubject).equals("FULL"));

		//Checking for Global Compatibility
		this.mojo.compatibilityLevels.put("__GLOBAL", "BACKWARD_TRANSITIVE");
		this.mojo.execute();
		assert(this.mojo.getConfig(null).equals("BACKWARD_TRANSITIVE"));

	}
}
=======
package io.confluent.kafka.schemaregistry.maven;

import io.confluent.kafka.schemaregistry.CompatibilityLevel;
import io.confluent.kafka.schemaregistry.avro.AvroSchema;
import io.confluent.kafka.schemaregistry.client.MockSchemaRegistryClient;
import io.confluent.kafka.schemaregistry.client.rest.exceptions.RestClientException;
import org.apache.avro.Schema;
import org.apache.maven.plugin.MojoExecutionException;
import org.junit.Before;
import org.junit.Test;

import java.io.IOException;

import static org.junit.Assert.assertThrows;

public class SetCompatibilityMojoTest extends SchemaRegistryTest {
    SetCompatibilityMojo mojo;

    @Before
    public void createMojoAndFiles() {
        this.mojo = new SetCompatibilityMojo();
        this.mojo.client(new MockSchemaRegistryClient());
    }

    @Test
    public void specificSubjects() throws IOException, RestClientException, MojoExecutionException {
        String keySubject = String.format("TestSubject-key");
        Schema keySchema = Schema.create(Schema.Type.STRING);

        this.mojo.client().register(keySubject, new AvroSchema(keySchema));
        // Compatibility not set till now and hence should throw error
        assertThrows("Checking that compatibility hasn't been set",
                RestClientException.class, () -> this.mojo.client().getCompatibility(keySubject));

        // Setting compatibility & checking if it matches
        this.mojo.compatibilityLevels.put(keySubject, "BACKWARD");
        this.mojo.execute();

        assert (this.mojo.getConfig(keySubject).equals("BACKWARD"));

        // Updating to a different compatibility
        this.mojo.compatibilityLevels.replace(keySubject, "BACKWARD", "FULL");
        this.mojo.execute();

        assert (this.mojo.getConfig(keySubject).equals("FULL"));

        // Checking for global compatibility
        this.mojo.compatibilityLevels.put("__GLOBAL", "BACKWARD_TRANSITIVE");
        this.mojo.execute();
        assert (this.mojo.getConfig(null).equals("BACKWARD_TRANSITIVE"));

        // Checking for invalid compatibility level
        this.mojo.compatibilityLevels.put(keySubject, "INVALID_LEVEL");
        assertThrows(java.lang.IllegalArgumentException.class, () -> this.mojo.execute());
    }
}
>>>>>>> 10c91a3b
<|MERGE_RESOLUTION|>--- conflicted
+++ resolved
@@ -1,4 +1,3 @@
-<<<<<<< HEAD
 /*
  * Copyright 2025 Confluent Inc.
  *
@@ -15,60 +14,6 @@
  * limitations under the License.
  */
 
-package io.confluent.kafka.schemaregistry.maven;
-
-import io.confluent.kafka.schemaregistry.CompatibilityLevel;
-import io.confluent.kafka.schemaregistry.avro.AvroSchema;
-import io.confluent.kafka.schemaregistry.client.MockSchemaRegistryClient;
-import io.confluent.kafka.schemaregistry.client.rest.exceptions.RestClientException;
-import org.apache.avro.Schema;
-import org.apache.maven.plugin.MojoExecutionException;
-import org.junit.Before;
-import org.junit.Test;
-
-import java.io.IOException;
-
-import static org.junit.Assert.assertThrows;
-
-public class SetCompatibilityMojoTest extends SchemaRegistryTest{
-	SetCompatibilityMojo mojo;
-
-	@Before
-	public void createMojoAndFiles() {
-		this.mojo = new SetCompatibilityMojo();
-		this.mojo.client(new MockSchemaRegistryClient());
-	}
-
-	@Test
-	public void specificSubjects() throws IOException, RestClientException, MojoExecutionException {
-		String keySubject = String.format("TestSubject-key");
-		Schema keySchema = Schema.create(Schema.Type.STRING);
-
-		this.mojo.client().register(keySubject, new AvroSchema(keySchema));
-		// Compatibility not set till now and hence should throw error
-		assertThrows("Checking that compatibility hasn't been set",
-				RestClientException.class, () -> this.mojo.client().getCompatibility(keySubject));
-
-		// Setting compatibility & checking if it matches
-		this.mojo.compatibilityLevels.put(keySubject,"BACKWARD");
-		this.mojo.execute();
-
-		assert(this.mojo.getConfig(keySubject).equals("BACKWARD"));
-
-		//Updating to a different compatibility
-		this.mojo.compatibilityLevels.replace(keySubject, "BACKWARD", "FULL");
-		this.mojo.execute();
-
-		assert(this.mojo.getConfig(keySubject).equals("FULL"));
-
-		//Checking for Global Compatibility
-		this.mojo.compatibilityLevels.put("__GLOBAL", "BACKWARD_TRANSITIVE");
-		this.mojo.execute();
-		assert(this.mojo.getConfig(null).equals("BACKWARD_TRANSITIVE"));
-
-	}
-}
-=======
 package io.confluent.kafka.schemaregistry.maven;
 
 import io.confluent.kafka.schemaregistry.CompatibilityLevel;
@@ -124,5 +69,4 @@
         this.mojo.compatibilityLevels.put(keySubject, "INVALID_LEVEL");
         assertThrows(java.lang.IllegalArgumentException.class, () -> this.mojo.execute());
     }
-}
->>>>>>> 10c91a3b
+}