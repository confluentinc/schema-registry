--- conflicted
+++ resolved
@@ -32,11 +32,6 @@
 import com.google.common.collect.ImmutableList;
 import io.confluent.kafka.schemaregistry.client.SchemaMetadata;
 import io.confluent.kafka.schemaregistry.client.SchemaRegistryClientFactory;
-<<<<<<< HEAD
-import io.confluent.kafka.schemaregistry.utils.BoundedConcurrentHashMap;
-
-import java.io.Closeable;
-=======
 import io.confluent.kafka.schemaregistry.client.rest.entities.Rule;
 import io.confluent.kafka.schemaregistry.client.rest.entities.RuleMode;
 import io.confluent.kafka.schemaregistry.client.rest.entities.Schema;
@@ -59,7 +54,6 @@
 import java.util.Iterator;
 import java.util.LinkedHashMap;
 import java.util.Locale;
->>>>>>> b62a1548
 import java.util.Objects;
 import java.util.Optional;
 
@@ -99,11 +93,8 @@
  * Common fields and helper methods for both the serializer and the deserializer.
  */
 public abstract class AbstractKafkaSchemaSerDe implements Closeable {
-<<<<<<< HEAD
-=======
 
   private static final Logger log = LoggerFactory.getLogger(AbstractKafkaSchemaSerDe.class);
->>>>>>> b62a1548
 
   protected static final byte MAGIC_BYTE = 0x0;
   protected static final int idSize = 4;
@@ -751,9 +742,12 @@
   }
 
   @Override
-  public void close() {
+  public void close() throws IOException {
     closeRuleObjects(ruleActions);
     closeRuleObjects(ruleExecutors);
+    if (schemaRegistry != null) {
+      schemaRegistry.close();
+    }
   }
 
   private void closeRuleObjects(Map<String, Map<String, RuleBase>> ruleBases) {
@@ -783,13 +777,6 @@
       return new InvalidConfigurationException(e.getMessage());
     } else {
       return new SerializationException(errorMessage, e);
-    }
-  }
-
-  @Override
-  public void close() throws IOException {
-    if (schemaRegistry != null) {
-      schemaRegistry.close();
     }
   }
 
