--- conflicted
+++ resolved
@@ -178,7 +178,6 @@
 
     if (!original.getClass().equals(update.getClass())) {
       // TrueSchema extends EmptySchema
-<<<<<<< HEAD
       if (original instanceof FalseSchema || update instanceof EmptySchema) {
         return;
       }
@@ -195,11 +194,6 @@
       }
 
       ctx.addDifference(Type.TYPE_CHANGED);
-=======
-      if (!(original instanceof FalseSchema) && !(update instanceof EmptySchema)) {
-        ctx.addDifference(Type.TYPE_CHANGED);
-      }
->>>>>>> 4e4dabac
       return;
     }
 
