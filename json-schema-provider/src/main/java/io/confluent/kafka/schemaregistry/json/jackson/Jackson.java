/*
 * Copyright 2020 Confluent Inc.
 *
 * Licensed under the Confluent Community License (the "License"); you may not use
 * this file except in compliance with the License.  You may obtain a copy of the
 * License at
 *
 * http://www.confluent.io/confluent-community-license
 *
 * Unless required by applicable law or agreed to in writing, software
 * distributed under the License is distributed on an "AS IS" BASIS, WITHOUT
 * WARRANTIES OF ANY KIND, either express or implied.  See the License for the
 * specific language governing permissions and limitations under the License.
 */

package io.confluent.kafka.schemaregistry.json.jackson;

import com.fasterxml.jackson.core.JsonFactory;
import com.fasterxml.jackson.core.json.JsonReadFeature;
import com.fasterxml.jackson.databind.DeserializationFeature;
import com.fasterxml.jackson.databind.ObjectMapper;
import com.fasterxml.jackson.databind.json.JsonMapper;
import com.fasterxml.jackson.databind.node.JsonNodeFactory;
import com.fasterxml.jackson.databind.node.ObjectNode;
import com.fasterxml.jackson.datatype.guava.GuavaModule;
import com.fasterxml.jackson.datatype.jdk8.Jdk8Module;
import com.fasterxml.jackson.datatype.joda.JodaModule;
import com.fasterxml.jackson.datatype.jsr310.JavaTimeModule;
import com.fasterxml.jackson.module.paramnames.ParameterNamesModule;
import java.util.TreeMap;

import static com.fasterxml.jackson.databind.DeserializationFeature.FAIL_ON_UNKNOWN_PROPERTIES;

/**
 * A utility class for Jackson.
 */
public class Jackson {
  private Jackson() {
    /* singleton */
  }

  /**
   * Creates a new {@link ObjectMapper}.
   */
  public static ObjectMapper newObjectMapper() {
<<<<<<< HEAD
    return newObjectMapper(false);
  }

  /**
   * Creates a new {@link ObjectMapper}.
   *
   * @param sorted whether to sort object properties
   */
  public static ObjectMapper newObjectMapper(boolean sorted) {
    final ObjectMapper mapper = new ObjectMapper();
=======
    final ObjectMapper mapper = JsonMapper.builder()
        .enable(JsonReadFeature.ALLOW_NON_NUMERIC_NUMBERS)
        .build();
>>>>>>> 90fa7597

    return configure(mapper, sorted);
  }

  /**
   * Creates a new {@link ObjectMapper} with a custom
   * {@link com.fasterxml.jackson.core.JsonFactory}.
   *
   * @param jsonFactory instance of {@link com.fasterxml.jackson.core.JsonFactory} to use
   *     for the created {@link com.fasterxml.jackson.databind.ObjectMapper} instance.
   */
  public static ObjectMapper newObjectMapper(JsonFactory jsonFactory) {
    final ObjectMapper mapper = JsonMapper.builder(jsonFactory)
        .enable(JsonReadFeature.ALLOW_NON_NUMERIC_NUMBERS)
        .build();

    return configure(mapper, false);
  }

  private static ObjectMapper configure(ObjectMapper mapper, boolean sorted) {
    mapper.registerModule(new GuavaModule());
    mapper.registerModule(new JodaModule());
    mapper.registerModule(new ParameterNamesModule());
    mapper.registerModule(new Jdk8Module());
    mapper.registerModule(new JavaTimeModule());
    mapper.registerModule(new JsonOrgModule());
    mapper.enable(DeserializationFeature.USE_BIG_DECIMAL_FOR_FLOATS);
    mapper.disable(FAIL_ON_UNKNOWN_PROPERTIES);
    mapper.setNodeFactory(sorted
        ? new SortingNodeFactory(true)
        : JsonNodeFactory.withExactBigDecimals(true));

    return mapper;
  }

  static class SortingNodeFactory extends JsonNodeFactory {
    public SortingNodeFactory(boolean bigDecimalExact) {
      super(bigDecimalExact);
    }

    @Override
    public ObjectNode objectNode() {
      return new ObjectNode(this, new TreeMap<>());
    }
  }
}<|MERGE_RESOLUTION|>--- conflicted
+++ resolved
@@ -43,7 +43,6 @@
    * Creates a new {@link ObjectMapper}.
    */
   public static ObjectMapper newObjectMapper() {
-<<<<<<< HEAD
     return newObjectMapper(false);
   }
 
@@ -53,12 +52,9 @@
    * @param sorted whether to sort object properties
    */
   public static ObjectMapper newObjectMapper(boolean sorted) {
-    final ObjectMapper mapper = new ObjectMapper();
-=======
     final ObjectMapper mapper = JsonMapper.builder()
         .enable(JsonReadFeature.ALLOW_NON_NUMERIC_NUMBERS)
         .build();
->>>>>>> 90fa7597
 
     return configure(mapper, sorted);
   }
