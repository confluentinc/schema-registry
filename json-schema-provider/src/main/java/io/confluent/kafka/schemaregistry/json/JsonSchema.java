--- conflicted
+++ resolved
@@ -1008,11 +1008,8 @@
         entry.setValue(replaceRefs((Map<String, Object>) entry.getValue()));
       } else if (entry.getValue() instanceof List) {
         entry.setValue(replaceRefs((List<Object>) entry.getValue()));
-<<<<<<< HEAD
-=======
       } else if (entry.getValue() == JSONObject.NULL) {
         entry.setValue(null);
->>>>>>> d92fb2ba
       }
     }
     return result;
@@ -1025,11 +1022,8 @@
         result.add(replaceRefs((Map<String, Object>) item));
       } else if (item instanceof List) {
         result.add(replaceRefs((List<Object>) item));
-<<<<<<< HEAD
-=======
       } else if (item == JSONObject.NULL) {
         result.add(null);
->>>>>>> d92fb2ba
       } else {
         result.add(item);
       }
