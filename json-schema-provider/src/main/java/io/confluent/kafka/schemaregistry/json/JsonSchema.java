--- conflicted
+++ resolved
@@ -146,13 +146,9 @@
 
   private final RuleSet ruleSet;
 
-<<<<<<< HEAD
+  private final boolean ignoreModernDialects;
+
   private transient volatile String canonicalString;
-=======
-  private final boolean ignoreModernDialects;
-
-  private transient String canonicalString;
->>>>>>> d75ed466
 
   private transient int hashCode = NO_HASHCODE;
 
